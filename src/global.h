#ifndef GLOBAL_H
#define GLOBAL_H

#include "radialarray.h"
#include "types.h"
#include <mpi.h>
#include <csignal>
#include <vector>
#include "hydro_dt_logger.h"

extern int CPU_Rank;
extern int CPU_Number;
extern int CPU_Master;
extern int CPU_Next;
extern int CPU_Prev;
extern int CPU_Highest;
extern int CPU_Friend, CPU_NoFriend;
extern double *dens_friend;
extern double *SGP_buffft_Accr_friend, *SGP_buffft_Acct_friend;
extern double *ffttohydro_transfer, *ffttohydro_transfer_friend;

extern ptrdiff_t local_Nx;
extern ptrdiff_t local_i_start;
extern ptrdiff_t total_local_size;

extern ptrdiff_t local_i_start_friend;
extern ptrdiff_t local_Nx_friend;
extern ptrdiff_t total_local_size_friend;

extern ptrdiff_t local_Ny_after_transpose;
extern ptrdiff_t local_j_start_after_transpose;

extern ptrdiff_t transfer_size;
extern ptrdiff_t transfer_size_friend;

extern ptrdiff_t ifront;

extern int Zero_or_active_friend;

extern int hydro_totalsize, active_hydro_totalsize,
    active_hydro_totalsize_friend;
extern unsigned int IMIN;
extern unsigned int IMAX;
extern unsigned int Zero_no_ghost;
extern unsigned int Zero_or_active;
extern unsigned int Max_or_active;
extern unsigned int radial_first_active;
extern unsigned int radial_active_size;
extern unsigned int GlobalNRadial;

extern int *RootNradialLocalSizes;    // Needed for MPI_Gatherv
extern int *RootNradialDisplacements; // Needed for MPI_Gatherv
extern int *RootIMAX;
extern int *RootIMIN;
extern int *RootRanksOrdered;

extern t_radialarray Rmed;
extern t_radialarray &Rb;
extern t_radialarray InvRmed;
extern t_radialarray &InvRb;
extern t_radialarray Rinf;
extern t_radialarray &Ra;
extern t_radialarray InvRinf;
extern t_radialarray &InvRa;

extern t_radialarray Rsup;
extern t_radialarray Surf;
extern t_radialarray InvSurf;
extern t_radialarray InvDiffRmed;
extern t_radialarray InvDiffRsup;
extern t_radialarray InvDiffRsupRb;
extern t_radialarray TwoDiffRaSq;
extern t_radialarray TwoDiffRbSq;
extern t_radialarray FourThirdInvRbInvdphiSq;
extern t_radialarray Radii;
extern t_radialarray GlobalRmed;
extern t_radialarray SigmaInf;
extern t_radialarray GLOBAL_bufarray;
extern t_radialarray GLOBAL_AxiSGAccr;

extern t_radialarray EnergyMed;
extern t_radialarray SigmaMed;

extern double hydro_center_mass;

<<<<<<< HEAD
extern int StabilizeViscosity;
=======
extern int debug;
extern int GotoNextOutput, ViscosityAlpha, CartesianParticles,
	ParticlesInCartesian, StabilizeViscosity, StabilizeArtViscosity;
>>>>>>> 9c8c79fe
extern int flux_limiter_type;
extern int CentrifugalBalance, SloppyCFL;
extern MPI_Status global_MPI_Status;
extern t_polargrid *CellCenterX, *CellCenterY;

extern double dphi;
extern double invdphi;
extern double dt_parabolic_local;
<<<<<<< HEAD
=======
extern double hydro_dt;

extern int N_output;
extern unsigned int N_outer_loop;
extern unsigned int N_hydro_iter;

extern hydro_dt_logger dt_logger;

extern unsigned int NINTERM;
extern unsigned int NTOT;
>>>>>>> 9c8c79fe

extern unsigned int NAzimuthal;
extern unsigned int NRadial;
extern double RMIN;
extern double RMAX;

extern BoundaryFlow MassDelta;

<<<<<<< HEAD
extern volatile sig_atomic_t SIGTERM_RECEIVED, PRINT_SIG_INFO;

=======
extern int ECC_GROWTH_MONITOR;
extern double ecc_old, peri_old;
extern double delta_ecc_source, delta_peri_source;
extern double delta_ecc_art_visc, delta_peri_art_visc;
extern double delta_ecc_visc, delta_peri_visc;
extern double delta_ecc_transport, delta_peri_transport;
extern double delta_ecc_damp, delta_peri_damp;

extern double dtemp;
extern int debug_outputs;
extern volatile sig_atomic_t SIGTERM_RECEIVED, PRINT_SIG_INFO;

extern std::vector<double> g_xpl;
extern std::vector<double> g_ypl;
extern std::vector<double> g_mpl;
extern std::vector<double> g_rpl;
extern std::vector<double> g_l1pl;

>>>>>>> 9c8c79fe
#endif // GLOBAL_H<|MERGE_RESOLUTION|>--- conflicted
+++ resolved
@@ -83,13 +83,8 @@
 
 extern double hydro_center_mass;
 
-<<<<<<< HEAD
-extern int StabilizeViscosity;
-=======
 extern int debug;
-extern int GotoNextOutput, ViscosityAlpha, CartesianParticles,
-	ParticlesInCartesian, StabilizeViscosity, StabilizeArtViscosity;
->>>>>>> 9c8c79fe
+extern int StabilizeViscosity, StabilizeArtViscosity;
 extern int flux_limiter_type;
 extern int CentrifugalBalance, SloppyCFL;
 extern MPI_Status global_MPI_Status;
@@ -98,19 +93,7 @@
 extern double dphi;
 extern double invdphi;
 extern double dt_parabolic_local;
-<<<<<<< HEAD
-=======
-extern double hydro_dt;
-
-extern int N_output;
-extern unsigned int N_outer_loop;
-extern unsigned int N_hydro_iter;
-
 extern hydro_dt_logger dt_logger;
-
-extern unsigned int NINTERM;
-extern unsigned int NTOT;
->>>>>>> 9c8c79fe
 
 extern unsigned int NAzimuthal;
 extern unsigned int NRadial;
@@ -119,10 +102,8 @@
 
 extern BoundaryFlow MassDelta;
 
-<<<<<<< HEAD
 extern volatile sig_atomic_t SIGTERM_RECEIVED, PRINT_SIG_INFO;
 
-=======
 extern int ECC_GROWTH_MONITOR;
 extern double ecc_old, peri_old;
 extern double delta_ecc_source, delta_peri_source;
@@ -131,15 +112,10 @@
 extern double delta_ecc_transport, delta_peri_transport;
 extern double delta_ecc_damp, delta_peri_damp;
 
-extern double dtemp;
-extern int debug_outputs;
-extern volatile sig_atomic_t SIGTERM_RECEIVED, PRINT_SIG_INFO;
-
 extern std::vector<double> g_xpl;
 extern std::vector<double> g_ypl;
 extern std::vector<double> g_mpl;
 extern std::vector<double> g_rpl;
 extern std::vector<double> g_l1pl;
 
->>>>>>> 9c8c79fe
 #endif // GLOBAL_H