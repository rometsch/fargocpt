#ifndef GLOBAL_H
#define GLOBAL_H

#include "config.h"
#include "radialarray.h"
#include "types.h"
#include <mpi.h>
#include <string>

extern int CPU_Rank;
extern int CPU_Number;
extern int CPU_Master;
extern int CPU_Next;
extern int CPU_Prev;
extern int CPU_Highest;
extern int CPU_Friend, CPU_NoFriend;
extern double *dens_friend;
extern double *SGP_buffft_Accr_friend, *SGP_buffft_Acct_friend;
extern double *ffttohydro_transfer, *ffttohydro_transfer_friend;

extern ptrdiff_t local_Nx;
extern ptrdiff_t local_i_start;
extern ptrdiff_t total_local_size;

extern ptrdiff_t local_i_start_friend;
extern ptrdiff_t local_Nx_friend;
extern ptrdiff_t total_local_size_friend;

extern ptrdiff_t local_Ny_after_transpose;
extern ptrdiff_t local_j_start_after_transpose;

extern ptrdiff_t transfer_size;
extern ptrdiff_t transfer_size_friend;

extern ptrdiff_t ifront;

extern int Zero_or_active_friend;

extern int hydro_totalsize, active_hydro_totalsize,
    active_hydro_totalsize_friend;
extern unsigned int IMIN;
extern unsigned int IMAX;
extern unsigned int Zero_or_active;
extern unsigned int Max_or_active;
extern unsigned int One_or_active;
extern unsigned int MaxMO_or_active; /* MO: Minus One */
extern unsigned int GlobalNRadial;

void sum_without_ghost_cells(double &accumulator, const double &addend,
			     const unsigned int &n_radial);

extern int *RootNradialLocalSizes;    // Needed for MPI_Gatherv
extern int *RootNradialDisplacements; // Needed for MPI_Gatherv
extern int *RootIMAX;
extern int *RootIMIN;
extern int *RootRanksOrdered;

extern t_radialarray Rmed;
extern t_radialarray &Rb;
extern t_radialarray InvRmed;
extern t_radialarray &InvRb;
extern t_radialarray Rinf;
extern t_radialarray &Ra;
extern t_radialarray InvRinf;
extern t_radialarray &InvRa;

extern t_radialarray Rsup;
extern t_radialarray Surf;
extern t_radialarray InvSurf;
extern t_radialarray InvDiffRmed;
extern t_radialarray InvDiffRsup;
extern t_radialarray Radii;
extern t_radialarray GlobalRmed;
extern t_radialarray SigmaInf;
extern t_radialarray GLOBAL_bufarray;

extern t_radialarray EnergyMed;
extern t_radialarray SigmaMed;

extern double OmegaFrame, PhysicalTime, PhysicalTimeInitial, FrameAngle;
extern int TimeStep;
extern double HillRadius, mdcp, mdcp0, exces_mdcp;
extern double hydro_center_mass;

<<<<<<< HEAD
extern int debug;
extern int GotoNextOutput, ViscosityAlpha, RocheSmoothing,
    ThicknessSmoothingAtCell, ThicknessSmoothingAtPlanet, CartesianParticles,
    ParticlesInCartesian;
extern int CentrifugalBalance, SloppyCFL;
=======
extern int debug, OnlyInit;
extern int GotoNextOutput, ViscosityAlpha, CartesianParticles,
    ParticlesInCartesian;
>>>>>>> 2035cb3c
extern MPI_Status global_MPI_Status;
extern t_polargrid *CellCenterX, *CellCenterY;

extern std::string OUTPUTDIR;

extern double DT;
extern unsigned int NINTERM;
extern unsigned int NTOT;
extern unsigned int N_iter;

extern unsigned int NAzimuthal;
extern unsigned int NRadial;
extern double RMIN;
extern double RMAX;

extern double ASPECTRATIO_REF;
extern double VISCOSITY;
extern double ALPHAVISCOSITY;
extern double SIGMASLOPE;
extern double OMEGAFRAME;
extern double IMPOSEDDISKDRIFT;
extern double FLARINGINDEX;
extern double ADIABATICINDEX;
extern double POLYTROPIC_CONSTANT;

extern BoundaryFlow MassDelta;

extern Config config;

#endif // GLOBAL_H<|MERGE_RESOLUTION|>--- conflicted
+++ resolved
@@ -82,17 +82,9 @@
 extern double HillRadius, mdcp, mdcp0, exces_mdcp;
 extern double hydro_center_mass;
 
-<<<<<<< HEAD
 extern int debug;
-extern int GotoNextOutput, ViscosityAlpha, RocheSmoothing,
-    ThicknessSmoothingAtCell, ThicknessSmoothingAtPlanet, CartesianParticles,
-    ParticlesInCartesian;
-extern int CentrifugalBalance, SloppyCFL;
-=======
-extern int debug, OnlyInit;
 extern int GotoNextOutput, ViscosityAlpha, CartesianParticles,
     ParticlesInCartesian;
->>>>>>> 2035cb3c
 extern MPI_Status global_MPI_Status;
 extern t_polargrid *CellCenterX, *CellCenterY;
 
