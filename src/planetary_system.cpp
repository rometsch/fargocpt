--- conflicted
+++ resolved
@@ -11,22 +11,17 @@
 #include <math.h>
 #include <stdio.h>
 
-<<<<<<< HEAD
-#include <experimental/filesystem> /// To check wether we restart from a legacy simulation
-
-
-extern boolean CICPlanet;
-=======
 #include <fstream>
 #include <iostream>
 #include <sstream>
 #include <string>
 
->>>>>>> 2035cb3c
+#include <experimental/filesystem> /// To check wether we restart from a legacy simulation
+
 extern int Corotating;
 
 t_planetary_system::t_planetary_system() {
-	planet_restart_legacy = false;
+	legacy_file_mode = false;
 }
 
 t_planetary_system::~t_planetary_system()
@@ -89,12 +84,8 @@
     add_planet(planet);
 }
 
-<<<<<<< HEAD
-void t_planetary_system::read_from_file(char *filename, bool restart)
-=======
 // find the cell center radius in which r lies.
 static double find_cell_centere_radius(const double r)
->>>>>>> 2035cb3c
 {
     if (r < RMIN || r > RMAX) {
 	die("Can not find cell center radius outside the grid at r = %f!", r);
@@ -106,26 +97,11 @@
     return GlobalRmed[j - 1];
 }
 
-<<<<<<< HEAD
-
-	if(restart) {
-	/// Check if last planet file is missing
-	/// If this is the case, we are restarting from a legacy simulation in which the central object did not have a planet file
-   std::string last_filename = std::string(OUTPUTDIR) + "planet" +
-			  std::to_string(get_number_of_planets()) + ".dat";
-   planet_restart_legacy = !std::experimental::filesystem::exists(last_filename);
-	}
-
-
-    if (parameters::default_star) {
-	initialize_default_star();
-=======
 void t_planetary_system::init_planet(Config &config)
 {
     // check if all needed quantities are present
     if (!(config.contains("semi-major axis") && config.contains("mass"))) {
 	die("One of the planets does not have all of: semi-major axis and mass!");
->>>>>>> 2035cb3c
     }
 
     double semi_major_axis = config.get<double>("semi-major axis");
@@ -352,15 +328,29 @@
     }
 }
 
+void t_planetary_system::handle_missing_planet_file(unsigned int num_files) {
+    if (num_files < get_number_of_planet()){
+    die("Did not find enough planet files to start from");
+    }
+}
+
+bool planet_file_exists(unsigned int i) {
+    std::string filename = OUTPUTDIR + "planet" +
+			  std::to_string(i) + ".dat";
+    return std::experimental::filesystem::exists(filename);
+}
+
 void t_planetary_system::restart(unsigned int timestep)
 {
-    for (unsigned int i = 0; i < get_number_of_planets(); ++i) {
-		if(planet_restart_legacy && i == 0) { /// Legacy restart means that the central star has no file, thus we skip restarting it
-			continue;
-		}
-	get_planet(i).restart(timestep);
+    unsigned int i = 0;
+    for (i = 0; i < get_number_of_planets(); ++i) {
+        if (!planet_file_exists(i)) {
+            break;
+        }
+        get_planet(i).restart(timestep);
     }
     m_rebound->t = PhysicalTime;
+    handle_missing_planet_file(i);
 }
 
 void t_planetary_system::create_planet_files()
