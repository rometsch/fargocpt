/**
	\file accretion.cpp
	\author Thomas Rometsch <thomas.rometsch@uni-tuebingen.de>

	Handling accretion onto planets and stars.
*/

#include <cmath>
#include <tuple>

#include "Theo.h"
#include "accretion.h"
#include "constants.h"
#include "find_cell_id.h"
#include "global.h"
#include "parameters.h"
#include "nbody/planet.h"
#include "viscosity.h"

namespace accretion
{
static std::tuple<unsigned int, unsigned int>
hill_radial_index(const double Rplanet, const double RHill)
{

    const bool is_vector = false;
    /* Calculate the indeces in radial direction where
       the Hill sphere starts and stops */
    unsigned i_min;
    if (Rplanet - RHill < RMIN) {
	i_min = 0;
    } else {
	i_min =
	    clamp_r_id_to_radii_grid(get_rinf_id(Rplanet - RHill), is_vector);
    }
    unsigned i_max =
	clamp_r_id_to_radii_grid(get_rinf_id(Rplanet + RHill) + 1, is_vector);
    std::tuple<unsigned int, unsigned int> ids(i_min, i_max);
    return ids;
}

static std::tuple<int, int> hill_azimuthal_index(const double angle,
						 const double Rplanet,
						 const double RHill)
{
    /* Calculate the index in azimuthal direction
       where the Hill sphere starts and stops */
<<<<<<< HEAD
	const double max_angle = std::min(2.0 * M_PI, 2.0 * RHill / Rplanet);
=======
	const double max_angle = std::min(2.0*M_PI, 2.0 * RHill / Rplanet);
>>>>>>> e5b87253
	const int j_min = get_med_azimuthal_id(angle - max_angle);
	int j_max = get_med_azimuthal_id(angle + max_angle) + 1;
	j_max = j_min + std::min(j_max - j_min, (int)NAzimuthal - 1);
	std::tuple<int, int> ids(j_min, j_max);
<<<<<<< HEAD
    return ids;
=======
	return ids;
>>>>>>> e5b87253
}

static void update_planet(t_planet &planet, const double dMplanet,
			  const double dPxPlanet, const double dPyPlanet)
{
    /* Update a planets mass and velocities. */
    const double VXplanet = planet.get_vx();
    const double VYplanet = planet.get_vy();

    double Mplanet = planet.get_mass();
    double PxPlanet = Mplanet * VXplanet;
    double PyPlanet = Mplanet * VYplanet;

    Mplanet += dMplanet;
    PxPlanet += dPxPlanet;
    PyPlanet += dPyPlanet;

    planet.set_vx(PxPlanet / Mplanet);
    planet.set_vy(PyPlanet / Mplanet);
    planet.set_mass(Mplanet);
}

static bool AccreteOntoSinglePlanet(t_data &data, t_planet &planet, double dt)
{
    bool mass_changed = false;
    const int ns = data[t_data::SIGMA].Nsec;
    double *dens = data[t_data::SIGMA].Field;
    double *energy = data[t_data::ENERGY].Field;
    const double *cell_center_x = CellCenterX->Field;
    const double *cell_center_y = CellCenterY->Field;
    const double *vrad = data[t_data::V_RADIAL].Field;
    const double *vtheta = data[t_data::V_AZIMUTHAL].Field;
    const double density_floor = parameters::sigma_floor * parameters::sigma0;

    const double Xplanet = planet.get_x();
    const double Yplanet = planet.get_y();
    const double Rplanet = planet.get_r();

    // Hereafter : initialization of W. Kley's parameters
    // remove a ratio of facc = planet.get_acc() of the mass inside the
    // Hill sphere every planet orbit
    // const double facc = dt * planet.get_acc() / std::pow(Rplanet, 2) /
    // planet.get_period() * std::log(2);
    const double facc =
	dt * planet.get_acc() / planet.get_orbital_period() * std::log(2);

    const double facc1 = 1.0 / 3.0 * facc;
    const double facc2 = 2.0 / 3.0 * facc;
    const double frac1 = parameters::accretion_radius_fraction;
    const double frac2 = 0.5 * parameters::accretion_radius_fraction;
    // W. Kley's parameters initialization finished

    const double RHill = planet.get_dimensionless_roche_radius() *
			 planet.get_distance_to_primary();
    // search radius is bigger fraction + 2 dphi cell sizes to capture all cells
    const double search_radius = RHill * frac1 + 2.0 * Rplanet / ns;

    // calculate range of indeces to iterate over
    const auto [i_min, i_max] = hill_radial_index(Rplanet, search_radius);
    const double angle = planet.get_phi();
    const auto [j_min, j_max] =
	hill_azimuthal_index(angle, Rplanet, search_radius);

    double dMplanet = 0.0;
    double dPxPlanet = 0.0;
    double dPyPlanet = 0.0;

    for (unsigned int i = i_min; i <= i_max; i++) {
	for (int j = j_min; j <= j_max; j++) {
	    // map azimuthal index to [0, ns]
	    int jf = clamp_phi_id_to_grid(j);

	    // calculate cell 1d index
	    int l = jf + i * ns;
	    int lip = l + ns;
	    int ljp = l + 1;
	    if (jf == ns - 1) {
		ljp = i * ns;
	    }

	    const double xc = cell_center_x[l];
	    const double yc = cell_center_y[l];
	    const double dx = Xplanet - xc;
	    const double dy = Yplanet - yc;
	    const double distance = sqrt(dx * dx + dy * dy);

	    // interpolate velocities to cell centers
	    const double vtcell =
		0.5 * (vtheta[l] + vtheta[ljp]) + Rmed[i] * OmegaFrame;
	    const double vrcell = 0.5 * (vrad[l] + vrad[lip]);
	    // calculate cartesian velocities
	    const double vxcell = (vrcell * xc - vtcell * yc) / Rmed[i];
	    const double vycell = (vrcell * yc + vtcell * xc) / Rmed[i];

	    // only allow removal of mass down to density floor
	    const double facc_max = 1 - density_floor / dens[l];
	    // handle accretion zone 1
	    if (distance < frac1 * RHill) {
		const double facc_ceil = std::min(facc1, facc_max);
		const double deltaM = facc_ceil * dens[l] * Surf[i];
		dens[l] *= 1.0 - facc_ceil;
		if (parameters::Adiabatic) {
		    energy[l] *= 1.0 - facc_ceil;
		}
		if (radial_first_active < i &&
		    i < radial_active_size) { // Only add active cells to
					      // planet
		    dPxPlanet += deltaM * vxcell;
		    dPyPlanet += deltaM * vycell;
		    dMplanet += deltaM;
		}
	    }
	    // handle accretion zone 2
	    if (distance < frac2 * RHill) {
		const double facc_ceil = std::min(facc2, facc_max);
		const double deltaM = facc_ceil * dens[l] * Surf[i];
		dens[l] *= 1.0 - facc_ceil;
		if (parameters::Adiabatic) {
		    energy[l] *= 1.0 - facc2;
		}
		if (radial_first_active < i &&
		    i < radial_active_size) { // Only add active cells to
					      // planet
		    dPxPlanet += deltaM * vxcell;
		    dPyPlanet += deltaM * vycell;
		    dMplanet += deltaM;
		}
	    }
	}
    }

    // MPI reduce
    double temp;
    MPI_Allreduce(&dMplanet, &temp, 1, MPI_DOUBLE, MPI_SUM, MPI_COMM_WORLD);
    dMplanet = temp;

    // monitoring purpose only
    planet.add_accreted_mass(dMplanet);

    if (parameters::disk_feedback) { // only update planets if they feel the
				     // disk
	MPI_Allreduce(&dPxPlanet, &temp, 1, MPI_DOUBLE, MPI_SUM,
		      MPI_COMM_WORLD);
	dPxPlanet = temp;
	MPI_Allreduce(&dPyPlanet, &temp, 1, MPI_DOUBLE, MPI_SUM,
		      MPI_COMM_WORLD);
	dPyPlanet = temp;

	// update planet momentum
	update_planet(planet, dMplanet, dPxPlanet, dPyPlanet);
	mass_changed = dMplanet > 0;
    }
    return mass_changed;
}

static bool SinkHoleSinglePlanet(t_data &data, t_planet &planet, double dt)
{
    bool mass_changed = false;
    const int ns = data[t_data::SIGMA].Nsec;
    double *dens = data[t_data::SIGMA].Field;
    double *energy = data[t_data::ENERGY].Field;
    const double *cell_center_x = CellCenterX->Field;
    const double *cell_center_y = CellCenterY->Field;
    const double *vrad = data[t_data::V_RADIAL].Field;
    const double *vtheta = data[t_data::V_AZIMUTHAL].Field;
    const double density_floor = parameters::sigma_floor * parameters::sigma0;

    const double Xplanet = planet.get_x();
    const double Yplanet = planet.get_y();
    const double Rplanet = planet.get_r();

    const double facc =
	dt * planet.get_acc() / planet.get_orbital_period() * std::log(2.0);
    const double frac = parameters::accretion_radius_fraction;

    const double RHill = planet.get_dimensionless_roche_radius() *
			 planet.get_distance_to_primary();
    // search radius is bigger fraction + 2 dphi cell sizes to capture all cells
    const double search_radius = RHill * frac + 2.0 * Rplanet / ns;

    // calculate range of indeces to iterate over
    const auto [i_min, i_max] = hill_radial_index(Rplanet, search_radius);
    const double angle = planet.get_phi();
    const auto [j_min, j_max] =
	hill_azimuthal_index(angle, Rplanet, search_radius);

    double dMplanet = 0.0;
    double dPxPlanet = 0.0;
    double dPyPlanet = 0.0;

    for (unsigned int i = i_min; i <= i_max; i++) {
	for (int j = j_min; j <= j_max; j++) {
<<<<<<< HEAD
	    // map azimuthal index to [0, ns]
	    int jf = clamp_phi_id_to_grid(j);
	    ;
	    // calculate cell 1d index
	    int l = jf + i * ns;
	    int lip = l + ns;
	    int ljp = l + 1;
	    if (jf == ns - 1) {
=======
		// map azimuthal index to [0, ns]
		int jf = clamp_phi_id_to_grid(j);
		// calculate cell 1d index
		int l = jf + i * ns;
		int lip = l + ns;
		int ljp = l + 1;
		if (jf == ns - 1) {
>>>>>>> e5b87253
		ljp = i * ns;
	    }

	    const double xc = cell_center_x[l];
	    const double yc = cell_center_y[l];
	    const double dx = Xplanet - xc;
	    const double dy = Yplanet - yc;
	    const double distance = sqrt(dx * dx + dy * dy);

	    // interpolate velocities to cell centers
	    const double vtcell =
		0.5 * (vtheta[l] + vtheta[ljp]) + Rmed[i] * OmegaFrame;
	    const double vrcell = 0.5 * (vrad[l] + vrad[lip]);
	    // calculate cartesian velocities
	    const double vxcell = (vrcell * xc - vtcell * yc) / Rmed[i];
	    const double vycell = (vrcell * yc + vtcell * xc) / Rmed[i];

	    // only allow removal of mass down to density floor
	    const double facc_max = 1 - density_floor / dens[l];
	    // handle accretion zone 1
	    if (distance < frac * RHill) {
		const double facc_ceil = std::min(facc, facc_max);
		const double deltaM = facc_ceil * dens[l] * Surf[i];
		dens[l] *= 1.0 - facc_ceil;
		if (parameters::Adiabatic) {
		    energy[l] *= 1.0 - facc_ceil;
		}
		if (radial_first_active < i &&
		    i < radial_active_size) { // Only add active cells to
					      // planet
		    dPxPlanet += deltaM * vxcell;
		    dPyPlanet += deltaM * vycell;
		    dMplanet += deltaM;
		}
	    }
	}
    }

    // MPI reduce
    double temp;
    MPI_Allreduce(&dMplanet, &temp, 1, MPI_DOUBLE, MPI_SUM, MPI_COMM_WORLD);
    dMplanet = temp;

    // monitoring purpose only
    planet.add_accreted_mass(dMplanet);

    if (parameters::disk_feedback) { // only update planets if they feel the
				     // disk
	MPI_Allreduce(&dPxPlanet, &temp, 1, MPI_DOUBLE, MPI_SUM,
		      MPI_COMM_WORLD);
	dPxPlanet = temp;
	MPI_Allreduce(&dPyPlanet, &temp, 1, MPI_DOUBLE, MPI_SUM,
		      MPI_COMM_WORLD);
	dPyPlanet = temp;

	// update planet momentum
	update_planet(planet, dMplanet, dPxPlanet, dPyPlanet);
	mass_changed = dMplanet > 0;
    }
    return mass_changed;
}

static bool AccreteOntoSinglePlanetViscous(t_data &data, t_planet &planet,
					   double dt)
{
    bool mass_changed = false;
    const int ns = data[t_data::SIGMA].Nsec;
    double *dens = data[t_data::SIGMA].Field;
    double *energy = data[t_data::ENERGY].Field;
    const double *cell_center_x = CellCenterX->Field;
    const double *cell_center_y = CellCenterY->Field;
    const double *vrad = data[t_data::V_RADIAL].Field;
    const double *vtheta = data[t_data::V_AZIMUTHAL].Field;
    const double density_floor = parameters::sigma_floor * parameters::sigma0;

    const double Xplanet = planet.get_x();
    const double Yplanet = planet.get_y();
    const double Rplanet = planet.get_r();

    // remove a ratio of facc = planet.get_acc() of the mass inside the
    // Hill sphere every planet orbit
    // we use M_dot = 3 pi nu Sigma / (1 - sqrt(R_in / R))
    // to derive the fraction we need to remove
    const double facc = dt * 3.0 * M_PI * parameters::viscous_outflow_speed;

    const double frac = parameters::accretion_radius_fraction;

    const double RHill = planet.get_dimensionless_roche_radius() *
			 planet.get_distance_to_primary();
    // search radius is bigger fraction + 2 dphi cell sizes to capture all cells
    const double search_radius = RHill * frac + 2.0 * Rplanet / ns;

    const double dist_max = RHill * frac;
    const double f_const = 3.0 / M_PI / std::pow(dist_max, 2);

    // calculate range of indeces to iterate over
    const auto [i_min, i_max] = hill_radial_index(Rplanet, search_radius);
    const double angle = planet.get_phi();
    const auto [j_min, j_max] =
	hill_azimuthal_index(angle, Rplanet, search_radius);

    double dMplanet = 0.0;
    double dPxPlanet = 0.0;
    double dPyPlanet = 0.0;

    for (unsigned int i = i_min; i <= i_max; i++) {
	for (int j = j_min; j <= j_max; j++) {
	    // map azimuthal index to [0, ns]
	    int jf = clamp_phi_id_to_grid(j);

	    // calculate cell 1d index
	    int l = jf + i * ns;
	    int lip = l + ns;
	    int ljp = l + 1;
	    if (jf == ns - 1) {
		ljp = i * ns;
	    }

	    const double xc = cell_center_x[l];
	    const double yc = cell_center_y[l];
	    const double dx = Xplanet - xc;
	    const double dy = Yplanet - yc;
	    const double distance = sqrt(dx * dx + dy * dy);
	    const double nu = data[t_data::VISCOSITY].Field[l];

	    const double spread =
		f_const * (1.0 - distance / dist_max) * Surf[i];

	    // debug variables
	    // static double acc_max = 0.0;
	    // const double acc = 3.0 * nu * M_PI * spread *
	    // parameters::viscous_outflow_speed * planet.get_period() /
	    // std::log(2); if(acc > acc_max) 	acc_max = acc;

	    // interpolate velocities to cell centers
	    const double vtcell =
		0.5 * (vtheta[l] + vtheta[ljp]) + Rmed[i] * OmegaFrame;
	    const double vrcell = 0.5 * (vrad[l] + vrad[lip]);
	    // calculate cartesian velocities
	    const double vxcell = (vrcell * xc - vtcell * yc) / Rmed[i];
	    const double vycell = (vrcell * yc + vtcell * xc) / Rmed[i];

	    // only allow removal of mass down to density floor
	    const double facc_max_dens = 1 - density_floor / dens[l];
	    // handle accretion zone 1
	    if (distance < frac * RHill) {
		// printf("Cell1 (%d %d) acc = %.3e	(%.3e)	1/acc = %.3e
		// %.3e	i(%d %d) j(%d %d)\n", i, j, acc,
		// planet.get_acc(), 1.0/acc, 1.0/acc_max, i_min, i_max, j_min,
		// j_max);

		const double facc_tmp = facc * nu * spread;
		const double facc_ceil = std::min(facc_tmp, facc_max_dens);
		const double deltaM = facc_ceil * dens[l] * Surf[i];
		dens[l] *= 1.0 - facc_ceil;
		if (parameters::Adiabatic) {
		    // We reduce energy by the same fraction as density,
		    // so temperature should not change and this is safe to do.
		    energy[l] *= 1.0 - facc_ceil;
		}
		if (radial_first_active < i &&
		    i < radial_active_size) { // Only add active cells to
					      // planet
		    dPxPlanet += deltaM * vxcell;
		    dPyPlanet += deltaM * vycell;
		    dMplanet += deltaM;
		}
	    }
	}
    }

    // MPI reduce
    double temp;
    MPI_Allreduce(&dMplanet, &temp, 1, MPI_DOUBLE, MPI_SUM, MPI_COMM_WORLD);
    dMplanet = temp;

    // monitoring purpose only
    planet.add_accreted_mass(dMplanet);

    if (parameters::disk_feedback) { // only update planets if they feel the
				     // disk
	MPI_Allreduce(&dPxPlanet, &temp, 1, MPI_DOUBLE, MPI_SUM,
		      MPI_COMM_WORLD);
	dPxPlanet = temp;
	MPI_Allreduce(&dPyPlanet, &temp, 1, MPI_DOUBLE, MPI_SUM,
		      MPI_COMM_WORLD);
	dPyPlanet = temp;

	// update planet momentum
	update_planet(planet, dMplanet, dPxPlanet, dPyPlanet);
	mass_changed = dMplanet > 0;
    }
    return mass_changed;
}

void AccreteOntoPlanets(t_data &data, const double dt)
{
    bool masses_changed = false;

    auto &planetary_system = data.get_planetary_system();
    for (unsigned int k = 0; k < planetary_system.get_number_of_planets();
	 k++) {

	auto &planet = planetary_system.get_planet(k);
	if (planet.get_acc() > 50.0) {
	    // Emptying time soo large, just make it a sink hole
	    const bool changed = SinkHoleSinglePlanet(data, planet, dt);
	    masses_changed = masses_changed || changed;

	} else if (planet.get_acc() > 1e-10) {
	    // Standard accretion after Kley
	    const bool changed = AccreteOntoSinglePlanet(data, planet, dt);
	    masses_changed = masses_changed || changed;

	} else if (planet.get_acc() < 0.0) {
	    // Negative accretion enables viscous accretion
	    const bool changed =
		AccreteOntoSinglePlanetViscous(data, planet, dt);
	    masses_changed = masses_changed || changed;
	}
    }

    // update hydro center mass
    if (masses_changed) {
	planetary_system.update_global_hydro_frame_center_mass();
	planetary_system.update_roche_radii();
    }
}

} // namespace accretion<|MERGE_RESOLUTION|>--- conflicted
+++ resolved
@@ -45,20 +45,12 @@
 {
     /* Calculate the index in azimuthal direction
        where the Hill sphere starts and stops */
-<<<<<<< HEAD
-	const double max_angle = std::min(2.0 * M_PI, 2.0 * RHill / Rplanet);
-=======
 	const double max_angle = std::min(2.0*M_PI, 2.0 * RHill / Rplanet);
->>>>>>> e5b87253
 	const int j_min = get_med_azimuthal_id(angle - max_angle);
 	int j_max = get_med_azimuthal_id(angle + max_angle) + 1;
 	j_max = j_min + std::min(j_max - j_min, (int)NAzimuthal - 1);
 	std::tuple<int, int> ids(j_min, j_max);
-<<<<<<< HEAD
-    return ids;
-=======
 	return ids;
->>>>>>> e5b87253
 }
 
 static void update_planet(t_planet &planet, const double dMplanet,
@@ -251,16 +243,6 @@
 
     for (unsigned int i = i_min; i <= i_max; i++) {
 	for (int j = j_min; j <= j_max; j++) {
-<<<<<<< HEAD
-	    // map azimuthal index to [0, ns]
-	    int jf = clamp_phi_id_to_grid(j);
-	    ;
-	    // calculate cell 1d index
-	    int l = jf + i * ns;
-	    int lip = l + ns;
-	    int ljp = l + 1;
-	    if (jf == ns - 1) {
-=======
 		// map azimuthal index to [0, ns]
 		int jf = clamp_phi_id_to_grid(j);
 		// calculate cell 1d index
@@ -268,7 +250,6 @@
 		int lip = l + ns;
 		int ljp = l + 1;
 		if (jf == ns - 1) {
->>>>>>> e5b87253
 		ljp = i * ns;
 	    }
 
