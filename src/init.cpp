--- conflicted
+++ resolved
@@ -1578,17 +1578,11 @@
 		    /// Viscous speed
 			const double h = ASPECTRATIO_REF * std::pow(r_com, FLARINGINDEX);
 		    const double cs_iso =
-<<<<<<< HEAD
-			parameters::ASPECTRATIO_REF *
+			ASPECTRATIO_REF *
 			std::sqrt(constants::G * hydro_center_mass / r_com) *
-			std::pow(r_com, parameters::FLARINGINDEX);
-		    const double H = parameters::ASPECTRATIO_REF * r_com;
-		    const double nu = parameters::ALPHAVISCOSITY * cs_iso * H;
-=======
-			h *std::sqrt(constants::G * mass / r_com);
-			const double H = h * r_com;
+			std::pow(r_com, FLARINGINDEX);
+		    const double H = ASPECTRATIO_REF * r_com;
 		    const double nu = ALPHAVISCOSITY * cs_iso * H;
->>>>>>> e5b87253
 		    vr0 = -3.0 * nu / r_com *
 			  (-parameters::SIGMASLOPE + 2.0 * parameters::FLARINGINDEX + 1.0);
 		}
@@ -1655,24 +1649,14 @@
 				  (1. + parameters::SIGMASLOPE - 2.0 * parameters::FLARINGINDEX));
 
 		    /// Viscous speed
-<<<<<<< HEAD
 		    const double cs_iso =
-			parameters::ASPECTRATIO_REF *
+			ASPECTRATIO_REF *
 			std::sqrt(constants::G * hydro_center_mass / r_com) *
-			std::pow(r_com, parameters::FLARINGINDEX);
-		    const double H = parameters::ASPECTRATIO_REF * r_com;
-		    const double nu = parameters::ALPHAVISCOSITY * cs_iso * H;
+			std::pow(r_com, FLARINGINDEX);
+		    const double H = ASPECTRATIO_REF * r_com;
+		    const double nu = ALPHAVISCOSITY * cs_iso * H;
 		    vr0 = -3.0 * nu / r_com *
-			  (-parameters::SIGMASLOPE + 2.0 * parameters::FLARINGINDEX + 1.0);
-=======
-			const double h = ASPECTRATIO_REF * std::pow(r_com, FLARINGINDEX);
-			const double cs_iso =
-			h *std::sqrt(constants::G * mass / r_com);
-			const double H = h * r_com;
-			const double nu = ALPHAVISCOSITY * cs_iso * H;
-			vr0 = -3.0 * nu / r_com *
 			  (-SIGMASLOPE + 2.0 * FLARINGINDEX + 1.0);
->>>>>>> e5b87253
 		}
 
 		// Velocities in center of mass frame
@@ -1849,20 +1833,12 @@
 		    ri;
 
 		if (!parameters::initialize_vradial_zero) {
-<<<<<<< HEAD
 		    if (parameters::ALPHAVISCOSITY > 0) {
-			data[t_data::V_RADIAL](n_radial, n_azimuthal) -=
-			    3.0 *
-			    data[t_data::VISCOSITY](n_radial, n_azimuthal) / r *
-			    (-parameters::SIGMASLOPE + 2.0 * parameters::FLARINGINDEX + 1.0);
-=======
-		    if (ViscosityAlpha) {
 			const double nu = 0.5 * (data[t_data::VISCOSITY](n_radial, n_azimuthal) + data[t_data::VISCOSITY](n_radial-1, n_azimuthal));
 			data[t_data::V_RADIAL](n_radial, n_azimuthal) -=
 				3.0 * nu / Rinf[n_radial] *
-			    (-SIGMASLOPE + 2.0 * FLARINGINDEX + 1.0);
-
->>>>>>> e5b87253
+			    (-parameters::SIGMASLOPE + 2.0 * parameters::FLARINGINDEX + 1.0);
+
 		    } else {
 			data[t_data::V_RADIAL](n_radial, n_azimuthal) -=
 			    3.0 *
