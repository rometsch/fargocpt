#include <cassert>
#include <cstring>
#include <cmath>


#include "LowTasks.h"
#include "Pframeforce.h"
#include "SideEuler.h"
#include "SourceEuler.h"
#include "Theo.h"
#include "TransportEuler.h"
#include "axilib.h"
#include "boundary_conditions.h"
#include "find_cell_id.h"
#include "global.h"
#include "init.h"
#include "logging.h"
#include "nongnu.h"
#include "output.h"
#include "parameters.h"
#include "pvte_law.h"
#include "quantities.h"
#include "selfgravity.h"
#include "util.h"
#include "viscosity.h"
#include "frame_of_reference.h"
#include <gsl/gsl_sf_bessel.h>

#include "open-simplex-noise.h"
#include "options.h"

/**
	resize all (global) radialarrays
*/
void resize_radialarrays(unsigned int size)
{
    EnergyMed.resize(size);
    SigmaMed.resize(size);
    Rmed.resize(size);
    InvRmed.resize(size);

    // these are size+1 so that we always can use Rinf[]
    // e.g.: Rinf[max_radial] instead of Rsup[max_radial-1]
    Rinf.resize(size + 1);
    InvRinf.resize(size + 1);
    Rsup.resize(size);
    Surf.resize(size);
    InvSurf.resize(size);
    InvDiffRmed.resize(size);
    InvDiffRsup.resize(size);
    InvDiffRsupRb.resize(size);
    TwoDiffRaSq.resize(size);
    TwoDiffRbSq.resize(size);
    FourThirdInvRbInvdphiSq.resize(size);
    Radii.resize(size);
    GlobalRmed.resize(size);
    SigmaInf.resize(size);
    GLOBAL_bufarray.resize(size);
    GLOBAL_AxiSGAccr.resize(size);
}

/**
	Fills 1D arrays like Rmed, Rinf, Rsup, Surf, ...
*/
void init_radialarrays()
{
    FILE *fd_input;

    unsigned int nRadial;

	const std::string filename = output::outdir + "radii.dat";
    fd_input = fopen(filename.c_str(), "r");

    double first_cell_size = 0.0;
    double cell_growth_factor = 0.0;
    if (fd_input == NULL) {
	logging::print_master(
	    LOG_INFO "Warning : no `radii.dat' file found. Using default.\n");
	switch (parameters::radial_grid_type) {
	case parameters::logarithmic_spacing: {
	    cell_growth_factor =
		std::pow((RMAX / RMIN), 1.0 / ((double)GlobalNRadial - 2.0));
	    for (nRadial = 0; nRadial <= GlobalNRadial + 1; ++nRadial) {

		Radii[nRadial] =
		    RMIN * std::pow(cell_growth_factor, (double)nRadial - 1.0);
	    }
	    break;
	}
	case parameters::arithmetic_spacing: {
	    cell_growth_factor = ((double)GlobalNRadial - 2.0) / (RMAX - RMIN);
	    const double interval =
		(RMAX - RMIN) / (double)(GlobalNRadial - 2.0);
	    for (nRadial = 0; nRadial <= GlobalNRadial + 1; ++nRadial) {
		Radii[nRadial] = RMIN + interval * (double)(nRadial - 1.0);
	    }
	    break;
	}
	case parameters::exponential_spacing: {
	    // Don't touch the rest
	    cell_growth_factor =
		std::pow((RMAX / RMIN), 1.0 / ((double)GlobalNRadial - 2.0));

	    first_cell_size = RMIN * (cell_growth_factor - 1.0) *
			      parameters::exponential_cell_size_factor;
	    const double f = (RMAX - RMIN) / first_cell_size;
	    double exp_growth_factor = 1.02;
	    const double Nr = (double)GlobalNRadial - 2.0;
	    for (int i = 0; i < 500000; ++i) {
		exp_growth_factor =
		    exp_growth_factor -
		    ((std::pow(exp_growth_factor, Nr) - exp_growth_factor * f +
		      f - 1)) /
			(Nr * std::pow(exp_growth_factor, Nr - 1.0) - f);
	    }
	    cell_growth_factor = exp_growth_factor;
	    for (nRadial = 0; nRadial <= GlobalNRadial + 1; ++nRadial) {
		Radii[nRadial] = RMIN + first_cell_size *
					    (std::pow(exp_growth_factor,
						      (double)nRadial - 1.0) -
					     1.0) /
					    (exp_growth_factor - 1.0);
	    }
	    break;
	}
	case parameters::custom_spacing:
	    break;
	default:
	    die("Invalid setting for RadialSpacing");
	}
    } else {
	logging::print_master(LOG_INFO "Reading 'radii.dat' file.\n");
	parameters::radial_grid_type = parameters::custom_spacing;
	for (nRadial = 0; nRadial <= GlobalNRadial; ++nRadial) {
	    double temp;

	    if (fscanf(fd_input, "%lf", &temp) == 1) {
		Radii[nRadial] = temp;
	    } else {
		logging::print_master(
		    LOG_ERROR
		    "Reading 'radii.dat' file: No data left to read :(\n");
		PersonalExit(1);
	    }
	}
    }

    init_cell_finder(cell_growth_factor, first_cell_size);

    /* if input file is open, close it */
    if (fd_input != NULL) {
	fclose(fd_input);
    }

    for (nRadial = 0; nRadial < GlobalNRadial + 1; ++nRadial) {
	// Rmed is in the center of the cell where the center of mass is
	// Rmed = 1/2 * [ (4/3 Pi r_sup^3) - (4/3 Pi r_inf^3) ] / [ (Pi r_sup^2)
	// - (Pi r_inf^2) ]
	GlobalRmed[nRadial] =
	    2.0 / 3.0 *
	    (Radii[nRadial + 1] * Radii[nRadial + 1] * Radii[nRadial + 1] -
	     Radii[nRadial] * Radii[nRadial] * Radii[nRadial]);
	GlobalRmed[nRadial] =
	    GlobalRmed[nRadial] / (Radii[nRadial + 1] * Radii[nRadial + 1] -
				   Radii[nRadial] * Radii[nRadial]);
    }

    logging::print_master(
	LOG_VERBOSE
	"Active %s grid is ranging from %g to %g. Total grid is range from %g to %g.\n",
	parameters::radial_grid_names[parameters::radial_grid_type], Radii[1],
	Radii[GlobalNRadial - 1], Radii[0], Radii[GlobalNRadial]);

    for (nRadial = 0; nRadial < NRadial + 1; ++nRadial) {
	Rinf[nRadial] = Radii[nRadial + IMIN];
	Rsup[nRadial] = Radii[nRadial + IMIN + 1];

	Rmed[nRadial] = 2.0 / 3.0 *
			(Rsup[nRadial] * Rsup[nRadial] * Rsup[nRadial] -
			 Rinf[nRadial] * Rinf[nRadial] * Rinf[nRadial]);
	Rmed[nRadial] = Rmed[nRadial] / (Rsup[nRadial] * Rsup[nRadial] -
					 Rinf[nRadial] * Rinf[nRadial]);

	// TODO: Is already calculated a few lines above. assert should check
	// this
	assert((Rmed[nRadial] - GlobalRmed[nRadial + IMIN]) < std::numeric_limits<double>::epsilon());

	Surf[nRadial] =
	    M_PI * (std::pow(Rsup[nRadial], 2) - std::pow(Rinf[nRadial], 2)) /
	    (double)NAzimuthal;

	InvRmed[nRadial] = 1.0 / Rmed[nRadial];
	InvSurf[nRadial] = 1.0 / Surf[nRadial];
	InvDiffRsup[nRadial] = 1.0 / (Rsup[nRadial] - Rinf[nRadial]);
	InvDiffRsupRb[nRadial] =
	    1.0 / ((Rsup[nRadial] - Rinf[nRadial]) * Rmed[nRadial]);
	TwoDiffRaSq[nRadial] = 2.0 / (Rsup[nRadial] * Rsup[nRadial] -
				      Rinf[nRadial] * Rinf[nRadial]);
	FourThirdInvRbInvdphiSq[nRadial] =
	    4.0 / 3.0 / Rmed[nRadial] * invdphi * invdphi;
	InvRinf[nRadial] = 1.0 / Rinf[nRadial];
    }

    Rinf[NRadial] = Radii[NRadial + IMIN];
    InvRinf[NRadial] = 1.0 / Rinf[NRadial];

    for (nRadial = 1; nRadial < NRadial + 1; ++nRadial) {
	InvDiffRmed[nRadial] = 1.0 / (Rmed[nRadial] - Rmed[nRadial - 1]);
	TwoDiffRbSq[nRadial] = 2.0 / (Rmed[nRadial] * Rmed[nRadial] -
				      Rmed[nRadial - 1] * Rmed[nRadial - 1]);
    }

    /* output radii to used_rad.dat (on master only) */
    if (CPU_Master) {
	FILE *fd_output;

	const std::string filename = output::outdir + "used_rad.dat";
	fd_output = fopen(filename.c_str(), "w");

	if (fd_output == NULL) {
	    logging::print_master(LOG_ERROR
				  "Can't write %s.\nProgram stopped.\n",
				  filename.c_str());
	    PersonalExit(1);
	}
	for (nRadial = 0; nRadial <= GlobalNRadial; ++nRadial) {
	    fprintf(fd_output, "%.18g\n", Radii[nRadial]);
	}

	/* if output file is open, close it */
	if (fd_output != NULL)
	    fclose(fd_output);
    }
    MPI_Barrier(MPI_COMM_WORLD);
}

/**
	Initialises all physics
*/

void init_physics(t_data &data)
{
    if ((parameters::sigma_initialize_condition ==
	 parameters::initialize_condition_shakura_sunyaev) &&
	(parameters::energy_initialize_condition ==
	 parameters::initialize_condition_shakura_sunyaev)) {
	init_shakura_sunyaev(data);
	return;
    } else if ((parameters::sigma_initialize_condition ==
		parameters::initialize_condition_shakura_sunyaev) ||
	       (parameters::energy_initialize_condition ==
		parameters::initialize_condition_shakura_sunyaev)) {
	die("Both Sigma and Energy have to be initialised by Shakura & Sunyaev Standard-Solution. Other initialisation not yet implemented!");
    }

    if (parameters::ShockTube == 1) {
	init_shock_tube_test(data);
    } else if (parameters::ShockTube == 2) {
	init_PVTE_shock_tube_test(data);
	init_eos_arrays(data);
    } else {
	// gas density initialization
	init_gas_density(data);

	// if energy equation is taken into account, we initialize the gas
	// thermal energy
	if (parameters::Adiabatic) {
	    init_gas_energy(data);
	}

	if (parameters::do_init_secondary_disk) {
	    init_secondary_disk_densities(data);
	    if (parameters::Adiabatic) {
		init_secondary_disk_energies(data);
	    }
	}

	if (parameters::variableGamma) {
	    init_eos_arrays(data);
	}

	renormalize_sigma_and_report(data);
    }

    if (parameters::self_gravity) {
	// if SelfGravity = YES or Z, planets are initialized feeling disk
	// potential. Only the surface density is required to calculate the
	// radial self-gravity acceleration. The disk radial and azimutal
	// velocities are not updated
	selfgravity::init(data);
	logging::print_master(LOG_INFO "sg initialised\n");
    }

	if (data.get_planetary_system().get_number_of_planets() < 2) {
	/*if (parameters::boundary_outer ==
	    parameters::boundary_condition_center_of_mass_initial) {
	    die("Do not use 'Nbody center of mass outer boundary' with only one body!\n");
	}*/

	if (parameters::ASPECTRATIO_MODE > 0) {
	    die("Do not use Nbody aspectratio mode with only 1 body!\n");
	}
    }

    refframe::OmegaFrame = parameters::OMEGAFRAME;

    if (parameters::corotating) {
	refframe::OmegaFrame = data.get_planetary_system()
			 .get_planet(parameters::corotation_reference_body)
			 .get_omega();
    }

    refframe::FrameAngle = 0;

    // only gas velocities remain to be initialized
	init_euler(data, PhysicalTime);
    init_gas_velocities(data);
    if (parameters::do_init_secondary_disk) {
	init_secondary_disk_velocities(data);
    }
	boundary_conditions::apply_boundary_condition(data, 0.0, 0.0, false);
}

/**
	Wrapper for initialisation of physics according to Shakura & Sunyaev
   1974
*/

void init_shakura_sunyaev(t_data &data)
{
	const double M0_in_solMass = (1*units::M0).value_as(units::solMass);
	const double Mdot_cgs = parameters::mass_accretion_rate * units::mass_accretion_rate.get_cgs_factor();
	const double L0_cgs = units::length.get_cgs_factor();

	const auto& star = data.get_planetary_system().get_planet(0);
	const double star_radius = star.get_planet_radial_extend();

    double factor;

    if (!parameters::Adiabatic) {
	die("Isothermal equation of state and Shakura & Sunyaev starting conditions has not yet been implemented!");
    }

    if (parameters::ASPECTRATIO_MODE > 0) {
	die("ASPECTRATIO_NBODY and Shakura & Sunyaev starting conditions has not yet been implemented!");
    }


    for (unsigned int n_radial = 0; n_radial < data[t_data::TEMPERATURE].Nrad;
	 ++n_radial) {
	for (unsigned int n_azimuthal = 0;
	     n_azimuthal < data[t_data::TEMPERATURE].Nsec; ++n_azimuthal) {

	    factor =
		std::pow(1. - std::sqrt(star_radius /
					(Rb[n_radial] +
					 2. * (RMAX - RMIN) / GlobalNRadial)),
			 0.25);

	    data[t_data::SIGMA](n_radial, n_azimuthal) =
		(5.2 * std::pow(parameters::ALPHAVISCOSITY, -4. / 5.) *
		 std::pow(Mdot_cgs / 1.e16, 7. / 10.) *
		 std::pow(M0_in_solMass, 0.25) *
		 std::pow(Rb[n_radial] * L0_cgs / 1.e10, -0.75) *
		 std::pow(factor, 14. / 5.)) /
		units::surface_density.get_cgs_factor();

	    data[t_data::SCALE_HEIGHT](n_radial, n_azimuthal) =
		(1.7e8 * std::pow(parameters::ALPHAVISCOSITY, -1. / 10.) *
		 std::pow(Mdot_cgs / 1.e16, 3. / 20.) *
		 std::pow(M0_in_solMass, -3. / 8.) *
		 std::pow(Rb[n_radial] * L0_cgs / 1.e10, 9. / 8.) *
		 std::pow(factor, 3. / 5.)) /
		(Rb[n_radial] * L0_cgs) * Rb[n_radial];

	    data[t_data::TEMPERATURE](n_radial, n_azimuthal) =
		(1.4e4 * std::pow(parameters::ALPHAVISCOSITY, -1. / 5.) *
		 std::pow(Mdot_cgs / 1.e16, 3. / 10.) *
		 std::pow(M0_in_solMass, 0.25) *
		 std::pow(Rb[n_radial] * L0_cgs / 1.e10, -0.75) *
		 std::pow(factor, 6. / 5.)) /
		units::temperature.get_cgs_factor();

	    data[t_data::V_RADIAL](n_radial, n_azimuthal) =
		-(2.7e4 * std::pow(parameters::ALPHAVISCOSITY, 4. / 5.) *
		  std::pow(Mdot_cgs / 1.e16, 3. / 10.) *
		  std::pow(M0_in_solMass, -0.25) *
		  std::pow(Rb[n_radial] * L0_cgs / 1.e10, -0.25) *
		  std::pow(factor, -14. / 5.)) /
		units::velocity.get_cgs_factor();

	    data[t_data::SOUNDSPEED](n_radial, n_azimuthal) =
		std::sqrt(constants::R / parameters::MU * parameters::ADIABATICINDEX *
			  data[t_data::TEMPERATURE](n_radial, n_azimuthal));
	    data[t_data::ENERGY](n_radial, n_azimuthal) =
		constants::R / parameters::MU * 1. / (parameters::ADIABATICINDEX - 1.) *
		data[t_data::SIGMA](n_radial, n_azimuthal) *
		data[t_data::TEMPERATURE](n_radial, n_azimuthal);
	    data[t_data::PRESSURE](n_radial, n_azimuthal) =
		(parameters::ADIABATICINDEX - 1.) *
		data[t_data::ENERGY](n_radial, n_azimuthal);
	    data[t_data::V_AZIMUTHAL](n_radial, n_azimuthal) =
		calculate_omega_kepler(Rb[n_radial]) * Rb[n_radial];
	}
    }

    RefillSigma(&data[t_data::SIGMA]);
    RefillEnergy(&data[t_data::ENERGY]);

    if (parameters::self_gravity) {
	die("Self-gravity and Shakura-Sunyaev starting values has not yet been implemented!");
    }

    InitCellCenterCoordinates();

    /** init_euler w/o updates that have already been done above **/
    InitTransport();

    viscosity::update_viscosity(data);
    /** end init_euler **/

    if (CentrifugalBalance)
	die("CentrifugalBalance and Shakura-Sunyaev starting values has not yet been implemented!");
}

/**
	Initializes density and energy for the spreading ring test.
	Intented to be used with spreading_ring.par
	See R. Speith and W. Kley 2003: Stability of the viscously spreading
   ring
*/
void init_spreading_ring_test(t_data &data)
{

    const double R0 = 1.0;
    double R0_ = R0;

    unsigned int R0_id = 0;
    for (unsigned int n_radial = 0; n_radial < data[t_data::SIGMA].Nrad;
	 ++n_radial) {
	if (Rsup[n_radial] > R0 && R0 > Rinf[n_radial]) {
	    R0_ = Rmed[n_radial];
	    R0_id = n_radial;
	}
    }

    if (R0_id != 0)
	logging::print(
	    LOG_INFO "Initializing Spreading Ring at radius = %.5e\n", R0_);

    const double Disk_Mass = parameters::sigma_discmass;
    const double tau0 = 0.016;

    const double x = Rmed[R0_id] / R0;
    const double I = gsl_sf_bessel_Inu(0.25, 2.0 * x / tau0);
    const double Sigma0 = Disk_Mass / (M_PI * R0 * R0) * 1.0 /
			  (tau0 * std::pow(x, 0.25)) * I *
			  std::exp(-(1.0 + x * x) / tau0);

    for (unsigned int n_radial = 0; n_radial < data[t_data::SIGMA].Nrad;
	 ++n_radial) {
	for (unsigned int n_azimuthal = 0;
	     n_azimuthal < data[t_data::SIGMA].Nsec; ++n_azimuthal) {
	    const double density_floor = Sigma0 * parameters::sigma_floor;
	    const double energy = 0.0;

	    const double x = Rmed[n_radial] / R0;
	    const double I = gsl_sf_bessel_Inu(0.25, 2.0 * x / tau0);
	    double density = Disk_Mass / (M_PI * R0 * R0) * 1.0 /
			     (tau0 * std::pow(x, 0.25)) * I *
			     std::exp(-(1.0 + x * x) / tau0);

	    density = std::max(density, density_floor);

	    data[t_data::SIGMA](n_radial, n_azimuthal) = density;
	    data[t_data::ENERGY](n_radial, n_azimuthal) = energy;
	}
    }

    // set SigmaMed/SigmaInf
    RefillSigma(&data[t_data::SIGMA]);
    RefillEnergy(&data[t_data::ENERGY]);
}

/**
	Initializes density and energy for the spreading ring test.
	Intented to be used with spreading_ring.par
	See R. Speith and W. Kley 2003: Stability of the viscously spreading
   ring
   Init function copied to be equal to Jibin's pluto simulations
*/
void init_spreading_ring_test_jibin(t_data &data)
{

    const double Disk_Mass = parameters::sigma_discmass;
    const double Ring_Mass = 1.0e-4;
    const double h = parameters::ASPECTRATIO_REF;
    const double p = parameters::SIGMASLOPE;
    const double q = 2.0 * parameters::FLARINGINDEX - 1.0;
    const double tau0 = 0.018;
    const double Rmin = RMIN;
    const double Rmax = RMAX;

    const double sig0 = Disk_Mass / (2.0 * M_PI) * (p + 2.0) /
			(std::pow(Rmax, p + 2.0) - std::pow(Rmin, p + 2.0));
    parameters::sigma0 = sig0;

    logging::print_master(LOG_INFO "Initializing viscous spreading ring\n");

    logging::print_master(
	LOG_INFO "spreading ring sig0code = %.5e	sig0cgs = %.5e\n", sig0,
	sig0 * units::surface_density.get_cgs_factor());

<<<<<<< HEAD
    for (unsigned int n_radial = 0; n_radial < data[t_data::SIGMA].Nrad;
=======
	srand(parameters::random_seed);

    for (unsigned int n_radial = 0; n_radial < data[t_data::DENSITY].Nrad;
>>>>>>> 9c8c79fe
	 ++n_radial) {
	for (unsigned int n_azimuthal = 0;
	     n_azimuthal < data[t_data::SIGMA].Nsec; ++n_azimuthal) {

	    const double R = Rmed[n_radial];
	    const double OmegaK = 1.0 / (R * std::sqrt(R));
	    const double arg = 2.0 * R / tau0;
	    const double bessel = gsl_sf_bessel_Inu(0.25, arg);

	    const double sig_ring = Ring_Mass * bessel *
				    std::exp((-1.0 - R * R) / tau0) /
				    (M_PI * tau0 * std::pow(R, 0.25));
	    const double sig_disk = sig0 * std::pow(R, p);
	    const double energy = 0.0;

	    const double sig_noise =
		0.05 * sig_disk * (1.0 - 2.0 * (rand() / (double)RAND_MAX));
	    const double vr = 0.0;
	    const double corr = std::sqrt(1.0 + (p + q) * h * h);
	    const double vaz = R * OmegaK * corr - R * refframe::OmegaFrame;

	    const double sig = sig_ring + sig_disk + sig_noise;

	    data[t_data::SIGMA](n_radial, n_azimuthal) = sig;
	    data[t_data::ENERGY](n_radial, n_azimuthal) = energy;
	    data[t_data::V_RADIAL](n_radial, n_azimuthal) = vr;
	    data[t_data::V_AZIMUTHAL](n_radial, n_azimuthal) = vaz;
	}
    }

    for (unsigned int n_azimuthal = 0;
	 n_azimuthal < data[t_data::V_RADIAL].Nsec; ++n_azimuthal) {
	data[t_data::V_RADIAL](data[t_data::V_RADIAL].get_max_radial(),
			       n_azimuthal) = 0.0;
    }

    // set SigmaMed/SigmaInf
    RefillSigma(&data[t_data::SIGMA]);
    RefillEnergy(&data[t_data::ENERGY]);
}

/**
	Initializes density and energy for Shock Tube test.
	Intented to be used with shock_tube.par
*/
void init_shock_tube_test(t_data &data)
{
    logging::print_master(LOG_INFO "Initializing ShockTube\n");

    for (unsigned int n_radial = 0; n_radial < data[t_data::SIGMA].Nrad;
	 ++n_radial) {
	for (unsigned int n_azimuthal = 0;
	     n_azimuthal < data[t_data::SIGMA].Nsec; ++n_azimuthal) {
	    double density = 1.0;
	    double energy = 2.5;

	    if (Rmed[n_radial] - GlobalRmed[0] > 0.5) {
		density = 0.125;
		energy = 2.0 * 0.125;
	    }

	    data[t_data::SIGMA](n_radial, n_azimuthal) = density;
	    data[t_data::ENERGY](n_radial, n_azimuthal) = energy;
	}
    }

    units::length.set_cgs_factor(1.0);
    units::length.set_cgs_symbol("1");

    units::mass.set_cgs_factor(1.0);
    units::mass.set_cgs_symbol("1");

    units::time.set_cgs_factor(1.0);
    units::time.set_cgs_symbol("1");

    units::energy.set_cgs_factor(1.0);
    units::energy.set_cgs_symbol("1");

    units::energy_density.set_cgs_factor(1.0);
    units::energy_density.set_cgs_symbol("1");

    units::temperature.set_cgs_factor(1.0);
    units::temperature.set_cgs_symbol("1");

    units::density.set_cgs_factor(1.0);
    units::density.set_cgs_symbol("1");

    units::surface_density.set_cgs_factor(1.0);
    units::surface_density.set_cgs_symbol("1");

    units::opacity.set_cgs_factor(1.0);
    units::opacity.set_cgs_symbol("1");

    units::energy_flux.set_cgs_factor(1.0);
    units::energy_flux.set_cgs_symbol("1");

    units::velocity.set_cgs_factor(1.0);
    units::velocity.set_cgs_symbol("1");

    units::acceleration.set_cgs_factor(1.0);
    units::acceleration.set_cgs_symbol("1");

    units::angular_momentum.set_cgs_factor(1.0);
    units::angular_momentum.set_cgs_symbol("1");

    units::kinematic_viscosity.set_cgs_factor(1.0);
    units::kinematic_viscosity.set_cgs_symbol("1");

    units::dynamic_viscosity.set_cgs_factor(1.0);
    units::dynamic_viscosity.set_cgs_symbol("1");

    units::stress.set_cgs_factor(1.0);
    units::stress.set_cgs_symbol("1");

    units::pressure.set_cgs_factor(1.0);
    units::pressure.set_cgs_symbol("1");

    units::power.set_cgs_factor(1.0);
    units::power.set_cgs_symbol("1");

    units::potential.set_cgs_factor(1.0);
    units::potential.set_cgs_symbol("1");

    units::torque.set_cgs_factor(1.0);
    units::torque.set_cgs_symbol("1");

    units::force.set_cgs_factor(1.0);
    units::force.set_cgs_symbol("1");

    units::mass_accretion_rate.set_cgs_factor(1.0);
    units::mass_accretion_rate.set_cgs_symbol("1");

    // after all units have calculated, calculate constants in code units
    constants::calculate_constants_in_code_units();

    // set SigmaMed/SigmaInf
    RefillSigma(&data[t_data::SIGMA]);
    RefillEnergy(&data[t_data::ENERGY]);
}

void init_PVTE_shock_tube_test(t_data &data)
{
    logging::print_master(LOG_INFO "Initializing PVTE-ShockTube\n");

    for (unsigned int n_radial = 0; n_radial < data[t_data::SIGMA].Nrad;
	 ++n_radial) {
	for (unsigned int n_azimuthal = 0;
	     n_azimuthal < data[t_data::SIGMA].Nsec; ++n_azimuthal) {
	    double density = 1.0;
	    double energy = 10.361627466581034;

	    if (Rmed[n_radial] - GlobalRmed[0] > 0.5) {
		density = 0.125;
		energy = 0.9110851732216827;
	    }

	    data[t_data::SIGMA](n_radial, n_azimuthal) = density;
	    data[t_data::ENERGY](n_radial, n_azimuthal) = energy;
	}
    }

    units::length.set_cgs_factor(1.0);
    units::length.set_cgs_symbol("1");

    units::mass.set_cgs_factor(1.0);
    units::mass.set_cgs_symbol("1");

    units::time.set_cgs_factor(1.0);
    units::time.set_cgs_symbol("1");

    units::energy.set_cgs_factor(1.0);
    units::energy.set_cgs_symbol("1");

    units::energy_density.set_cgs_factor(0.00000004576860232875);
    units::energy_density.set_cgs_symbol("1");

    units::temperature.set_cgs_factor(3341.5268389972975);
    units::temperature.set_cgs_symbol("1");

    units::density.set_cgs_factor(1.66053886e-19);
    units::density.set_cgs_symbol("1");

    units::surface_density.set_cgs_factor(1.0);
    units::surface_density.set_cgs_symbol("1");

    units::opacity.set_cgs_factor(1.0);
    units::opacity.set_cgs_symbol("1");

    units::energy_flux.set_cgs_factor(1.0);
    units::energy_flux.set_cgs_symbol("1");

    units::velocity.set_cgs_factor(5.25e5);
    units::velocity.set_cgs_symbol("1");

    units::acceleration.set_cgs_factor(1.0);
    units::acceleration.set_cgs_symbol("1");

    units::angular_momentum.set_cgs_factor(1.0);
    units::angular_momentum.set_cgs_symbol("1");

    units::kinematic_viscosity.set_cgs_factor(1.0);
    units::kinematic_viscosity.set_cgs_symbol("1");

    units::dynamic_viscosity.set_cgs_factor(1.0);
    units::dynamic_viscosity.set_cgs_symbol("1");

    units::stress.set_cgs_factor(1.0);
    units::stress.set_cgs_symbol("1");

    units::pressure.set_cgs_factor(1.0);
    units::pressure.set_cgs_symbol("1");

    units::power.set_cgs_factor(1.0);
    units::power.set_cgs_symbol("1");

    units::torque.set_cgs_factor(1.0);
    units::torque.set_cgs_symbol("1");

    units::force.set_cgs_factor(1.0);
    units::force.set_cgs_symbol("1");

    units::mass_accretion_rate.set_cgs_factor(1.0);
    units::mass_accretion_rate.set_cgs_symbol("1");

    // after all units have calculated, calculate constants in code units
    constants::calculate_constants_in_code_units();

	compute_pressure(data);

    // set SigmaMed/SigmaInf
    RefillSigma(&data[t_data::SIGMA]);
    RefillEnergy(&data[t_data::ENERGY]);
}

void init_secondary_disk_densities(t_data &data)
{

    logging::print_master(LOG_INFO "Initializing Secondary disk densities\n");

    if (data.get_planetary_system().get_number_of_planets() < 2) {
	die("Error: cannot initialize secondary disk with only %d nbody objects!\n",
	    data.get_planetary_system().get_number_of_planets());
    }

    const auto &planet = data.get_planetary_system().get_planet(1);
    const double disk_size = parameters::profile_cutoff_point_outer *
			     planet.get_dimensionless_roche_radius() /
			     (1.0 - planet.get_dimensionless_roche_radius());
    const double cutoff_width = parameters::profile_cutoff_width_outer *
				planet.get_dimensionless_roche_radius() /
				(1.0 - planet.get_dimensionless_roche_radius());
    const double mass_q = planet.get_mass() /
			  data.get_planetary_system().get_planet(0).get_mass();
    const double compute_radius =
	eggleton_1983(mass_q, planet.get_distance_to_primary());
    const double scaling_factor = std::sqrt(planet.get_mass());

    const double min_dist = RMIN / 3.0;

    for (unsigned int n_radial = 0; n_radial < data[t_data::SIGMA].Nrad;
	 ++n_radial) {
	for (unsigned int n_azimuthal = 0;
	     n_azimuthal < data[t_data::SIGMA].Nsec; ++n_azimuthal) {

	    const double phi = (double)n_azimuthal * dphi;
	    const double rmed = Rmed[n_radial];
	    const double x = rmed * std::cos(phi) - planet.get_x();
	    const double y = rmed * std::sin(phi) - planet.get_y();
	    const double r = std::max(std::sqrt(x * x + y * y), min_dist);

	    if (r < compute_radius) {
		const double density = parameters::sigma0 * scaling_factor *
				       std::pow(r, -parameters::SIGMASLOPE) *
				       cutoff_outer(disk_size, cutoff_width, r);

		const double density_old =
		    std::max(data[t_data::SIGMA](n_radial, n_azimuthal),
			     parameters::sigma_floor * parameters::sigma0);

		data[t_data::SIGMA](n_radial, n_azimuthal) =
		    std::max(density, density_old);
	    }
	}
    }
}

void init_secondary_disk_energies(t_data &data)
{

    if (!parameters::Adiabatic) {
	return;
    }
    logging::print_master(LOG_INFO "Initializing Secondary disk energies\n");

    if (data.get_planetary_system().get_number_of_planets() < 2) {
	die("Error: cannot initialize secondary disk with only %d nbody objects!\n",
	    data.get_planetary_system().get_number_of_planets());
    }

    const auto &planet = data.get_planetary_system().get_planet(1);
    const double disk_size = parameters::profile_cutoff_point_outer *
			     planet.get_dimensionless_roche_radius() /
			     (1.0 - planet.get_dimensionless_roche_radius());
    const double cutoff_width = parameters::profile_cutoff_width_outer *
				planet.get_dimensionless_roche_radius() /
				(1.0 - planet.get_dimensionless_roche_radius());
    const double mass_q = planet.get_mass() /
			  data.get_planetary_system().get_planet(0).get_mass();
    const double compute_radius =
	eggleton_1983(mass_q, planet.get_distance_to_primary());
    const double scaling_factor = std::sqrt(planet.get_mass());

    const double min_dist = RMIN / 3.0;

    for (unsigned int n_radial = 0;
	 n_radial < data[t_data::ENERGY].get_size_radial(); ++n_radial) {
	for (unsigned int n_azimuthal = 0;
	     n_azimuthal < data[t_data::ENERGY].get_size_azimuthal();
	     ++n_azimuthal) {

	    const double phi = (double)n_azimuthal * dphi;
	    const double rmed = Rmed[n_radial];
	    const double x = rmed * std::cos(phi) - planet.get_x();
	    const double y = rmed * std::sin(phi) - planet.get_y();
	    const double r = std::max(std::sqrt(x * x + y * y), min_dist);

	    if (r < compute_radius) {
		const double energy =
		    1.0 / (parameters::ADIABATICINDEX - 1.0) * parameters::sigma0 *
		    scaling_factor * std::pow(parameters::ASPECTRATIO_REF, 2) *
		    std::pow(r, -parameters::SIGMASLOPE - 1.0 + 2.0 * parameters::FLARINGINDEX) *
		    constants::G * planet.get_mass() *
		    cutoff_outer(disk_size, cutoff_width, r);

		const double temperature_floor =
		    parameters::minimum_temperature *
		    units::temperature.get_inverse_cgs_factor();
		const double energy_floor =
		    temperature_floor *
		    data[t_data::SIGMA](n_radial, n_azimuthal) /
		    parameters::MU * constants::R / (parameters::ADIABATICINDEX - 1.0);

		const double temperature_ceil =
		    parameters::maximum_temperature *
		    units::temperature.get_inverse_cgs_factor();
		const double energy_ceil =
		    temperature_ceil *
		    data[t_data::SIGMA](n_radial, n_azimuthal) /
		    parameters::MU * constants::R / (parameters::ADIABATICINDEX - 1.0);

		const double energy_old = std::max(
		    data[t_data::ENERGY](n_radial, n_azimuthal), energy_floor);
		data[t_data::ENERGY](n_radial, n_azimuthal) =
		    std::min(std::max(energy, energy_old), energy_ceil);
	    }
	}
    }
}

void init_secondary_disk_velocities(t_data &data)
{

    logging::print_master(LOG_INFO "Initializing Secondary disk velocities\n");

    if (CentrifugalBalance) {
	logging::print_master(
	    LOG_INFO "CentrifugalBalance not tested with secondary disk!");
    }

    if (parameters::self_gravity) {
	logging::print_master(LOG_INFO
			      "Self gravity not tested with secondary disk!");
    }

    if (data.get_planetary_system().get_number_of_planets() < 2) {
	die("Error: cannot initialize secondary disk with only %d nbody objects!\n",
	    data.get_planetary_system().get_number_of_planets());
    }

    const auto &planet = data.get_planetary_system().get_planet(1);
    const double mass_q = planet.get_mass() /
			  data.get_planetary_system().get_planet(0).get_mass();
    const double compute_radius =
	eggleton_1983(mass_q, planet.get_distance_to_primary());

    const double min_dist = RMIN / 3.0;

    for (unsigned int n_radial = 0;
	 n_radial <= data[t_data::V_RADIAL].get_max_radial(); ++n_radial) {
	for (unsigned int n_azimuthal = 0;
	     n_azimuthal <= data[t_data::V_RADIAL].get_max_azimuthal();
	     ++n_azimuthal) {

	    const double phi = (double)n_azimuthal * dphi;
	    double rinf;
	    if (n_radial == data[t_data::V_AZIMUTHAL].Nrad) {
		rinf = Rinf[data[t_data::V_AZIMUTHAL].Nrad - 1];
	    } else {
		rinf = Rinf[n_radial];
	    }

	    const double cell_x = rinf * std::cos(phi);
	    const double cell_y = rinf * std::sin(phi);

	    // Position in secondary frame
	    const double x_sec = cell_x - planet.get_x();
	    const double y_sec = cell_y - planet.get_y();
	    const double r_sec =
		std::max(std::sqrt(x_sec * x_sec + y_sec * y_sec), min_dist);

	    if (r_sec < compute_radius) {

		// pressure support correction
		double corr;
		if (parameters::initialize_pure_keplerian) {
		    corr = 1.0;
		} else {
		    corr = std::sqrt(
			1.0 - std::pow(parameters::ASPECTRATIO_REF, 2) *
				  std::pow(r_sec, 2.0 * parameters::FLARINGINDEX) *
				  (1. + parameters::SIGMASLOPE - 2.0 * parameters::FLARINGINDEX));
		}

		// Velocities in center of mass frame
		const double vr_sec = 0.0;
		const double vaz_sec =
		    std::sqrt(constants::G * planet.get_mass() / r_sec) * corr;

		const double vx_sec =
		    (vr_sec * x_sec - vaz_sec * y_sec) / r_sec;
		const double vy_sec =
		    (vr_sec * y_sec + vaz_sec * x_sec) / r_sec;

		// shift velocity from center of mass frame to primary frame
		const double vx = vx_sec - planet.get_vx();
		const double vy = vy_sec - planet.get_vy();

		const double vr = vx * std::cos(phi) + vy * std::sin(phi);
		data[t_data::V_RADIAL](n_radial, n_azimuthal) = vr;
	    }
	}
    }

    for (unsigned int n_radial = 0;
	 n_radial < data[t_data::V_AZIMUTHAL].get_size_radial(); ++n_radial) {
	for (unsigned int n_azimuthal = 0;
	     n_azimuthal < data[t_data::V_AZIMUTHAL].get_size_azimuthal();
	     ++n_azimuthal) {

	    const double phi = ((double)n_azimuthal - 0.5) * dphi;
	    double rmed;
	    if (n_radial == data[t_data::V_AZIMUTHAL].Nrad) {
		rmed = Rmed[data[t_data::V_AZIMUTHAL].Nrad - 1];
	    } else {
		rmed = Rmed[n_radial];
	    }

	    const double cell_x = rmed * std::cos(phi);
	    const double cell_y = rmed * std::sin(phi);

	    // Position in secondary frame
	    const double x_sec = cell_x - planet.get_x();
	    const double y_sec = cell_y - planet.get_y();
	    const double r_sec =
		std::max(std::sqrt(x_sec * x_sec + y_sec * y_sec), min_dist);

	    if (r_sec < compute_radius) {

		// pressure support correction
		double corr;
		if (parameters::initialize_pure_keplerian) {
		    corr = 1.0;
		} else {
		    corr = std::sqrt(
			1.0 - std::pow(parameters::ASPECTRATIO_REF, 2) *
				  std::pow(r_sec, 2.0 * parameters::FLARINGINDEX) *
				  (1. + parameters::SIGMASLOPE - 2.0 * parameters::FLARINGINDEX));
		}

		// Velocities in center of mass frame
		const double vr_sec = 0.0;
		const double vaz_sec =
		    std::sqrt(constants::G * planet.get_mass() / r_sec) * corr;

		const double vx_sec =
		    (vr_sec * x_sec - vaz_sec * y_sec) / r_sec;
		const double vy_sec =
		    (vr_sec * y_sec + vaz_sec * x_sec) / r_sec;

		// shift velocities from center of mass frame to primary frame
		const double vx = vx_sec - planet.get_vx();
		const double vy = vy_sec - planet.get_vy();

		const double vaz = vy * std::cos(phi) - vx * std::sin(phi);
		data[t_data::V_AZIMUTHAL](n_radial, n_azimuthal) = vaz;
	    }
	}
    }
}

void init_gas_density(t_data &data)
{
    switch (parameters::sigma_initialize_condition) {
    case parameters::initialize_condition_profile:
	logging::print_master(
	    LOG_INFO "Initializing Sigma(r) = %g = %g %s * [r/(%g AU)]^(%g)\n",
	    parameters::sigma0,
	    parameters::sigma0 * units::surface_density.get_cgs_factor(),
	    units::surface_density.get_cgs_symbol(),
	    units::length.get_cgs_factor() / units::cgs_AU, -parameters::SIGMASLOPE);

	for (unsigned int n_radial = 0; n_radial < data[t_data::SIGMA].Nrad;
	     ++n_radial) {
	    for (unsigned int n_azimuthal = 0;
		 n_azimuthal < data[t_data::SIGMA].Nsec; ++n_azimuthal) {
		const double density =
		    parameters::sigma0 * std::pow(Rmed[n_radial], -parameters::SIGMASLOPE);
		const double density_floor =
		    parameters::sigma_floor * parameters::sigma0;
		data[t_data::SIGMA](n_radial, n_azimuthal) =
		    std::max(density, density_floor);
	    }
	}
	break;

    case parameters::initialize_condition_profile_Nbody_centered: {
	logging::print_master(
	    LOG_INFO
	    "Initializing from CMS Sigma(r) = %g = %g %s * [r/(%g AU)]^(%g)\n",
	    parameters::sigma0,
	    parameters::sigma0 * units::surface_density.get_cgs_factor(),
	    units::surface_density.get_cgs_symbol(),
	    units::length.get_cgs_factor() / units::cgs_AU, -parameters::SIGMASLOPE);

	Pair cms = data.get_planetary_system().get_center_of_mass();
	const double cms_x = cms.x;
	const double cms_y = cms.y;

	for (unsigned int n_radial = 0;
	     n_radial < data[t_data::SIGMA].get_size_radial(); ++n_radial) {
	    for (unsigned int n_azimuthal = 0;
		 n_azimuthal < data[t_data::SIGMA].get_size_azimuthal();
		 ++n_azimuthal) {

		const double phi = (double)n_azimuthal * dphi;
		const double rmed = Rmed[n_radial];
		const double x = rmed * std::cos(phi) - cms_x;
		const double y = rmed * std::sin(phi) - cms_y;
		const double r = std::sqrt(x * x + y * y);

		const double density =
		    parameters::sigma0 * std::pow(r, -parameters::SIGMASLOPE);
		const double density_floor =
		    parameters::sigma_floor * parameters::sigma0;
		data[t_data::SIGMA](n_radial, n_azimuthal) =
		    std::max(density, density_floor);
	    }
	}
    } break;

    case parameters::initialize_condition_read1D:
	logging::print_master(LOG_INFO "Loading Sigma from '%s' (1D).\n",
			      parameters::sigma_filename.c_str());
	data[t_data::SIGMA].read1D(parameters::sigma_filename.c_str(), true);
	break;

    case parameters::initialize_condition_read2D:
	logging::print_master(LOG_INFO "Loading Sigma from '%s' (2D).\n",
			      parameters::sigma_filename.c_str());
	data[t_data::SIGMA].read2D(parameters::sigma_filename.c_str());
	break;

    case parameters::initialize_condition_shakura_sunyaev:
	die("Bad choice!"); // TODO: better explanation!
	break;
	// 		case parameters::initialize_condition_shakura_sunyaev:
	// 			logging::print_master(LOG_INFO "Initializing
	// Sigma from Shakura and Sunyaev 1973 standard solution (cf. A&A, 24,
	// 337)");
	//
	// 			for (unsigned int n_radial = 0; n_radial <
	// data[t_data::DENSITY].Nrad; ++n_radial) { for (unsigned int
	// n_azimuthal = 0; n_azimuthal < data[t_data::DENSITY].Nsec;
	// ++n_azimuthal) {
	// data[t_data::DENSITY](n_radial, n_azimuthal) =
	// 					data[t_data::DENSITY](n_radial,
	// n_azimuthal) = parameters::sigma0*pow(Rmed[n_radial],-parameters::SIGMASLOPE);
	// 				}
	// 			}
	// 			break;
    }

    if (parameters::SpreadingRing) {
	init_spreading_ring_test_jibin(data);
    }

    if (parameters::sigma_randomize) {

	struct osn_context *osn;
	if (open_simplex_noise(parameters::random_seed + 325582, &osn) !=
	    0) // add random number to seed to keep seed unique, because it is
	       // reused several times in the code.
	{
	    die("Bad open simplex noise!");
	}

	logging::print_master(LOG_INFO "Randomizing Sigma by %.2f %%.\n",
			      parameters::sigma_random_factor * 100);
	for (unsigned int n_radial = 0;
	     n_radial <= data[t_data::SIGMA].get_max_radial(); ++n_radial) {
	    for (unsigned int n_azimuthal = 0;
		 n_azimuthal <= data[t_data::SIGMA].get_max_azimuthal();
		 ++n_azimuthal) {

		double r = Rmed[n_radial];
		double angle =
		    (double)n_azimuthal /
		    (double)data[t_data::V_RADIAL].get_size_azimuthal() * 2.0 *
		    M_PI;
		double x = r * std::cos(angle);
		double y = r * std::sin(angle);

		double f = parameters::sigma_feature_size;

		int simplex_order = 11;
		double noise = 0.0;
		for (int i = 0; i < simplex_order; ++i) {
		    double feature_factor = double(1 << i);
		    double weight_factor = double(1 << (simplex_order - i - 1));

		    noise += open_simplex_noise2(osn, feature_factor * x / f,
						 feature_factor * y / f) *
			     weight_factor;
		}

		noise /= double((1 << simplex_order) - 1);

		data[t_data::SIGMA](n_radial, n_azimuthal) *=
		    (1 + parameters::sigma_random_factor * noise);
	    }
	}

	open_simplex_noise_free(osn);
    }

    // profile cutoff at outer boundary?
    if (parameters::profile_cutoff_outer) {
	logging::print_master(
	    LOG_INFO "Cutoff Sigma for r > %g %s over a range from %g %s\n",
	    parameters::profile_cutoff_point_outer *
		units::length.get_cgs_factor(),
	    units::length.get_cgs_symbol(),
	    parameters::profile_cutoff_width_outer *
		units::length.get_cgs_factor(),
	    units::length.get_cgs_symbol());
	for (unsigned int n_radial = 0;
	     n_radial <= data[t_data::SIGMA].get_max_radial(); ++n_radial) {
	    for (unsigned int n_azimuthal = 0;
		 n_azimuthal <= data[t_data::SIGMA].get_max_azimuthal();
		 ++n_azimuthal) {
		// Cutoff density to 0 for r > profile_cutoff_point_outer
		double r;
		if (parameters::sigma_initialize_condition ==
		    parameters::initialize_condition_profile_Nbody_centered) {
		    Pair cms = data.get_planetary_system().get_center_of_mass();
		    const double cms_x = cms.x;
		    const double cms_y = cms.y;

		    const double phi = (double)n_azimuthal * dphi;
		    const double rmed = Rmed[n_radial];
		    const double x = rmed * std::cos(phi) - cms_x;
		    const double y = rmed * std::sin(phi) - cms_y;
		    r = std::sqrt(x * x + y * y);
		} else {
		    r = Rmed[n_radial];
		}
		const double density_damped =
		    data[t_data::SIGMA](n_radial, n_azimuthal) *
		    cutoff_outer(parameters::profile_cutoff_point_outer,
				 parameters::profile_cutoff_width_outer, r);
		const double density_floor =
		    parameters::sigma_floor * parameters::sigma0;
		data[t_data::SIGMA](n_radial, n_azimuthal) =
		    std::max(density_damped, density_floor);
	    }
	}
    }

    // profile cutoff at inner boundary?
    if (parameters::profile_cutoff_inner) {
	logging::print_master(
	    LOG_INFO "Cutoff Sigma for r < %g %s over a range from %g %s\n",
	    parameters::profile_cutoff_point_inner *
		units::length.get_cgs_factor(),
	    units::length.get_cgs_symbol(),
	    parameters::profile_cutoff_width_inner *
		units::length.get_cgs_factor(),
	    units::length.get_cgs_symbol());
	for (unsigned int n_radial = 0;
	     n_radial <= data[t_data::SIGMA].get_max_radial(); ++n_radial) {
	    for (unsigned int n_azimuthal = 0;
		 n_azimuthal <= data[t_data::SIGMA].get_max_azimuthal();
		 ++n_azimuthal) {
		// Cutoff density to 0 for r < profile_cutoff_point_inner
		double r;
		if (parameters::sigma_initialize_condition ==
		    parameters::initialize_condition_profile_Nbody_centered) {
		    Pair cms = data.get_planetary_system().get_center_of_mass();
		    const double cms_x = cms.x;
		    const double cms_y = cms.y;

		    const double phi = (double)n_azimuthal * dphi;
		    const double rmed = Rmed[n_radial];
		    const double x = rmed * std::cos(phi) - cms_x;
		    const double y = rmed * std::sin(phi) - cms_y;
		    r = std::sqrt(x * x + y * y);
		} else {
		    r = Rmed[n_radial];
		}
		const double density_damped =
		    data[t_data::SIGMA](n_radial, n_azimuthal) *
		    cutoff_inner(parameters::profile_cutoff_point_inner,
				 parameters::profile_cutoff_width_inner, r);
		const double density_floor =
		    parameters::sigma_floor * parameters::sigma0;
		data[t_data::SIGMA](n_radial, n_azimuthal) =
		    std::max(density_damped, density_floor);
	    }
	}
    }
}

void renormalize_sigma_and_report(t_data &data)
{
    // renormalize sigma0?
    if (parameters::sigma_adjust) {
	double total_mass = quantities::gas_total_mass(data, 2.0 * RMAX);
	parameters::sigma0 *= parameters::sigma_discmass / total_mass;
	logging::print_master(
	    LOG_INFO "Setting Sigma0=%g %s to set disc mass of %g to %g.\n",
	    parameters::sigma0 * units::surface_density.get_cgs_factor(),
	    units::surface_density.get_cgs_symbol(), total_mass,
	    parameters::sigma_discmass);

	// update density grid
	for (unsigned int n_radial = 0;
	     n_radial <= data[t_data::SIGMA].get_max_radial(); ++n_radial) {
	    for (unsigned int n_azimuthal = 0;
		 n_azimuthal <= data[t_data::SIGMA].get_max_azimuthal();
		 ++n_azimuthal) {
		data[t_data::SIGMA](n_radial, n_azimuthal) *=
		    parameters::sigma_discmass / total_mass;
	    }
	}
    } else {
	double total_mass = quantities::gas_total_mass(data, 2.0 * RMAX);
	logging::print_master(LOG_INFO "Total disk is mass is %g = %g %s.\n",
			      total_mass,
			      total_mass * units::mass.get_cgs_factor(),
			      units::mass.get_cgs_symbol());
    }

    // set SigmaMed/SigmaInf
    RefillSigma(&data[t_data::SIGMA]);
}

void init_eos_arrays(t_data &data)
{

    logging::print_master(LOG_INFO "Generating lookup tables \n");
    pvte::initializeLookupTables();
    logging::print_master(LOG_INFO "Lookup tables generated \n");

    for (unsigned int n_rad = 0;
	 n_rad < data[t_data::GAMMAEFF].get_size_radial(); ++n_rad) {
	for (unsigned int n_az = 0;
	     n_az < data[t_data::GAMMAEFF].get_size_azimuthal(); ++n_az) {
	    data[t_data::GAMMAEFF](n_rad, n_az) = parameters::ADIABATICINDEX;
	    data[t_data::GAMMA1](n_rad, n_az) = parameters::ADIABATICINDEX;
	    data[t_data::MU](n_rad, n_az) = parameters::MU;
	}
    }
}

void init_gas_energy(t_data &data)
{
    if (parameters::ADIABATICINDEX == 1.0) {
	logging::print_master(
	    LOG_ERROR
	    "The adiabatic index must differ from unity to initialize the gas internal energy. I must exit.\n");
	PersonalExit(1);
    }

    switch (parameters::energy_initialize_condition) {
    case parameters::initialize_condition_profile:
	logging::print_master(
	    LOG_INFO
	    "Initializing Energy = %g %s * [r/(%.1f AU)]^(%g). Flaring index is %g. T=%g %s * [r/(%.1f AU)]^(%g).\n",
	    1.0 / ((parameters::ADIABATICINDEX - 1.0)) * parameters::sigma0 *
		std::pow(parameters::ASPECTRATIO_REF, 2) * units::energy.get_cgs_factor(),
	    units::energy.get_cgs_symbol(),
	    (1*units::L0).value_as(units::au),
	    -parameters::SIGMASLOPE - 1.0 + 2.0 * parameters::FLARINGINDEX, parameters::FLARINGINDEX,
	    parameters::MU / constants::R * std::pow(parameters::ASPECTRATIO_REF, 2) *
		constants::G * hydro_center_mass *
		units::temperature.get_cgs_factor(),
	    units::temperature.get_cgs_symbol(),
	    units::length.get_cgs_factor() / units::cgs_AU,
	    -1.0 + 2.0 * parameters::FLARINGINDEX);

	for (unsigned int n_radial = 0;
	     n_radial <= data[t_data::ENERGY].get_max_radial(); ++n_radial) {
	    for (unsigned int n_azimuthal = 0;
		 n_azimuthal <= data[t_data::ENERGY].get_max_azimuthal();
		 ++n_azimuthal) {
		const double energy =
		    1.0 / (parameters::ADIABATICINDEX - 1.0) * parameters::sigma0 *
		    std::pow(parameters::ASPECTRATIO_REF, 2) *
		    std::pow(Rmed[n_radial],
			     -parameters::SIGMASLOPE - 1.0 + 2.0 * parameters::FLARINGINDEX) *
		    constants::G * hydro_center_mass;
		const double temperature_floor =
		    parameters::minimum_temperature;
		const double energy_floor =
		    temperature_floor *
		    data[t_data::SIGMA](n_radial, n_azimuthal) /
		    parameters::MU * constants::R / (parameters::ADIABATICINDEX - 1.0);

		data[t_data::ENERGY](n_radial, n_azimuthal) =
		    std::max(energy, energy_floor);
	    }
	}
	break;

    case parameters::initialize_condition_profile_Nbody_centered: {
	const double mass = data.get_planetary_system().get_mass();
	logging::print_master(
	    LOG_INFO
	    "Initializing CMS Energy=%g %s * [r/(%.1f AU)]^(%g). Flaring index is %g. T=%g %s * [r/(%.1f AU)]^(%g).\n",
	    1.0 / ((parameters::ADIABATICINDEX - 1.0)) * parameters::sigma0 *
		std::pow(parameters::ASPECTRATIO_REF, 2) * units::energy.get_cgs_factor(),
	    units::energy.get_cgs_symbol(),
	    units::length.get_cgs_factor() / units::cgs_AU,
	    -parameters::SIGMASLOPE - 1.0 + 2.0 * parameters::FLARINGINDEX, parameters::FLARINGINDEX,
	    parameters::MU / constants::R * std::pow(parameters::ASPECTRATIO_REF, 2) *
		constants::G * mass * units::temperature.get_cgs_factor(),
	    units::temperature.get_cgs_symbol(),
	    units::length.get_cgs_factor() / units::cgs_AU,
	    -1.0 + 2.0 * parameters::FLARINGINDEX);

	for (unsigned int n_radial = 0;
	     n_radial <= data[t_data::ENERGY].get_max_radial(); ++n_radial) {
	    for (unsigned int n_azimuthal = 0;
		 n_azimuthal <= data[t_data::ENERGY].get_max_azimuthal();
		 ++n_azimuthal) {

		const Pair cms =
		    data.get_planetary_system().get_center_of_mass();
		const double cms_x = cms.x;
		const double cms_y = cms.y;

		const double phi = (double)n_azimuthal * dphi;
		const double rmed = Rmed[n_radial];
		const double x = rmed * std::cos(phi) - cms_x;
		const double y = rmed * std::sin(phi) - cms_y;
		const double r = std::sqrt(x * x + y * y);

		const double energy =
		    1.0 / (parameters::ADIABATICINDEX - 1.0) * parameters::sigma0 *
		    std::pow(parameters::ASPECTRATIO_REF, 2) *
		    std::pow(r, -parameters::SIGMASLOPE - 1.0 + 2.0 * parameters::FLARINGINDEX) *
		    constants::G * mass;
		const double temperature_floor =
		    parameters::minimum_temperature *
		    units::temperature.get_inverse_cgs_factor();
		const double energy_floor =
		    temperature_floor *
		    data[t_data::SIGMA](n_radial, n_azimuthal) /
		    parameters::MU * constants::R / (parameters::ADIABATICINDEX - 1.0);

		data[t_data::ENERGY](n_radial, n_azimuthal) =
		    std::max(energy, energy_floor);
	    }
	}
    } break;

    case parameters::initialize_condition_read1D:
	logging::print_master(LOG_INFO "Loading Energy from '%s' (1D).\n",
			      parameters::energy_filename.c_str());
	data[t_data::ENERGY].read1D(parameters::energy_filename.c_str(), true);
	break;

    case parameters::initialize_condition_read2D:
	logging::print_master(LOG_INFO "Loading Energy from '%s' (2D).\n",
			      parameters::energy_filename.c_str());
	data[t_data::ENERGY].read2D(parameters::energy_filename.c_str());
	break;

    case parameters::initialize_condition_shakura_sunyaev:
	die("Bad choice!"); // TODO: better explanation!
	break;
    }

    // profile damping outer?
    if (parameters::profile_cutoff_outer) {
	logging::print_master(
	    LOG_INFO "Damping Energy for r > %g %s over a range of %g %s\n",
	    parameters::profile_cutoff_point_outer *
		units::length.get_cgs_factor(),
	    units::length.get_cgs_symbol(),
	    parameters::profile_cutoff_width_outer *
		units::length.get_cgs_factor(),
	    units::length.get_cgs_symbol());
	for (unsigned int n_radial = 0;
	     n_radial <= data[t_data::ENERGY].get_max_radial(); ++n_radial) {
	    for (unsigned int n_azimuthal = 0;
		 n_azimuthal <= data[t_data::ENERGY].get_max_azimuthal();
		 ++n_azimuthal) {
		// damp energy to 0 for r > profile_cutoff_point_outer
		double r;
		if (parameters::energy_initialize_condition ==
		    parameters::initialize_condition_profile_Nbody_centered) {
		    Pair cms = data.get_planetary_system().get_center_of_mass();
		    const double cms_x = cms.x;
		    const double cms_y = cms.y;

		    const double phi = (double)n_azimuthal * dphi;
		    const double rmed = Rmed[n_radial];
		    const double x = rmed * std::cos(phi) - cms_x;
		    const double y = rmed * std::sin(phi) - cms_y;
		    r = std::sqrt(x * x + y * y);
		} else {
		    r = Rmed[n_radial];
		}
		const double energy_damped =
		    data[t_data::ENERGY](n_radial, n_azimuthal) *
		    cutoff_outer(parameters::profile_cutoff_point_outer,
				 parameters::profile_cutoff_width_outer, r);
		const double temperature_floor =
		    parameters::minimum_temperature *
		    units::temperature.get_inverse_cgs_factor();
		const double energy_floor =
		    temperature_floor *
		    data[t_data::SIGMA](n_radial, n_azimuthal) /
		    parameters::MU * constants::R / (parameters::ADIABATICINDEX - 1.0);

		data[t_data::ENERGY](n_radial, n_azimuthal) =
		    std::max(energy_damped, energy_floor);
	    }
	}
    }

    // profile damping inner?
    if (parameters::profile_cutoff_inner) {
	logging::print_master(
	    LOG_INFO "Damping Energy for r < %g %s over a range of %g %s\n",
	    parameters::profile_cutoff_point_inner *
		units::length.get_cgs_factor(),
	    units::length.get_cgs_symbol(),
	    parameters::profile_cutoff_width_inner *
		units::length.get_cgs_factor(),
	    units::length.get_cgs_symbol());
	for (unsigned int n_radial = 0;
	     n_radial < data[t_data::ENERGY].get_size_radial(); ++n_radial) {
	    for (unsigned int n_azimuthal = 0;
		 n_azimuthal < data[t_data::ENERGY].get_size_azimuthal();
		 ++n_azimuthal) {
		double r;
		if (parameters::energy_initialize_condition ==
		    parameters::initialize_condition_profile_Nbody_centered) {
		    Pair cms = data.get_planetary_system().get_center_of_mass();
		    const double cms_x = cms.x;
		    const double cms_y = cms.y;

		    const double phi = (double)n_azimuthal * dphi;
		    const double rmed = Rmed[n_radial];
		    const double x = rmed * std::cos(phi) - cms_x;
		    const double y = rmed * std::sin(phi) - cms_y;
		    r = std::sqrt(x * x + y * y);
		} else {
		    r = Rmed[n_radial];
		}
		// damp energy to 0 for r < profile_cutoff_point_inner
		const double energy_damped =
		    data[t_data::ENERGY](n_radial, n_azimuthal) *
		    cutoff_inner(parameters::profile_cutoff_point_inner,
				 parameters::profile_cutoff_width_inner, r);
		const double temperature_floor =
		    parameters::minimum_temperature *
		    units::temperature.get_inverse_cgs_factor();
		const double energy_floor =
		    temperature_floor *
		    data[t_data::SIGMA](n_radial, n_azimuthal) /
		    parameters::MU * constants::R / (parameters::ADIABATICINDEX - 1.0);

		data[t_data::ENERGY](n_radial, n_azimuthal) =
		    std::max(energy_damped, energy_floor);
	    }
	}
    }

    // set EnergyMed
    RefillEnergy(&data[t_data::ENERGY]);
}

/**
	Initialize gas velocities. This is described in 3.1.1 of Clement
   Baruteau's PhD Thesis
*/
void init_gas_velocities(t_data &data)
{
    double r, ri;
    double t1, t2, r1, r2;
    double vt_cent[MAX1D];

    if (parameters::sigma_initialize_condition ==
	parameters::initialize_condition_profile_Nbody_centered) {
	const double mass = data.get_planetary_system().get_mass();
	for (unsigned int n_radial = 0;
	     n_radial < data[t_data::V_RADIAL].get_size_radial(); ++n_radial) {
	    for (unsigned int n_azimuthal = 0;
		 n_azimuthal < data[t_data::V_RADIAL].get_size_azimuthal();
		 ++n_azimuthal) {

		Pair cms = data.get_planetary_system().get_center_of_mass();
		const double cms_x = cms.x;
		const double cms_y = cms.y;

		const double phi = (double)n_azimuthal * dphi;
		double r;
		if (n_radial == data[t_data::V_AZIMUTHAL].Nrad) {
		    r = Rinf[data[t_data::V_AZIMUTHAL].Nrad - 1];
		} else {
		    r = Rinf[n_radial];
		}

		const double cell_x = r * std::cos(phi);
		const double cell_y = r * std::sin(phi);

		// Position in center of mass frame
		const double x_com = cell_x - cms_x;
		const double y_com = cell_y - cms_y;
		const double r_com = std::sqrt(x_com * x_com + y_com * y_com);

		// pressure support correction
		double corr;
		double vr0;
		if (parameters::initialize_pure_keplerian) {
		    corr = 1.0;
		    vr0 = 0.0;
		} else {
		    corr = std::sqrt(
			1.0 - std::pow(parameters::ASPECTRATIO_REF, 2) *
				  std::pow(r_com, 2.0 * parameters::FLARINGINDEX) *
				  (1. + parameters::SIGMASLOPE - 2.0 * parameters::FLARINGINDEX));

		    /// Viscous speed
			const double h = parameters::ASPECTRATIO_REF * std::pow(r_com, parameters::FLARINGINDEX);
		    const double cs_iso =
			parameters::ASPECTRATIO_REF *
			std::sqrt(constants::G * hydro_center_mass / r_com) *
			std::pow(r_com, parameters::FLARINGINDEX);
		    const double H = h * r_com;
		    const double nu = parameters::ALPHAVISCOSITY * cs_iso * H;
		    vr0 = -3.0 * nu / r_com *
			  (-parameters::SIGMASLOPE + 2.0 * parameters::FLARINGINDEX + 1.0);
		}

		// Velocities in center of mass frame
		Pair v_cms =
		    data.get_planetary_system().get_center_of_mass_velocity();
		const double vr_com = vr0;
		const double vaz_com =
		    std::sqrt(constants::G * mass / r_com) * corr;

		const double vx_com =
		    (vr_com * x_com - vaz_com * y_com) / r_com;
		const double vy_com =
		    (vr_com * y_com + vaz_com * x_com) / r_com;

		// shift velocity from center of mass frame to primary frame
		const double vx = vx_com + v_cms.x;
		const double vy = vy_com + v_cms.y;

		const double vr = vx * std::cos(phi) + vy * std::sin(phi);
		data[t_data::V_RADIAL](n_radial, n_azimuthal) = vr;
	    }
	}

	for (unsigned int n_radial = 0;
	     n_radial <= data[t_data::V_AZIMUTHAL].get_max_radial();
	     ++n_radial) {
	    for (unsigned int n_azimuthal = 0;
		 n_azimuthal <= data[t_data::V_AZIMUTHAL].get_max_azimuthal();
		 ++n_azimuthal) {

		Pair cms = data.get_planetary_system().get_center_of_mass();
		const double cms_x = cms.x;
		const double cms_y = cms.y;

		const double phi = ((double)n_azimuthal - 0.5) * dphi;
		double r;
		if (n_radial == data[t_data::V_AZIMUTHAL].Nrad) {
		    r = Rmed[data[t_data::V_AZIMUTHAL].Nrad - 1];
		} else {
		    r = Rmed[n_radial];
		}

		const double cell_x = r * std::cos(phi);
		const double cell_y = r * std::sin(phi);

		// Position in center of mass frame
		const double x_com = cell_x - cms_x;
		const double y_com = cell_y - cms_y;
		const double r_com = std::sqrt(x_com * x_com + y_com * y_com);

		// pressure support correction
		double corr;
		double vr0;

		if (parameters::initialize_pure_keplerian) {
		    corr = 1.0;
		    vr0 = 0.0;
		} else {
		    corr = std::sqrt(
			1.0 - std::pow(parameters::ASPECTRATIO_REF, 2) *
				  std::pow(r_com, 2.0 * parameters::FLARINGINDEX) *
				  (1. + parameters::SIGMASLOPE - 2.0 * parameters::FLARINGINDEX));

		    /// Viscous speed
		    const double cs_iso =
			parameters::ASPECTRATIO_REF *
			std::sqrt(constants::G * hydro_center_mass / r_com) *
			std::pow(r_com, parameters::FLARINGINDEX);
		    const double H = parameters::ASPECTRATIO_REF * r_com;
		    const double nu = parameters::ALPHAVISCOSITY * cs_iso * H;
		    vr0 = -3.0 * nu / r_com *
			  (-parameters::SIGMASLOPE + 2.0 * parameters::FLARINGINDEX + 1.0);
		}

		// Velocities in center of mass frame
		Pair v_cms =
		    data.get_planetary_system().get_center_of_mass_velocity();
		const double vr_com = vr0;
		const double vaz_com =
		    std::sqrt(constants::G * mass / r_com) * corr;

		const double vx_com =
		    (vr_com * x_com - vaz_com * y_com) / r_com;
		const double vy_com =
		    (vr_com * y_com + vaz_com * x_com) / r_com;

		// shift velocities from center of mass frame to primary frame
		const double vx = vx_com + v_cms.x;
		const double vy = vy_com + v_cms.y;

		const double vaz = vy * std::cos(phi) - vx * std::sin(phi);
		data[t_data::V_AZIMUTHAL](n_radial, n_azimuthal) = vaz - refframe::OmegaFrame * r;
	    }
	}

	return;
    }

    // Check if pure keplerian initialization is set
    if (parameters::initialize_pure_keplerian) {
	for (unsigned int n_radial = 0;
	     n_radial <= data[t_data::V_AZIMUTHAL].get_max_radial();
	     ++n_radial) {
	    // TODO: This should be Rinf but seems to produce incorrect data
	    if (n_radial == data[t_data::V_AZIMUTHAL].Nrad) {
		r = Rmed[data[t_data::V_AZIMUTHAL].Nrad - 1];
	    } else {
		r = Rmed[n_radial];
	    }

	    for (unsigned int n_azimuthal = 0;
		 n_azimuthal <= data[t_data::V_AZIMUTHAL].get_max_azimuthal();
		 ++n_azimuthal) {
		data[t_data::V_RADIAL](n_radial, n_azimuthal) = 0.0;
		data[t_data::V_AZIMUTHAL](n_radial, n_azimuthal) =
		    std::sqrt(constants::G * hydro_center_mass / r);
	    }
	}
	return;
    }

    /* Pressure is already initialized: cf initeuler in SourceEuler.c ... */
    /* --------- */

    // Initialization of azimutal velocity with exact centrifugal balance
    /* --------- */
    if (CentrifugalBalance) {
	double vt_int[MAX1D];
	std::memset(vt_int, 0, MAX1D * sizeof(*vt_int));

	/* vt_int \equiv rOmega� = grad(P)/sigma +  \partial(phi)/\partial(r)  -
	 * acc_sg_radial */
	mpi_make1Dprofile(data[t_data::PRESSURE].Field, GLOBAL_bufarray);

	// get global SigmaMed
	t_radialarray SigmaMedGlobal(GlobalNRadial);
	MPI_Status status;
	MPI_Request request;

	for (int i = 0; i < CPU_Number; ++i) {
	    if (i == CPU_Rank) {
		// receive data from prev CPU
		if (CPU_Rank > 0) {
		    MPI_Irecv(&SigmaMedGlobal[0], IMIN + CPUOVERLAP - 1,
			      MPI_DOUBLE, CPU_Prev, 0, MPI_COMM_WORLD,
			      &request);
		    MPI_Wait(&request, &status);
		}
		// insert own data
		for (unsigned int j = IMIN + (CPU_Rank == 0 ? 0 : CPUOVERLAP);
		     j <= IMAX - (CPU_Rank == CPU_Highest ? 0 : CPUOVERLAP);
		     ++j) {
		    SigmaMedGlobal[j] =
			SigmaMed[Zero_or_active + j - IMIN -
				 (CPU_Rank == 0 ? 0 : CPUOVERLAP)];
		}
		// send data to next CPU
		if (CPU_Rank < CPU_Highest) {
		    MPI_Isend(&SigmaMedGlobal[0], IMAX - CPUOVERLAP, MPI_DOUBLE,
			      CPU_Next, 0, MPI_COMM_WORLD, &request);
		    MPI_Wait(&request, &status);
		}
	    }
	}

	// now CPU_Highst has all data. broadcast to everybody
	MPI_Bcast(&SigmaMedGlobal[0], GlobalNRadial, MPI_DOUBLE, CPU_Highest,
		  MPI_COMM_WORLD);

	/* global axisymmetric pressure field, known by all cpus */
	for (unsigned int i = 1; i < GlobalNRadial; i++) {
	    vt_int[i] = (GLOBAL_bufarray[i] - GLOBAL_bufarray[i - 1]) /
			    (.5 * (SigmaMedGlobal[i] + SigmaMedGlobal[i - 1])) /
			    (GlobalRmed[i] - GlobalRmed[i - 1]) +
			constants::G * hydro_center_mass *
			    (1.0 / GlobalRmed[i - 1] - 1.0 / GlobalRmed[i]) /
			    (GlobalRmed[i] - GlobalRmed[i - 1]);
	}

	/* Case of a disk with self-gravity */
	if (parameters::self_gravity) { // Better test with CL rigid!
	    double *GLOBAL_AxiSGAccr =
		(double *)malloc(sizeof(double) * GlobalNRadial);
	    mpi_make1Dprofile(selfgravity::g_radial, GLOBAL_AxiSGAccr);

	    for (unsigned int i = 1; i < GlobalNRadial; i++) {
		vt_int[i] -=
		    ((Radii[i] - GlobalRmed[i - 1]) * GLOBAL_AxiSGAccr[i] +
		     (GlobalRmed[i] - Radii[i]) * GLOBAL_AxiSGAccr[i - 1]) /
		    (GlobalRmed[i] - GlobalRmed[i - 1]);
	    }
	    free(GLOBAL_AxiSGAccr);
	}

	for (unsigned int i = 1; i < GlobalNRadial; i++)
	    vt_int[i] = std::sqrt(vt_int[i] * Radii[i]) - Radii[i] * refframe::OmegaFrame;

	t1 = vt_cent[0] = vt_int[1] + .75 * (vt_int[1] - vt_int[2]);
	r1 = ConstructSequence(vt_cent, vt_int, GlobalNRadial);
	vt_cent[0] += .25 * (vt_int[1] - vt_int[2]);
	t2 = vt_cent[0];
	r2 = ConstructSequence(vt_cent, vt_int, GlobalNRadial);
	t1 = t1 - r1 / (r2 - r1) * (t2 - t1);
	vt_cent[0] = t1;
	ConstructSequence(vt_cent, vt_int, GlobalNRadial);
	vt_cent[GlobalNRadial] = vt_cent[GlobalNRadial - 1];
    }

    // Initialization with self-gravity, without exact centrifugal balance
	if (parameters::self_gravity && !CentrifugalBalance)
	selfgravity::init_azimuthal_velocity(data[t_data::V_AZIMUTHAL]);

	for (unsigned int n_radial = 0;
	 n_radial <= data[t_data::V_AZIMUTHAL].get_max_radial(); ++n_radial) {

	r = Rmed[n_radial];
	ri = Rinf[n_radial];

	for (unsigned int n_azimuthal = 0;
	     n_azimuthal <= data[t_data::V_AZIMUTHAL].get_max_azimuthal();
	     ++n_azimuthal) {
	    if (!parameters::self_gravity) {
		// v_azimuthal = Omega_K * r * (...)
		data[t_data::V_AZIMUTHAL](n_radial, n_azimuthal) =
		    r * calculate_omega_kepler(r) *
<<<<<<< HEAD
		    std::sqrt(1.0 - std::pow(parameters::ASPECTRATIO_REF, 2) *
					std::pow(r, 2.0 * parameters::FLARINGINDEX) *
					(1. + parameters::SIGMASLOPE - 2.0 * parameters::FLARINGINDEX));
	    }
=======
		    std::sqrt(1.0 - std::pow(ASPECTRATIO_REF, 2) *
					std::pow(r, 2.0 * FLARINGINDEX) *
					(1. + SIGMASLOPE - 2.0 * FLARINGINDEX));
		}
>>>>>>> 9c8c79fe

	    data[t_data::V_AZIMUTHAL](n_radial, n_azimuthal) -= refframe::OmegaFrame * r;

		if (CentrifugalBalance){
		if(n_radial == 0){
			// extrapolate keplerian profile for nr = 0
			const double vkep0 = Rmed[0] * calculate_omega_kepler(Rmed[0]);
			const double vkep1 = Rmed[1] * calculate_omega_kepler(Rmed[1]);
			data[t_data::V_AZIMUTHAL](n_radial, n_azimuthal) =
				vt_cent[1 + IMIN] * vkep0 / vkep1;
		} else {
		data[t_data::V_AZIMUTHAL](n_radial, n_azimuthal) =
		    vt_cent[n_radial + IMIN];
		}
		}

	    if (n_radial == data[t_data::V_RADIAL].Nrad) {
		data[t_data::V_RADIAL](n_radial, n_azimuthal) = 0.0;
	    } else {
		data[t_data::V_RADIAL](n_radial, n_azimuthal) =
		    parameters::IMPOSEDDISKDRIFT * parameters::sigma0 / SigmaInf[n_radial] /
		    ri;

		if (!parameters::initialize_vradial_zero) {
<<<<<<< HEAD
		    if (parameters::ALPHAVISCOSITY > 0) {
			const double nu = 0.5 * (data[t_data::VISCOSITY](n_radial, n_azimuthal) + data[t_data::VISCOSITY](n_radial-1, n_azimuthal));
=======
		    if (ViscosityAlpha) {
			double nu;
			if(n_radial == 0){
				// nu = alpha c_s h = alpha h^2 * vk
				// so we extrapolate with the vk profile
				const double vkep0 = Rmed[0] * calculate_omega_kepler(Rmed[0]);
				const double vkep1 = Rmed[1] * calculate_omega_kepler(Rmed[1]);
					nu = data[t_data::VISCOSITY](n_radial, n_azimuthal) * vkep0 / vkep1;
			} else {
				nu = 0.5 * (data[t_data::VISCOSITY](n_radial, n_azimuthal) + data[t_data::VISCOSITY](n_radial-1, n_azimuthal));
			}
>>>>>>> 9c8c79fe
			data[t_data::V_RADIAL](n_radial, n_azimuthal) -=
				3.0 * nu / Rinf[n_radial] *
			    (-parameters::SIGMASLOPE + 2.0 * parameters::FLARINGINDEX + 1.0);

		    } else {
			data[t_data::V_RADIAL](n_radial, n_azimuthal) -=
			    3.0 *
			    data[t_data::VISCOSITY](n_radial, n_azimuthal) / r *
			    (-parameters::SIGMASLOPE + .5);
		    }
		}
		}
	}
	}
}<|MERGE_RESOLUTION|>--- conflicted
+++ resolved
@@ -25,6 +25,8 @@
 #include "viscosity.h"
 #include "frame_of_reference.h"
 #include <gsl/gsl_sf_bessel.h>
+#include "simulation.h"
+#include "cfl.h"
 
 #include "open-simplex-noise.h"
 #include "options.h"
@@ -312,8 +314,10 @@
 
     refframe::FrameAngle = 0;
 
+	cfl::init(data);
+
     // only gas velocities remain to be initialized
-	init_euler(data, PhysicalTime);
+	init_euler(data, sim::PhysicalTime);
     init_gas_velocities(data);
     if (parameters::do_init_secondary_disk) {
 	init_secondary_disk_velocities(data);
@@ -511,13 +515,9 @@
 	LOG_INFO "spreading ring sig0code = %.5e	sig0cgs = %.5e\n", sig0,
 	sig0 * units::surface_density.get_cgs_factor());
 
-<<<<<<< HEAD
+	srand(parameters::random_seed);
+
     for (unsigned int n_radial = 0; n_radial < data[t_data::SIGMA].Nrad;
-=======
-	srand(parameters::random_seed);
-
-    for (unsigned int n_radial = 0; n_radial < data[t_data::DENSITY].Nrad;
->>>>>>> 9c8c79fe
 	 ++n_radial) {
 	for (unsigned int n_azimuthal = 0;
 	     n_azimuthal < data[t_data::SIGMA].Nsec; ++n_azimuthal) {
@@ -1809,17 +1809,10 @@
 		// v_azimuthal = Omega_K * r * (...)
 		data[t_data::V_AZIMUTHAL](n_radial, n_azimuthal) =
 		    r * calculate_omega_kepler(r) *
-<<<<<<< HEAD
 		    std::sqrt(1.0 - std::pow(parameters::ASPECTRATIO_REF, 2) *
 					std::pow(r, 2.0 * parameters::FLARINGINDEX) *
 					(1. + parameters::SIGMASLOPE - 2.0 * parameters::FLARINGINDEX));
 	    }
-=======
-		    std::sqrt(1.0 - std::pow(ASPECTRATIO_REF, 2) *
-					std::pow(r, 2.0 * FLARINGINDEX) *
-					(1. + SIGMASLOPE - 2.0 * FLARINGINDEX));
-		}
->>>>>>> 9c8c79fe
 
 	    data[t_data::V_AZIMUTHAL](n_radial, n_azimuthal) -= refframe::OmegaFrame * r;
 
@@ -1844,11 +1837,7 @@
 		    ri;
 
 		if (!parameters::initialize_vradial_zero) {
-<<<<<<< HEAD
 		    if (parameters::ALPHAVISCOSITY > 0) {
-			const double nu = 0.5 * (data[t_data::VISCOSITY](n_radial, n_azimuthal) + data[t_data::VISCOSITY](n_radial-1, n_azimuthal));
-=======
-		    if (ViscosityAlpha) {
 			double nu;
 			if(n_radial == 0){
 				// nu = alpha c_s h = alpha h^2 * vk
@@ -1859,7 +1848,6 @@
 			} else {
 				nu = 0.5 * (data[t_data::VISCOSITY](n_radial, n_azimuthal) + data[t_data::VISCOSITY](n_radial-1, n_azimuthal));
 			}
->>>>>>> 9c8c79fe
 			data[t_data::V_RADIAL](n_radial, n_azimuthal) -=
 				3.0 * nu / Rinf[n_radial] *
 			    (-parameters::SIGMASLOPE + 2.0 * parameters::FLARINGINDEX + 1.0);
