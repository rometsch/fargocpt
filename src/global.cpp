/**
	\file global.c

	Declares all global variables.
*/

#include "pvte_law.h"
#include "radialarray.h"
#include "types.h"
#include <mpi.h>
#include <signal.h>
#include <vector>

/** number of this process, not an unsigned integer because MPI excepts it to be
 * signed */
int CPU_Rank;

/** total number of processes, not an unsigned integer because MPI excepts it to
 * be signed */
int CPU_Number;

/** is this process the master process */
int CPU_Master;

/** number of upper next CPU */
int CPU_Next;

/** number of lower next CPU */
int CPU_Prev;

/** number of upper most CPU */
int CPU_Highest;

/* ------------------------------------- */
/* Variables specific to fftw mesh split */
/* ------------------------------------- */
int CPU_Friend, CPU_NoFriend;
double *dens_friend;
double *SGP_buffft_Accr_friend, *SGP_buffft_Acct_friend;
double *ffttohydro_transfer, *ffttohydro_transfer_friend;

ptrdiff_t local_Nx;
ptrdiff_t local_i_start;
ptrdiff_t total_local_size;

ptrdiff_t local_i_start_friend;
ptrdiff_t local_Nx_friend;
ptrdiff_t total_local_size_friend;

ptrdiff_t local_Ny_after_transpose;
ptrdiff_t local_j_start_after_transpose;

ptrdiff_t transfer_size;
ptrdiff_t transfer_size_friend;

ptrdiff_t ifront;

int Zero_or_active_friend;
int hydro_totalsize, active_hydro_totalsize, active_hydro_totalsize_friend;
/* ------------------------------------- */

/** radial index of the inner most cell in global radial mesh of this process
 * including ghost cells (!) */
unsigned int IMIN;

/** radial index of the outer most cell in global radial mesh of this process
 * including ghost cells (!) */
unsigned int IMAX;

unsigned int Zero_no_ghost;

/** radial index of the inner most cell in global radial mesh of this process
 * excluding ghost cells (!) */
unsigned int Zero_or_active;

/** radial index of the inner most cell in global radial mesh of this process
 * excluding ghost cells (!) */
unsigned int Max_or_active;

unsigned int radial_first_active;
unsigned int radial_active_size;
unsigned int GlobalNRadial;

int *RootNradialLocalSizes;    // Needed for MPI_Gatherv
int *RootNradialDisplacements; // Needed for MPI_Gatherv
int *RootIMAX;
int *RootIMIN;
int *RootRanksOrdered;

/** Rmed is the location of be the center of mass of the cell.
    Its definition is in fact : 0.5 * [ (4/3) \pi Rsup[i]^3 - (4/3) \pi
   Rinf[i]^3 ] / [ \pi Rsup[i]^2 - \pi Rinf[i]^2] or: one half of the elementary
   volume divided by the elementary surface.

    Note that this represents the position of the center of mass only for
   d\theta << \pi . If d\theta becomes large, then the center of mass can be out
   of the cell, closer to the center (it reached the center for d\theta=2\pi),
   but Rmed stays between Rinf and Rsup, and doesn't depend on d\theta in the
   code. (Aurélien Crida) */
t_radialarray Rmed;
t_radialarray &Rb = Rmed;

/** inverse of Rmed */
t_radialarray InvRmed;
t_radialarray &InvRb = InvRmed;

/** inner radius of a cell */
t_radialarray Rinf;
t_radialarray &Ra = Rinf;

/** inverse of Rinf */
t_radialarray InvRinf;
t_radialarray &InvRa = InvRinf;

/** outer radius of a cell */
t_radialarray Rsup;

/** surface of a cell */
t_radialarray Surf;

/** inverse of Surf */
t_radialarray InvSurf;

t_radialarray EnergyMed;
t_radialarray SigmaMed;

/** inverse of (RMed[i] - RMed[i - 1]) */
t_radialarray InvDiffRmed;

t_radialarray InvDiffRsup;
t_radialarray InvDiffRsupRb;
t_radialarray TwoDiffRaSq;
t_radialarray TwoDiffRbSq;
t_radialarray FourThirdInvRbInvdphiSq;
t_radialarray Radii;
t_radialarray GlobalRmed;
t_radialarray SigmaInf;
t_radialarray GLOBAL_bufarray;
t_radialarray GLOBAL_AxiSGAccr;

double OmegaFrame, FrameAngle, PhysicalTime, PhysicalTimeInitial;
double hydro_center_mass;
int OnlyInit;
int GotoNextOutput, 
    StabilizeViscosity;
int flux_limiter_type;
int CentrifugalBalance, SloppyCFL;
MPI_Status global_MPI_Status;
t_polargrid *CellCenterX, *CellCenterY;


double dphi;
double invdphi;
double last_dt;
double dt_parabolic_local;
double hydro_dt;

int N_output;
unsigned int N_outer_loop;
unsigned int N_hydro_iter;

unsigned int NRadial;
unsigned int NAzimuthal;
double RMIN;
double RMAX;
<<<<<<< HEAD

=======
double quantities_radius_limit;

double ASPECTRATIO_REF;
int ASPECTRATIO_MODE;
int EXPLICIT_VISCOSITY;
double STS_NU;
double VISCOSITY;
double ALPHAVISCOSITY;
int VISCOUS_ACCRETION;
double SIGMASLOPE;
double OMEGAFRAME;
double IMPOSEDDISKDRIFT;
double FLARINGINDEX;

double ADIABATICINDEX; // Also used for polytropic energy equation
double POLYTROPIC_CONSTANT;
>>>>>>> e5b87253

BoundaryFlow MassDelta;

double dtemp;
<<<<<<< HEAD
volatile sig_atomic_t SIGTERM_RECEIVED = 0, PRINT_SIG_INFO = 0;
=======
int debug_outputs;
volatile sig_atomic_t SIGTERM_RECEIVED = 0, PRINT_SIG_INFO = 0;
>>>>>>> e5b87253
<|MERGE_RESOLUTION|>--- conflicted
+++ resolved
@@ -163,33 +163,9 @@
 unsigned int NAzimuthal;
 double RMIN;
 double RMAX;
-<<<<<<< HEAD
 
-=======
-double quantities_radius_limit;
-
-double ASPECTRATIO_REF;
-int ASPECTRATIO_MODE;
-int EXPLICIT_VISCOSITY;
-double STS_NU;
-double VISCOSITY;
-double ALPHAVISCOSITY;
-int VISCOUS_ACCRETION;
-double SIGMASLOPE;
-double OMEGAFRAME;
-double IMPOSEDDISKDRIFT;
-double FLARINGINDEX;
-
-double ADIABATICINDEX; // Also used for polytropic energy equation
-double POLYTROPIC_CONSTANT;
->>>>>>> e5b87253
 
 BoundaryFlow MassDelta;
 
 double dtemp;
-<<<<<<< HEAD
-volatile sig_atomic_t SIGTERM_RECEIVED = 0, PRINT_SIG_INFO = 0;
-=======
-int debug_outputs;
-volatile sig_atomic_t SIGTERM_RECEIVED = 0, PRINT_SIG_INFO = 0;
->>>>>>> e5b87253
+volatile sig_atomic_t SIGTERM_RECEIVED = 0, PRINT_SIG_INFO = 0;