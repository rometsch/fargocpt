/**
	\file global.c

	Declares all global variables.
*/

#include "config.h"
#include "radialarray.h"
#include "types.h"
#include <mpi.h>
#include <string>

/** number of this process, not an unsigned integer because MPI excepts it to be
 * signed */
int CPU_Rank;

/** total number of processes, not an unsigned integer because MPI excepts it to
 * be signed */
int CPU_Number;

/** is this process the master process */
int CPU_Master;

/** number of upper next CPU */
int CPU_Next;

/** number of lower next CPU */
int CPU_Prev;

/** number of upper most CPU */
int CPU_Highest;

/* ------------------------------------- */
/* Variables specific to fftw mesh split */
/* ------------------------------------- */
int CPU_Friend, CPU_NoFriend;
double *dens_friend;
double *SGP_buffft_Accr_friend, *SGP_buffft_Acct_friend;
double *ffttohydro_transfer, *ffttohydro_transfer_friend;

ptrdiff_t local_Nx;
ptrdiff_t local_i_start;
ptrdiff_t total_local_size;

ptrdiff_t local_i_start_friend;
ptrdiff_t local_Nx_friend;
ptrdiff_t total_local_size_friend;

ptrdiff_t local_Ny_after_transpose;
ptrdiff_t local_j_start_after_transpose;

ptrdiff_t transfer_size;
ptrdiff_t transfer_size_friend;

ptrdiff_t ifront;

int Zero_or_active_friend;
int hydro_totalsize, active_hydro_totalsize, active_hydro_totalsize_friend;
/* ------------------------------------- */

/** radial index of the inner most cell in global radial mesh of this process
 * including ghost cells (!) */
unsigned int IMIN;

/** radial index of the outer most cell in global radial mesh of this process
 * including ghost cells (!) */
unsigned int IMAX;

/** radial index of the inner most cell in global radial mesh of this process
 * excluding ghost cells (!) */
unsigned int Zero_or_active;

/** radial index of the inner most cell in global radial mesh of this process
 * excluding ghost cells (!) */
unsigned int Max_or_active;

unsigned int One_or_active;
unsigned int MaxMO_or_active; /* MO: Minus One */
unsigned int GlobalNRadial;

/** sum up a quantity inside the processes domain without ghost cells */
void sum_without_ghost_cells(double &accumulator, const double &addend,
			     const unsigned int &n_radial)
{
    if (One_or_active <= n_radial && n_radial < Max_or_active) {
	accumulator += addend;
    }
}

int *RootNradialLocalSizes;    // Needed for MPI_Gatherv
int *RootNradialDisplacements; // Needed for MPI_Gatherv
int *RootIMAX;
int *RootIMIN;
int *RootRanksOrdered;

/** Rmed is the location of be the center of mass of the cell.
    Its definition is in fact : 0.5 * [ (4/3) \pi Rsup[i]^3 - (4/3) \pi
   Rinf[i]^3 ] / [ \pi Rsup[i]^2 - \pi Rinf[i]^2] or: one half of the elementary
   volume divided by the elementary surface.

    Note that this represents the position of the center of mass only for
   d\theta << \pi . If d\theta becomes large, then the center of mass can be out
   of the cell, closer to the center (it reached the center for d\theta=2\pi),
   but Rmed stays between Rinf and Rsup, and doesn't depend on d\theta in the
   code. (Aurélien Crida) */
t_radialarray Rmed;
t_radialarray &Rb = Rmed;

/** inverse of Rmed */
t_radialarray InvRmed;
t_radialarray &InvRb = InvRmed;

/** inner radius of a cell */
t_radialarray Rinf;
t_radialarray &Ra = Rinf;

/** inverse of Rinf */
t_radialarray InvRinf;
t_radialarray &InvRa = InvRinf;

/** outer radius of a cell */
t_radialarray Rsup;

/** surface of a cell */
t_radialarray Surf;

/** inverse of Surf */
t_radialarray InvSurf;

t_radialarray EnergyMed;
t_radialarray SigmaMed;

/** inverse of (RMed[i] - RMed[i - 1]) */
t_radialarray InvDiffRmed;

t_radialarray InvDiffRsup;
t_radialarray Radii;
t_radialarray GlobalRmed;
t_radialarray SigmaInf;
t_radialarray GLOBAL_bufarray;

double OmegaFrame, FrameAngle, PhysicalTime, PhysicalTimeInitial;
int TimeStep;
double HillRadius, mdcp, mdcp0, exces_mdcp;
double hydro_center_mass;
int debug, OnlyInit;
<<<<<<< HEAD
int GotoNextOutput, ViscosityAlpha, RocheSmoothing, ThicknessSmoothingAtCell,
    ThicknessSmoothingAtPlanet, CartesianParticles, ParticlesInCartesian;
int CentrifugalBalance, SloppyCFL;
=======
int GotoNextOutput, ViscosityAlpha, CartesianParticles, ParticlesInCartesian;
>>>>>>> 2035cb3c
MPI_Status global_MPI_Status;
t_polargrid *CellCenterX, *CellCenterY;

std::string OUTPUTDIR;

double DT;
unsigned int NINTERM;
unsigned int NTOT;
unsigned int N_iter;

double MASSTAPER;

unsigned int NRadial;
unsigned int NAzimuthal;
double RMIN;
double RMAX;

double ASPECTRATIO_REF;
double VISCOSITY;
double ALPHAVISCOSITY;
double SIGMASLOPE;
double OMEGAFRAME;
double IMPOSEDDISKDRIFT;
double FLARINGINDEX;
double ADIABATICINDEX; // Also used for polytropic energy equation
double POLYTROPIC_CONSTANT;

<<<<<<< HEAD
BoundaryFlow MassDelta;
=======
BoundaryFlow MassDelta;
bool Stockholm;

Config config;
>>>>>>> 2035cb3c
<|MERGE_RESOLUTION|>--- conflicted
+++ resolved
@@ -143,14 +143,8 @@
 int TimeStep;
 double HillRadius, mdcp, mdcp0, exces_mdcp;
 double hydro_center_mass;
-int debug, OnlyInit;
-<<<<<<< HEAD
-int GotoNextOutput, ViscosityAlpha, RocheSmoothing, ThicknessSmoothingAtCell,
-    ThicknessSmoothingAtPlanet, CartesianParticles, ParticlesInCartesian;
-int CentrifugalBalance, SloppyCFL;
-=======
+int debug;
 int GotoNextOutput, ViscosityAlpha, CartesianParticles, ParticlesInCartesian;
->>>>>>> 2035cb3c
 MPI_Status global_MPI_Status;
 t_polargrid *CellCenterX, *CellCenterY;
 
@@ -178,11 +172,6 @@
 double ADIABATICINDEX; // Also used for polytropic energy equation
 double POLYTROPIC_CONSTANT;
 
-<<<<<<< HEAD
 BoundaryFlow MassDelta;
-=======
-BoundaryFlow MassDelta;
-bool Stockholm;
 
-Config config;
->>>>>>> 2035cb3c
+Config config;