--- conflicted
+++ resolved
@@ -724,24 +724,8 @@
     heating_viscous_enabled =
 	config::cfg.get_flag("HeatingViscous", "yes");
     heating_viscous_factor =
-<<<<<<< HEAD
 	config::cfg.get<double>("HeatingViscousFactor", 1.0);
 
-=======
-	config::value_as_double_default("HeatingViscousFactor", 1.0);
-    heating_star_enabled = config::value_as_bool_default("HeatingStar", false);
-    heating_star_factor =
-	config::value_as_double_default("HeatingStarFactor", 1.0);
-
-	if(heating_star_enabled){
-		data[t_data::ASPECTRATIO].set_do_before_write(nullptr);
-	}
-
-    heating_star_ramping_time =
-	config::value_as_double_default("HeatingStarRampingTime", 0.0);
-    heating_star_simple =
-	config::value_as_bool_default("HeatingStarSimple", false);
->>>>>>> e5b87253
 
     radiative_diffusion_enabled =
 	config::cfg.get_flag("RadiativeDiffusion", "no");
@@ -844,7 +828,6 @@
     sigma_randomize = config::cfg.get_flag("RandomSigma", "no");
     sigma_random_factor = config::cfg.get<double>("RandomFactor", 0.1);
     sigma_feature_size =
-<<<<<<< HEAD
 	config::cfg.get<double>("FeatureSize", (RMAX - RMIN) / 150, L0);
     sigma_floor = config::cfg.get<double>("SigmaFloor", 1e-9);
     sigma0 = config::cfg.get<double>("SIGMA0", 173., M0/(L0*L0));
@@ -854,21 +837,7 @@
 
     tau_factor = config::cfg.get<double>("TauFactor", 0.5);
     kappa_factor = config::cfg.get<double>("KappaFactor", 1.0);
-=======
-	config::value_as_double_default("FeatureSize", (RMAX - RMIN) / 150);
-    sigma_floor = config::value_as_double_default("SigmaFloor", 1e-9);
-    sigma0 = config::value_as_double_default("SIGMA0", 173.);
-    sigma0_in_code_units =
-	config::value_as_bool_default("Sigma0InCodeUnits", false);
-    sigma_adjust = config::value_as_bool_default("SetSigma0", false);
-    sigma_discmass = config::value_as_double_default("discmass", 0.01);
-    density_factor =
-	config::value_as_double_default("DensityFactor", std::sqrt(2.0 * M_PI));
-
-    tau_factor = config::value_as_double_default("TauFactor", 0.5);
-	tau_min = config::value_as_double_default("TauMin", 0.01);
-    kappa_factor = config::value_as_double_default("KappaFactor", 1.0);
->>>>>>> e5b87253
+	tau_min = config::cfg.get<double>("TauMin", 0.01);
 
     EXPLICIT_VISCOSITY =
 	config::cfg.get_flag("ExplicitViscosity", "yes");
@@ -947,7 +916,7 @@
 
     disk_feedback = config::cfg.get_flag("DiskFeedback", "yes");
 
-	indirect_term_mode = config::value_as_int_default("IndirectTermMode", INDIRECT_TERM_REBOUND);
+	indirect_term_mode = config::cfg.get<int>("IndirectTermMode", INDIRECT_TERM_REBOUND);
 
     // self gravity
     self_gravity = config::cfg.get_flag("SelfGravity", "no");
@@ -1006,15 +975,7 @@
     klahr_smoothing_radius = config::cfg.get<double>(
 	"KlahrSmoothingRadius", accretion_radius_fraction);
 
-<<<<<<< HEAD
     CFL = config::cfg.get<double>("CFL", 0.5);
-=======
-	if(klahr_smoothing_radius == 0.0){ // otherwise Ofast will optimize out zero checks and then divide by zero
-		klahr_smoothing_radius = 0.001 * (RMAX - RMIN)/(double)NRadial;
-	}
-
-    CFL = config::value_as_double_default("CFL", 0.5);
->>>>>>> e5b87253
     HEATING_COOLING_CFL_LIMIT =
 	config::cfg.get<double>("HeatingCoolingCFLlimit", 5.0e-2);
 
