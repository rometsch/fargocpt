--- conflicted
+++ resolved
@@ -397,130 +397,6 @@
     return boundary_condition;
 
 }
-
-<<<<<<< HEAD
-static void read_scurve_config() {
-
-	const std::string str = config::cfg.get_lowercase("ScurveType", "Kimura");
-
-	if (str == "kimura") { // Kimura et al. 2020 (https://doi.org/10.1093/pasj/psz144)
-		cooling_scurve_type = true;
-	} else if (str == "ichikawa") { // Ichikawa & Osaki 1992 (https://ui.adsabs.harvard.edu/abs/1992PASJ...44...15I/abstract)
-		cooling_scurve_type = false;
-	} else {
-		throw std::runtime_error("Invalid choice for scurve type: " + str);
-	}
-}
-
-static void read_surface_cooling_config(){
-
-	cooling_surface_enabled = false;
-    cooling_scurve_enabled = false;
-	
-	const std::string surface_cooling = config::cfg.get_lowercase("SurfaceCooling", "No");
-	if (surface_cooling == "no" || surface_cooling == "off" || surface_cooling == "false") {
-		cooling_surface_enabled = false;
-		cooling_scurve_enabled = false;
-	} else if (surface_cooling == "thermal") {
-		cooling_surface_enabled = true;
-		cooling_scurve_enabled = false;
-	} else if (surface_cooling == "scurve") {
-		cooling_surface_enabled = false;
-		cooling_scurve_enabled = true;
-	} else {
-		throw std::runtime_error("Invalid choice for surface cooling: " + surface_cooling);
-	}
-
-	read_scurve_config();
-
-    surface_cooling_factor =
-	config::cfg.get<double>("CoolingRadiativeFactor", 1.0);
-}
-
-static void read_opacity_config(){
-
-	const std::string str = config::cfg.get_lowercase("Opacity", "Lin");
-
-	if (str == "lin") {
-		opacity = opacity_lin;
-	} else if (str == "bell") {
-		opacity = opacity_bell;
-	} else if (str == "constant") {
-		opacity = opacity_const_op;
-		// TODO: analyze situation that opacities are in cgs
-	} else if (str == "simple") {
-		opacity = opacity_simple; // see Gennaro D'Angelo et al. 2003
-	} else {
-		throw std::runtime_error("Invalid choice for opacity type: " + str);
-	}
-
-	// Get this always for setting default value.
-    units::precise_unit L0 = units::L0;
-    units::precise_unit M0 = units::M0;
-	kappa_const = config::cfg.get<double>("KappaConst", 1.0, (L0*L0)/M0) * units::opacity.get_cgs_factor();
-}
-
-static void read_radiative_diffusion_config(){
-
-	radiative_diffusion_enabled = config::cfg.get_flag("RadiativeDiffusion", "No");
-
-    radiative_diffusion_omega = config::cfg.get<double>("RadiativeDiffusionOmega", 1.5);
-    radiative_diffusion_omega_auto_enabled = config::cfg.get_flag("RadiativeDiffusionAutoOmega", "no");
-    radiative_diffusion_max_iterations = config::cfg.get<unsigned int>("RadiativeDiffusionMaxIterations", 50000);
-    radiative_diffusion_tolerance = config::cfg.get<double>("RadiativeDiffusionTolerance", 1.5);
-
-	// test parameters
-    radiative_diffusion_test_2d_K = config::cfg.get<double>("RadiativeDiffusionTest2DK", 1.0);
-    radiative_diffusion_test_2d_steps = config::cfg.get<unsigned int>("RadiativeDiffusionTest2DSteps", 1);
-	units::precise_unit L0 = units::L0;
-    units::precise_unit M0 = units::M0;
-    radiative_diffusion_test_2d_density = config::cfg.get<double>("RadiativeDiffusionTest2DDensity", "1.0 g/cm3", M0/(L0*L0*L0));
-    radiative_diffusion_test_2d = config::cfg.get_flag("RadiativeDiffusionTest2D", "no");
-    radiative_diffusion_test_1d = config::cfg.get_flag("RadiativeDiffusionTest1D", "no");
-    radiative_diffusion_dump_data = config::cfg.get_flag("RadiativeDiffusionDumpData", "no");
-    radiative_diffusion_check_solution = config::cfg.get_flag("RadiativeDiffusionCheckSolution", "no");
-}
-
-
-static void read_beta_cooling_config(){
-	cooling_beta_enabled = config::cfg.get_flag("CoolingBetaLocal", "No");
-
-    cooling_beta = config::cfg.get<double>("CoolingBeta", 1.0);
-
-    units::precise_unit T0 = units::T0;
-    cooling_beta_ramp_up =
-	config::cfg.get<double>("CoolingBetaRampUp", 0.0, T0);
-
-	const std::string str = config::cfg.get_lowercase("CoolingBetaReference", "Zero");
-	if (str == "zero") {
-		cooling_beta_reference = false;
-		cooling_beta_model = false;
-	} else if (str == "reference") {
-		cooling_beta_reference = true;
-		cooling_beta_model = false;
-	} else if (str == "model") {
-		cooling_beta_reference = false;
-		cooling_beta_model = true;
-	} else {
-		throw std::runtime_error("Invalid choice for cooling beta reference: " + str);
-	}
-
-}
-
-static void read_radiation_config() {
-
-	// read all parameters to get default values
-	read_surface_cooling_config();
-	read_opacity_config();
-	read_beta_cooling_config();
-	read_radiative_diffusion_config();
-
-}
-
-static void read_output_config(t_data &data) {
-
-=======
->>>>>>> a23a9245
 
 static void read_output_config(t_data &data) {
     // output settings
@@ -662,80 +538,127 @@
 
 }
 
-<<<<<<< HEAD
+
+static void read_scurve_config() {
+
+	const std::string str = config::cfg.get_lowercase("ScurveType", "Kimura");
+
+	if (str == "kimura") { // Kimura et al. 2020 (https://doi.org/10.1093/pasj/psz144)
+		cooling_scurve_type = true;
+	} else if (str == "ichikawa") { // Ichikawa & Osaki 1992 (https://ui.adsabs.harvard.edu/abs/1992PASJ...44...15I/abstract)
+		cooling_scurve_type = false;
+	} else {
+		throw std::runtime_error("Invalid choice for scurve type: " + str);
+	}
+}
+
+
+static void read_surface_cooling_config(){
+
+	cooling_surface_enabled = false;
+    cooling_scurve_enabled = false;
+	
+	const std::string surface_cooling = config::cfg.get_lowercase("SurfaceCooling", "No");
+	if (surface_cooling == "no" || surface_cooling == "off" || surface_cooling == "false") {
+		cooling_surface_enabled = false;
+		cooling_scurve_enabled = false;
+	} else if (surface_cooling == "thermal") {
+		cooling_surface_enabled = true;
+		cooling_scurve_enabled = false;
+	} else if (surface_cooling == "scurve") {
+		cooling_surface_enabled = false;
+		cooling_scurve_enabled = true;
+	} else {
+		throw std::runtime_error("Invalid choice for surface cooling: " + surface_cooling);
+	}
+
+	read_scurve_config();
+
+    surface_cooling_factor =
+	config::cfg.get<double>("CoolingRadiativeFactor", 1.0);
+}
+
+static void read_opacity_config(){
+
+	const std::string str = config::cfg.get_lowercase("Opacity", "Lin");
+
+	if (str == "lin") {
+		opacity = opacity_lin;
+	} else if (str == "bell") {
+		opacity = opacity_bell;
+	} else if (str == "constant") {
+		opacity = opacity_const_op;
+		// TODO: analyze situation that opacities are in cgs
+	} else if (str == "simple") {
+		opacity = opacity_simple; // see Gennaro D'Angelo et al. 2003
+	} else {
+		throw std::runtime_error("Invalid choice for opacity type: " + str);
+	}
+
+	// Get this always for setting default value.
+    units::precise_unit L0 = units::L0;
+    units::precise_unit M0 = units::M0;
+	kappa_const = config::cfg.get<double>("KappaConst", 1.0, (L0*L0)/M0) * units::opacity.get_cgs_factor();
+}
+
+static void read_radiative_diffusion_config(){
+
+	radiative_diffusion_enabled = config::cfg.get_flag("RadiativeDiffusion", "No");
+
+    radiative_diffusion_omega = config::cfg.get<double>("RadiativeDiffusionOmega", 1.5);
+    radiative_diffusion_omega_auto_enabled = config::cfg.get_flag("RadiativeDiffusionAutoOmega", "no");
+    radiative_diffusion_max_iterations = config::cfg.get<unsigned int>("RadiativeDiffusionMaxIterations", 50000);
+    radiative_diffusion_tolerance = config::cfg.get<double>("RadiativeDiffusionTolerance", 1.5);
+
+	// test parameters
+    radiative_diffusion_test_2d_K = config::cfg.get<double>("RadiativeDiffusionTest2DK", 1.0);
+    radiative_diffusion_test_2d_steps = config::cfg.get<unsigned int>("RadiativeDiffusionTest2DSteps", 1);
+	units::precise_unit L0 = units::L0;
+    units::precise_unit M0 = units::M0;
+    radiative_diffusion_test_2d_density = config::cfg.get<double>("RadiativeDiffusionTest2DDensity", "1.0 g/cm3", M0/(L0*L0*L0));
+    radiative_diffusion_test_2d = config::cfg.get_flag("RadiativeDiffusionTest2D", "no");
+    radiative_diffusion_test_1d = config::cfg.get_flag("RadiativeDiffusionTest1D", "no");
+    radiative_diffusion_dump_data = config::cfg.get_flag("RadiativeDiffusionDumpData", "no");
+    radiative_diffusion_check_solution = config::cfg.get_flag("RadiativeDiffusionCheckSolution", "no");
+}
+
+
+static void read_beta_cooling_config(){
+	cooling_beta_enabled = config::cfg.get_flag("CoolingBetaLocal", "No");
+
+    cooling_beta = config::cfg.get<double>("CoolingBeta", 1.0);
+
+    units::precise_unit T0 = units::T0;
+    cooling_beta_ramp_up =
+	config::cfg.get<double>("CoolingBetaRampUp", 0.0, T0);
+
+	const std::string str = config::cfg.get_lowercase("CoolingBetaReference", "Zero");
+	if (str == "zero") {
+		cooling_beta_reference = false;
+		cooling_beta_model = false;
+	} else if (str == "reference") {
+		cooling_beta_reference = true;
+		cooling_beta_model = false;
+	} else if (str == "model") {
+		cooling_beta_reference = false;
+		cooling_beta_model = true;
+	} else {
+		throw std::runtime_error("Invalid choice for cooling beta reference: " + str);
+	}
+
+}
+
+static void read_radiation_config() {
+
+	// read all parameters to get default values
+	read_surface_cooling_config();
+	read_opacity_config();
+	read_beta_cooling_config();
+	read_radiative_diffusion_config();
+
+}
+
 static void read_boundary_config_legacy() {
-=======
-void read(const std::string &filename, t_data &data)
-{
-	if (filename.compare(filename.size()-4,4,".par") == 0) {
-		die("This version of fargo uses the new yaml config files.\n%s looks like a par file.\nUse Tools/ini2yml.py to convert your config file!", filename.c_str());
-	}
-	config::cfg.load_file(filename);
-
-    // units
-	const std::string l0s = config::cfg.get<std::string>("l0", "1.0");
-	const std::string m0s = config::cfg.get<std::string>("m0", "1.0");
-	const std::string t0s = config::cfg.get<std::string>("t0", "1.0");
-	const std::string temp0s = config::cfg.get<std::string>("temp0", "1.0");
-
-
-	units::set_baseunits(l0s, m0s, t0s, temp0s);
-	// units::set_baseunits(l0s, m0s);
-
-	units::precise_unit L0 = units::L0;
-	units::precise_unit M0 = units::M0;
-	units::precise_unit T0 = units::T0;
-	units::precise_unit Temp0 = units::Temp0;
-
-	constants::initialize_constants();
-
-    // now we now everything to compute unit factors
-    units::calculate_unit_factors();
-
-    /* grid */
-    RMIN = config::cfg.get<double>("RMIN", L0);
-    RMAX = config::cfg.get<double>("RMAX", L0);
-
-    NRadial = config::cfg.get<unsigned int>("NRAD", 64);
-    NAzimuthal = config::cfg.get<unsigned int>("NSEC", 64);
-
-
-    // Disk radius = radius at which disk_radius_mass_fraction percent
-    // of the total mass inside the domain is contained
-    // 0.99 is used in Kley et al. 2008 "Simulations of eccentric disks .."
-    disk_radius_mass_fraction =
-    config::cfg.get<double>("DiskRadiusMassFraction", 0.99);
-
-    quantities_radius_limit =
-	config::cfg.get<double>("QUANTITIESRADIUSLIMIT", 2.0 * RMAX, L0);
-
-    if (quantities_radius_limit <= RMIN) {
-	logging::print_master(LOG_INFO "QUANTITIESRADIUSLIMIT %.5e < %.5e (RMIN) too small, setting it to %.5e\n", quantities_radius_limit, RMIN, 2.0*RMAX);
-	quantities_radius_limit = 2.0 * RMAX;
-    }
-	logging::print_master(LOG_INFO "Computing disk quantities within %.5e L0 from coordinate center\n", quantities_radius_limit);
-
-    exponential_cell_size_factor =
-	config::cfg.get<double>("ExponentialCellSizeFactor", 1.41);
-    switch (config::cfg.get_first_letter_lowercase("RadialSpacing", "ARITHMETIC")) {
-    case 'a': // arithmetic
-	radial_grid_type = arithmetic_spacing;
-	break;
-    case 'l': // logarithmic;
-	radial_grid_type = logarithmic_spacing;
-	break;
-    case 'e': // exponential;
-	radial_grid_type = exponential_spacing;
-	break;
-    default:
-	die("Invalid setting for RadialSpacing");
-    }
-
-	read_output_config(data);
-
-    // boundary conditions
-	boundary_conditions::parse_config();
->>>>>>> a23a9245
 
     switch (
 	config::cfg.get_first_letter_lowercase("InnerBoundary", "Open")) {
