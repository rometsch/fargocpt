--- conflicted
+++ resolved
@@ -127,30 +127,16 @@
     init_radialarrays();
 
 	// Here planets are initialized feeling star potential
-<<<<<<< HEAD
-	data.get_planetary_system().read_from_file(PLANETCONFIG, start_mode::mode == start_mode::mode_restart);
-	logging::print_master(LOG_INFO "planets loaded.\n");
-
-
-    if ((data.get_planetary_system().get_number_of_planets() <= 1) &&
-	(Corotating == YES)) {
-	logging::print_master(
-	    LOG_ERROR
-	    "Error: Corotating frame is not possible with 0 or 1 planets.\n");
-	PersonalExit(1);
-    }
-=======
 	auto& planetary_system = data.get_planetary_system();
 	planetary_system.init_system(options::parameter_file);
->>>>>>> 2035cb3c
 
     init_physics(data);
 
 	// update planet velocity due to disk potential
 	if (parameters::disk_feedback) {
 		ComputeDiskOnNbodyAccel(data);
-	}
-	data.get_planetary_system().correct_velocity_for_disk_accel();
+		data.get_planetary_system().correct_velocity_for_disk_accel();
+	}
 	logging::info_master("planets initialised.\n");
 
     if (parameters::integrate_particles) {
