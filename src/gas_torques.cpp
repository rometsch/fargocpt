#include "gas_torques.h"
#include "constants.h"
#include "data.h"
#include "global.h"
#include "parameters.h"
#include "util.h"
#include <cmath>

namespace gas_torques
{

void calculate_advection_torque(t_data &data, const double dt)
{

    t_polargrid &t_adv = data[t_data::ADVECTION_TORQUE];
    t_polargrid &vphi = data[t_data::V_AZIMUTHAL];
    t_polargrid &vr = data[t_data::V_RADIAL];
    t_polargrid &dens = data[t_data::SIGMA];

    for (unsigned int n_r = 0; n_r < t_adv.get_size_radial(); ++n_r) {

	const double r = Rmed[n_r];
	const double inv_dr = InvDiffRsup[n_r];

	for (unsigned int n_az = 0; n_az < t_adv.get_size_azimuthal(); ++n_az) {
	    const double sigma_cell = dens(n_r, n_az);

	    const double vr_top = vr(n_r + 1, n_az);
	    const double vr_bot = vr(n_r, n_az);

	    // average to cell center
	    double vr_cell = (Rmed[n_r] - Rinf[n_r]) * vr_top +
			     (Rsup[n_r] - Rmed[n_r]) * vr_bot;
	    vr_cell *= inv_dr;

	    const double vphi_cell_left = vphi(n_r, n_az);
	    const double vphi_cell_right =
		vphi(n_r, get_next_azimuthal_id(n_az));
	    const double vphi_cell = 0.5 * (vphi_cell_left + vphi_cell_right);

	    t_adv(n_r, n_az) +=
		-std::pow(r, 2.0) * sigma_cell * vr_cell * vphi_cell * dt;
	}
    }
}

void calculate_viscous_torque(t_data &data, const double dt)
{

    t_polargrid &t_visc = data[t_data::VISCOUS_TORQUE];
    t_polargrid &visc = data[t_data::VISCOSITY];
    t_polargrid &vphi = data[t_data::V_AZIMUTHAL];
    t_polargrid &vr = data[t_data::V_RADIAL];
    t_polargrid &dens = data[t_data::SIGMA];

    for (unsigned int n_r = 1; n_r < t_visc.get_max_radial(); ++n_r) {

	const double r = Rmed[n_r];
	const double inv_dr = InvDiffRsup[n_r];
	const double inv_dr_med_top = InvDiffRmed[n_r + 1];
	const double inv_dr_med_bot = InvDiffRmed[n_r];

	for (unsigned int n_az = 0; n_az < t_visc.get_size_azimuthal();
	     ++n_az) {
	    const double sigma_cell = dens(n_r, n_az);
	    const double viscosity_cell = visc(n_r, n_az);

	    const double vr_cellm1_top =
		vr(n_r + 1, get_prev_azimuthal_id(n_az));
	    const double vr_cellp1_top =
		vr(n_r + 1, get_next_azimuthal_id(n_az));

	    const double dvr_dphi_top =
		(vr_cellp1_top - vr_cellm1_top) * 0.5 * invdphi;

	    const double vr_cellm1 = vr(n_r, get_prev_azimuthal_id(n_az));
	    const double vr_cellp1 = vr(n_r, get_next_azimuthal_id(n_az));

	    const double dvr_dphi_bot = (vr_cellp1 - vr_cellm1) * 0.5 * invdphi;

	    // average to cell center
	    double dvr_dphi = (Rmed[n_r] - Rinf[n_r]) * dvr_dphi_top +
			      (Rsup[n_r] - Rmed[n_r]) * dvr_dphi_bot;
	    dvr_dphi *= inv_dr;

	    const double vphi_cellm1_top = vphi(n_r + 1, n_az);
	    const double vphi_cellp1_top =
		vphi(n_r + 1, get_next_azimuthal_id(n_az));
	    const double phi_dot_top =
		0.5 * (vphi_cellp1_top + vphi_cellm1_top) / Rmed[n_r + 1];

	    const double vphi_cellm1 = vphi(n_r, n_az);
	    const double vphi_cellp1 = vphi(n_r, get_next_azimuthal_id(n_az));
	    const double phi_dot =
		0.5 * (vphi_cellp1 + vphi_cellm1) / Rmed[n_r];

	    const double vphi_cellm1_bot = vphi(n_r - 1, n_az);
	    const double vphi_cellp1_bot =
		vphi(n_r - 1, get_next_azimuthal_id(n_az));
	    const double phi_dot_bot =
		0.5 * (vphi_cellp1_bot + vphi_cellm1_bot) / Rmed[n_r - 1];

	    // derivatives at the center of top and bottom interface
	    const double dphi_dot_dr_top =
		(phi_dot_top - phi_dot) * inv_dr_med_top;
	    const double dphi_dot_dr_bot =
		(phi_dot - phi_dot_bot) * inv_dr_med_bot;

	    // average to cell center
	    double dphi_dot_dr = (Rmed[n_r] - Rinf[n_r]) * dphi_dot_dr_top +
				 (Rsup[n_r] - Rmed[n_r]) * dphi_dot_dr_bot;
	    dphi_dot_dr *= inv_dr;

	    t_visc(n_r, n_az) +=
		-std::pow(r, 3.0) * viscosity_cell * sigma_cell *
<<<<<<< HEAD
		(dphi_dot_dr + 1.0 / (std::pow(r, 2.0)) * dvr_dphi) * dt / parameters::DT;
=======
		(dphi_dot_dr + 1.0 / (std::pow(r, 2.0)) * dvr_dphi) * dt; // / DT;
		/// TODO check this 1 / DT, function is already called with dt = hydro_dt/DT
>>>>>>> 9c8c79fe
	}
    }
}

/**
 * @brief calculate_gravitational_torque, see Eq. (32) in Miranda 2017.
 * @param data
 * @param dt
 */
void calculate_gravitational_torque(t_data &data, const double dt)
{

    t_polargrid &t_grav = data[t_data::GRAVITATIONAL_TORQUE_NOT_INTEGRATED];
    t_polargrid &pot_grav = data[t_data::POTENTIAL];

    for (unsigned int n_r = 0; n_r < t_grav.get_size_radial(); ++n_r) {

	const double r = Rmed[n_r];
	const double dr = (Rsup[n_r] - Rinf[n_r]);

	for (unsigned int n_az = 0; n_az < t_grav.get_size_azimuthal();
	     ++n_az) {
	    const double sigma_cell = data[t_data::SIGMA](n_r, n_az);

	    // dPhi/dphi
	    // const double gradphi_minus = (pot_grav(n_r, n_az) - pot_grav(n_r,
	    // n_az == 0 ? pot_grav.get_max_azimuthal() : n_az - 1))*invdphi;
	    // const double gradphi = (pot_grav(n_r, n_az ==
	    // pot_grav.get_max_azimuthal() ? 0 : n_az+1) - pot_grav(n_r,
	    // n_az))*invdphi;
	    double gradphi;
	    if (parameters::body_force_from_potential) {
		gradphi = (pot_grav(n_r, get_next_azimuthal_id(n_az)) -
			   pot_grav(n_r, get_prev_azimuthal_id(n_az))) *
			  invdphi * 0.5;
	    } else {
		gradphi = -data[t_data::ACCEL_AZIMUTHAL](n_r, n_az) * r;
	    }
<<<<<<< HEAD
	    t_grav(n_r, n_az) += -r * sigma_cell * gradphi * dr * dt / parameters::DT;
=======
		t_grav(n_r, n_az) += -r * sigma_cell * gradphi * dr * dt / DT; // / DT;
		/// TODO check this 1 / DT, function is already called with dt = hydro_dt/DT
>>>>>>> 9c8c79fe
	}
    }
}

} // namespace gas_torques<|MERGE_RESOLUTION|>--- conflicted
+++ resolved
@@ -113,12 +113,8 @@
 
 	    t_visc(n_r, n_az) +=
 		-std::pow(r, 3.0) * viscosity_cell * sigma_cell *
-<<<<<<< HEAD
-		(dphi_dot_dr + 1.0 / (std::pow(r, 2.0)) * dvr_dphi) * dt / parameters::DT;
-=======
-		(dphi_dot_dr + 1.0 / (std::pow(r, 2.0)) * dvr_dphi) * dt; // / DT;
+		(dphi_dot_dr + 1.0 / (std::pow(r, 2.0)) * dvr_dphi) * dt; // / parameters::DT;
 		/// TODO check this 1 / DT, function is already called with dt = hydro_dt/DT
->>>>>>> 9c8c79fe
 	}
     }
 }
@@ -157,12 +153,8 @@
 	    } else {
 		gradphi = -data[t_data::ACCEL_AZIMUTHAL](n_r, n_az) * r;
 	    }
-<<<<<<< HEAD
-	    t_grav(n_r, n_az) += -r * sigma_cell * gradphi * dr * dt / parameters::DT;
-=======
-		t_grav(n_r, n_az) += -r * sigma_cell * gradphi * dr * dt / DT; // / DT;
+		t_grav(n_r, n_az) += -r * sigma_cell * gradphi * dr * dt / parameters::DT; // / DT;
 		/// TODO check this 1 / DT, function is already called with dt = hydro_dt/DT
->>>>>>> 9c8c79fe
 	}
     }
 }
