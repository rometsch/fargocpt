#include <cctype>
#include <cmath>
#include <cstdio>
#include <cstring>
#include <string>

#include "Interpret.h"
#include "LowTasks.h"
#include "config.h"
#include "constants.h"
#include "global.h"
#include "logging.h"
#include "parameters.h"
#include "start_mode.h"
#include "units.h"

extern int damping_energy_id;
extern std::vector<parameters::t_DampingType> damping_vector;

// frame
int Corotating, GuidingCenter;

int FastTransport;
int OuterSourceMass, CICPlanet;

#include <algorithm>
#include <array>
#include <fstream>
#include <iostream>
#include <memory>
#include <sstream>
#include <stdexcept>
#include <string>

#include "options.h"
#include <sys/stat.h>

// used for calling python script needed for getting the polytropic constants
static std::string exec(const char *cmd)
{
    std::array<char, 128> buffer;
    std::string result;
    std::unique_ptr<FILE, decltype(&pclose)> pipe(popen(cmd, "r"), pclose);
    if (!pipe) {
	throw std::runtime_error("popen() failed!");
    }
    while (fgets(buffer.data(), buffer.size(), pipe.get()) != nullptr) {
	result += buffer.data();
    }
    return result;
}

<<<<<<< HEAD
static void get_polytropic_constants(char *filename, double &K, double &gamma)
=======
void get_polytropic_constants(double &K, double &gamma)
>>>>>>> b83d99f7
{
	// P_poly = K * Sigma**gamma
	// P_poly = K * Sigma0**gamma * r**(-p * gamma)
	// P_iso = Sigma * C_s**2
	// with Sigma = Sigma0 * r**(-p); C_s = h * vk * r**(F)
	// P_iso = Sigma0 * h**2 * G*M * r**(-1) * r**(2*F)
	// P_iso = Sigma0 * h**2 * G*M * r**(-1 - p + 2*F)
	// through comparisson of coefficients, we find the following relations:
	const double p = SIGMASLOPE;
	const double F = FLARINGINDEX;
	const double h = ASPECTRATIO_REF;
	gamma = (-1.0 - p + 2.0*F)/(-p);
	K = std::pow(h, 2) * std::pow(parameters::sigma0, 1.0-gamma);
}

static std::string getFileName(const std::string &s)
{

    char sep = '/';

#ifdef _WIN32
    sep = '\\';
#endif

    size_t i = s.rfind(sep, s.length());
    if (i != std::string::npos) {
	return (s.substr(i + 1, s.length() - i));
    } else {
	return s;
    }

    return ("");
}

static void _mkdir(const char *dir, mode_t mode)
{
    // from
    // https://stackoverflow.com/questions/2336242/recursive-mkdir-system-call-on-unix
    char tmp[256];
    char *p = NULL;
    size_t len;

    snprintf(tmp, sizeof(tmp), "%s", dir);
    len = strlen(tmp);
    if (tmp[len - 1] == '/')
	tmp[len - 1] = 0;
    for (p = tmp + 1; *p; p++)
	if (*p == '/') {
	    *p = 0;
	    mkdir(tmp, mode);
	    *p = '/';
	}
    mkdir(tmp, S_IRWXU);
}

void ReadVariables(char *filename, t_data &data, int argc, char **argv)
{
    // read config from
    // config::read_config_from_file(filename);
    parameters::read(filename, data);

	constants::initialize_constants();

	// now we now everything to compute unit factors
	units::calculate_unit_factors();

	// TODO: This should definitely done in parameters.cpp, where values are
	// read, but parameters::read() is called before
	// units::calculate_unit_factors() so it is not possible. Moving the read()
	// call causes an error.
	parameters::apply_units();

	parameters::ShockTube = config::value_as_bool_default("ShockTube", 0);
	parameters::SpreadingRing =
	config::value_as_bool_default("SpreadingRing", NO);

    SIGMASLOPE = config::value_as_double_default("SIGMASLOPE", 0.0);
    IMPOSEDDISKDRIFT = config::value_as_double_default("IMPOSEDDISKDRIFT", 0.0);

    FLARINGINDEX = config::value_as_double_default("FLARINGINDEX", 0.0);

    std::string par_file_name = getFileName(filename);
    par_file_name = par_file_name.substr(0, par_file_name.size() - 4) + "/";
    if (asprintf(&OUTPUTDIR, "%s",
		 config::value_as_string_default("OUTPUTDIR",
						 par_file_name.c_str())) < 0) {
	logging::print_master(LOG_ERROR "Not enough memory!\n");
    }

    // Create output directory if it doesn't exist
    if (CPU_Master) {
	struct stat buffer;
	if (stat(OUTPUTDIR, &buffer)) {
	    _mkdir(OUTPUTDIR, 0700);
	}
    }

    MPI_Barrier(MPI_COMM_WORLD);

    // check if planet config exists
    if ((config::key_exists("PLANETCONFIG")) &&
	(strlen(config::value_as_string("PLANETCONFIG")) > 0)) {
	if (asprintf(&PLANETCONFIG, "%s",
		     config::value_as_string("PLANETCONFIG")) < 0) {
	    logging::print_master(LOG_ERROR "Not enough memory!\n");
	}
    } else {
	PLANETCONFIG = NULL;
    }

    start_mode::configure_start_mode();

    if (CPU_Master) {
	// copy setup files into the output folder
	std::string output_folder = std::string(OUTPUTDIR);
	std::string par_file = getFileName(filename);
	if (output_folder.back() != '/') {
	    output_folder += "/";
	}
	std::string par_filename = output_folder + par_file;

	if (start_mode::mode == start_mode::mode_restart) {
	    char str[12];
	    sprintf(str, "%d", start_mode::restart_from);

	    par_filename += "_restart_";
	    par_filename += str;
	}

	std::remove(par_filename.c_str());
	std::ofstream new_par_file;
	new_par_file.open(par_filename.c_str(),
			  std::ofstream::out | std::ofstream::trunc);

	new_par_file << "###  Used launch options:";
	for (int i = 0; i < argc; i++) {
	    new_par_file << " " << argv[i];
	}
	new_par_file << "\n\n\n";
	new_par_file.close();

	std::filebuf old_par_file, append_new_par_file;
	old_par_file.open(filename, std::ios::in);
	append_new_par_file.open(par_filename.c_str(),
				 std::ios::app | std::ios::out);

	std::copy(std::istreambuf_iterator<char>(&old_par_file), {},
		  std::ostreambuf_iterator<char>(&append_new_par_file));
	append_new_par_file.close();
	old_par_file.close();

	if (PLANETCONFIG != NULL) {
	    std::string planet_file = std::string(PLANETCONFIG);
	    std::string planet_filename =
		output_folder + getFileName(planet_file);
	    if (start_mode::mode == start_mode::mode_restart) {
		char str[12];
		sprintf(str, "%d", start_mode::restart_from);
		planet_filename += "_restart_";
		planet_filename += str;
	    }

	    std::filebuf old_planet_file, append_new_planet_file;
	    old_planet_file.open(planet_file.c_str(), std::ios::in);
	    append_new_planet_file.open(planet_filename.c_str(),
					std::ios::trunc | std::ios::out);
	    std::copy(std::istreambuf_iterator<char>(&old_planet_file), {},
		      std::ostreambuf_iterator<char>(&append_new_planet_file));
	    append_new_planet_file.close();
	    old_planet_file.close();
	}
    }
    MPI_Barrier(MPI_COMM_WORLD);
    OuterSourceMass = config::value_as_bool_default("OUTERSOURCEMASS", 0);

    switch (tolower(*config::value_as_string_default("TRANSPORT", "Fast"))) {
    case 'f':
	FastTransport = 1;
	break;
    case 's':
	FastTransport = 0;
	break;
    default:
	die("Invalid setting for Transport");
    }

    // time settings
    NTOT = config::value_as_unsigned_int_default("NTOT", 1000);
    NINTERM = config::value_as_unsigned_int_default("NINTERM", 10);
    DT = config::value_as_double_default("DT", 1.0);

    if ((parameters::radial_grid_type == parameters::logarithmic_spacing) ||
	(parameters::radial_grid_type == parameters::exponential_spacing)) {
	double c = log(RMAX / RMIN);
	double optimal_N_azimuthal =
			M_PI / ((std::exp(c / NRadial) - 1.0) / (std::exp(c / NRadial) + 1.0));

	// check if optimal azimuthal cell number differs from actual azimuthal
	// cell number by more than 10%
	if (fabs(((double)NAzimuthal - optimal_N_azimuthal) /
		 (double)NAzimuthal) > 0.1) {
	    logging::print_master(
		LOG_WARNING
		"You have %u cells in azimuthal direction. This should be %u cells to have quadratic cells!\n",
		NAzimuthal, lround(optimal_N_azimuthal));
	}
    }

	dphi = 2.0 * M_PI / (double)NAzimuthal;
	invdphi = (double)NAzimuthal / (2.0 * M_PI);

    // disc
    ASPECTRATIO_REF = config::value_as_double_default("ASPECTRATIO", 0.05);

    if (!config::key_exists("OuterBoundary")) {
	logging::print_master(LOG_ERROR
			      "OuterBoundary doesn't exist. Old .par file?\n");
	die("died for convenience ;)");
    }

    // Frame settings
    Corotating = 0;
    GuidingCenter = 0;
    switch (tolower(*config::value_as_string_default("Frame", "Fixed"))) {
    case 'f': // Fixed
	break;
    case 'c': // Corotating
	Corotating = 1;
	break;
    case 'g': // Guiding-Center
	Corotating = 1;
	GuidingCenter = 1;
	break;
    default:
	die("Invalid setting for Frame");
    }
    OMEGAFRAME = config::value_as_double_default("OMEGAFRAME", 0);

    // Barycenter mode
    switch (tolower(
	*config::value_as_string_default("HydroFrameCenter", "primary"))) {
    case 'p': // primary
	parameters::n_bodies_for_hydroframe_center = 1;
	break;
    case 'b': // binary
	parameters::n_bodies_for_hydroframe_center = 2;
	break;
    case 't': // tertiary
	parameters::n_bodies_for_hydroframe_center = 3;
	break;
    case 'q': // quaternary
	parameters::n_bodies_for_hydroframe_center = 4;
	break;
    case 'a': // all
	parameters::n_bodies_for_hydroframe_center = 0;
	// will be set to number of bodies when loading planet system
	break;
    default:
	die("Invalid setting for HydroFrameCenter: %s",
	    config::value_as_string_default("HydroFrameCenter", "primary"));
    }

    parameters::exitOnDeprecatedSetting(
	"IndirectTerm",
	"Indirect terms are now handled automatically to avoid unphysical settings.",
	"Please remove the setting.");
    parameters::exitOnDeprecatedSetting(
	"IndirectTermPlanet",
	"Indirect terms are now handled automatically to avoid unphysical settings.",
	"Please remove the setting.");

	/// EoS can only be read after apply_units(), because fitting
	/// polytropic constants requires parameters::sigma0 to be in code units.
	// Energy equation / Adiabatic
	char Adiabatic_deprecated =
	tolower(*config::value_as_string_default("Adiabatic", "false"));

	if (Adiabatic_deprecated == 'n') {
	logging::print_master(
		LOG_INFO
		"Warning : Setting the isothermal equation of state with the flag 'Adiabatic   NO' is deprecated. Use 'EquationOfState   Isothermal' instead.\n");
	}
	if (Adiabatic_deprecated == 'y') {
	parameters::Adiabatic = true;
	logging::print_master(
		LOG_INFO
		"Warning : Setting the ideal equation of state with the flag 'Adiabatic    YES' is deprecated. Use 'EquationOfState   Adiabatic' instead.\n");

	ADIABATICINDEX =
		config::value_as_double_default("AdiabaticIndex", 7.0 / 5.0);
	if ((parameters::Adiabatic) && (ADIABATICINDEX == 1)) {
		logging::print_master(
		LOG_WARNING
		"You cannot have Adiabatic=true and AdiabatcIndex = 1. I decided to put Adiabatic=false, to  simulate a locally isothermal equation of state. Please check that it what you really wanted to do!\n");
		parameters::Adiabatic = false;
	}
	} else {
	char eos_string[512];
	strncpy(
		eos_string,
		config::value_as_string_default("EquationOfState", "Isothermal"),
		256); // same as MAXNAME from config.cpp
	for (char *t = eos_string; *t != '\0'; ++t) {
		*t = tolower(*t);
	}


	bool could_read_eos = false;
	if (strcmp(eos_string, "isothermal") == 0 ||
<<<<<<< HEAD
	    strcmp(eos_string, "iso") == 0) {
	    could_read_eos = true;
	    parameters::Adiabatic = false;
	    parameters::Polytropic = false;
	    parameters::Locally_Isothermal = true;
		ADIABATICINDEX = config::value_as_double_default(
			"AdiabaticIndex", 7.0 / 5.0);
	    logging::print_master(LOG_INFO
				  "Using isothermal equation of state. AdiabaticIndex = %.3f.\n", ADIABATICINDEX);
=======
		strcmp(eos_string, "iso") == 0) {
		could_read_eos = true;
		parameters::Adiabatic = false;
		parameters::Polytropic = false;
		parameters::Locally_Isothermal = true;
		logging::print_master(LOG_INFO
				  "Using isothermal equation of state.\n");
>>>>>>> b83d99f7
	}
	if (strcmp(eos_string, "adiabatic") == 0 ||
		strcmp(eos_string, "ideal") == 0) {
		could_read_eos = true;

		// Energy equation / Adiabatic
		parameters::Adiabatic = true;

		char ADIABATICINDEX_string[512];
		strncpy(
		ADIABATICINDEX_string,
		config::value_as_string_default("AdiabaticIndex", "7.0/5.0"),
		256); // same as MAXNAME from config.cpp
		for (char *t = ADIABATICINDEX_string; *t != '\0'; ++t) {
		*t = tolower(*t);
		}

		if (strcmp(ADIABATICINDEX_string, "fit_isothermal") == 0 ||
		strcmp(ADIABATICINDEX_string, "fit isothermal") == 0) {
		logging::print_master(
			LOG_ERROR
			"Automatic AdiabatcIndex determination only available for polytropic equation of state\n");
		PersonalExit(1);
		} else {
		ADIABATICINDEX = config::value_as_double_default(
			"AdiabaticIndex", 7.0 / 5.0);
		}

		if ((parameters::Adiabatic) && (ADIABATICINDEX == 1)) {
		logging::print_master(
			LOG_WARNING
			"You cannot have Adiabatic=true and AdiabatcIndex = 1. I decided to put Adiabatic=false, to simulate a locally isothermal equation of state. Please check that it what you really wanted to do!\n");
		parameters::Adiabatic = false;
<<<<<<< HEAD
	    }
		logging::print_master(LOG_INFO "Using ideal equation of state. AdiabaticIndex = %.3f.\n", ADIABATICINDEX);
=======
		}
		logging::print_master(LOG_INFO "Using ideal equation of state.\n");
>>>>>>> b83d99f7
	}

	if (strcmp(eos_string, "polytropic") == 0 ||
		strcmp(eos_string, "polytrop") == 0 ||
		strcmp(eos_string, "poly") == 0) {
		could_read_eos = true;

		// Equation of state / Polytropic
		parameters::Polytropic = true;
		double K = 0.0;
		double gamma = 0.0;

		char ADIABATICINDEX_string[512];
		strncpy(ADIABATICINDEX_string,
			config::value_as_string_default("AdiabaticIndex", "2.0"),
			256); // same as MAXNAME from config.cpp
		for (char *t = ADIABATICINDEX_string; *t != '\0'; ++t) {
		*t = tolower(*t);
		}

		if (strcmp(ADIABATICINDEX_string, "fit_isothermal") == 0 ||
		strcmp(ADIABATICINDEX_string, "fit isothermal") == 0) {
		get_polytropic_constants(K, gamma);
		ADIABATICINDEX = gamma;
		} else {
		ADIABATICINDEX =
			config::value_as_double_default("AdiabaticIndex", 2.0);
		}

		char POLYTROPIC_CONSTANT_string[512];
		strncpy(
		POLYTROPIC_CONSTANT_string,
		config::value_as_string_default("PolytropicConstant", "12.753"),
		256); // same as MAXNAME from config.cpp
		for (char *t = POLYTROPIC_CONSTANT_string; *t != '\0'; ++t) {
		*t = tolower(*t);
		}

		if (strcmp(POLYTROPIC_CONSTANT_string, "fit_isothermal") == 0 ||
		strcmp(POLYTROPIC_CONSTANT_string, "fit isothermal") == 0) {
		if (K == 0.0) // Call script only if needed
		{
			get_polytropic_constants(K, gamma);
		}
		POLYTROPIC_CONSTANT = K;
		} else {
		POLYTROPIC_CONSTANT = config::value_as_double_default(
			"PolytropicConstant", 12.753);
		}

		if ((parameters::Polytropic) && (ADIABATICINDEX == 1)) {
		logging::print_master(
			LOG_WARNING
			"You cannot have Polytropic=true and AdiabatcIndex = 1. I decided to put Polytropic=false, to simulate a locally isothermal equation of state. Please check that it what you really wanted to do!\n");
		parameters::Polytropic = false;
<<<<<<< HEAD
	    }
	    logging::print_master(LOG_INFO
				  "Using polytropic equation of state. AdiabaticIndex = %.3f.\n", ADIABATICINDEX);
=======
		}
		logging::print_master(LOG_INFO
				  "Using polytropic equation of state.\n");
>>>>>>> b83d99f7
	}


	if (!could_read_eos)
		die("Invalid setting for Energy Equation:   %s\n",
		config::value_as_string("EquationOfState"));
	}

    if (!parameters::Adiabatic) // if energy is not needed, delete the energy
				// damping boundary conditions
    {
	parameters::damping_vector.erase(parameters::damping_vector.begin() +
					 parameters::damping_energy_id);
    }

    // delete unneeded calls to damping functions
    // this must be performed after deleting the energy damping boundary,
    // otherwise damping_energy_id would be incorrect.
    auto delete_damping_condition =
	[&](const parameters::t_DampingType damper) {
	    return damper.inner_damping_function == nullptr &&
			   damper.outer_damping_function == nullptr
		       ? true
		       : false;
	};
    parameters::damping_vector.erase(
	std::remove_if(parameters::damping_vector.begin(),
		       parameters::damping_vector.end(),
		       delete_damping_condition),
	parameters::damping_vector.end());

    CICPlanet = config::value_as_bool_default("CICPLANET", 0);

    ALPHAVISCOSITY = config::value_as_double_default("ALPHAVISCOSITY", 0.0);
    VISCOSITY = config::value_as_double_default("VISCOSITY", 0.0);

	if (!EXPLICIT_VISCOSITY && ALPHAVISCOSITY == 0.0 &&
	(parameters::artificial_viscosity_factor == 0.0 ||
	 parameters::artificial_viscosity ==
		 parameters::artificial_viscosity_none) &&
	VISCOSITY == 0.0) {
	logging::print_master(
		LOG_ERROR
		"You cannot use super time-stepping without any viscosity!\n");
	PersonalExit(1);
	}

	STS_NU = config::value_as_double_default("STSNU", 0.01);

    if ((ALPHAVISCOSITY != 0.0) && (VISCOSITY != 0.0)) {
	logging::print_master(LOG_ERROR "You cannot use at the same time\n");
	logging::print_master(LOG_ERROR "VISCOSITY and ALPHAVISCOSITY.\n");
	logging::print_master(LOG_ERROR
			      "Edit the parameter file so as to remove\n");
	logging::print_master(LOG_ERROR
			      "one of these variables and run again.\n");
	PersonalExit(1);
    }

    if (ALPHAVISCOSITY != 0.0) {
	ViscosityAlpha = YES;
	logging::print_master(LOG_INFO "Viscosity is of alpha type\n");
    }

    if (parameters::thickness_smoothing <= 0.0) {
	logging::print_master(
	    LOG_ERROR
	    "A non-vanishing potential smoothing length is required.\n");
	}

    // Add a trailing slash to OUTPUTDIR if needed
    if (OUTPUTDIR[strlen(OUTPUTDIR) - 1] != '/') {
	unsigned int size = strlen(OUTPUTDIR);
	OUTPUTDIR = (char *)realloc(OUTPUTDIR, size + 2);
	OUTPUTDIR[size] = '/';
	OUTPUTDIR[size + 1] = 0;
    }

	const double T0 = config::value_as_double_default("TemperatureCGS0", 0.0);
	if (T0 != 0.0) // rescale ASPECTRATIO_REF according to cgs Temperature
	ASPECTRATIO_REF =
		sqrt(T0 * units::temperature.get_inverse_cgs_factor() *
		 constants::R / parameters::MU);

	StabilizeViscosity =
	config::value_as_int_default("STABILIZEVISCOSITY", 0);

	if(StabilizeViscosity == 1){
		logging::print_master(LOG_INFO "Using pseudo implicit viscosity to limit the viscosity update step\n");
	}
	if(StabilizeViscosity == 2){
		logging::print_master(LOG_INFO "Using pseudo implicit viscosity to limit the time step size\n");
	}

	const bool VISCOSITY_in_CGS =
	config::value_as_bool_default("VISCOSITYINCGS", false);
	if (VISCOSITY_in_CGS) {
	VISCOSITY =
		VISCOSITY * units::kinematic_viscosity.get_inverse_cgs_factor();
	}
}

void PrintUsage(char *execname)
{
    logging::print_master(
	LOG_ERROR
	"Usage : %s [-abcdeimnptvz] [-(0-9)] [-s number] [-f scaling] parameters file\n",
	execname);
    logging::print_master(
	LOG_ERROR
	"\n-a : Monitor mass and angular momentum at each timestep\n");
    logging::print_master(
	LOG_ERROR
	"-b : Adjust azimuthal velocity to impose strict centrifugal balance at t=0\n");
    logging::print_master(
	LOG_ERROR
	"-c : Sloppy CFL condition (checked at each DT, not at each timestep)\n");
    logging::print_master(
	LOG_ERROR
	"-d : Print some debugging information on 'stdout' at each timestep\n");
    logging::print_master(LOG_ERROR
			  "-e : Activate EU test problem torque file output\n");
    logging::print_master(
	LOG_ERROR
	"-f : Scale density array by 'scaling'. Useful to increase/decrease\n");
    logging::print_master(
	LOG_ERROR
	"     disk surface density after a restart, for instance.            \n");
    logging::print_master(
	LOG_ERROR "-i : tabulate Sigma profile as given by restart files\n");
    logging::print_master(
	LOG_ERROR
	"-n : Disable simulation. The program just reads parameters file\n");
    logging::print_master(LOG_ERROR
			  "-o : Overrides output directory of input file.\n");
    logging::print_master(
	LOG_ERROR "-p : Give profiling information at each time step\n");
    logging::print_master(
	LOG_ERROR
	"-s : Restart simulation, taking #'number' files as initial conditions\n");
    logging::print_master(
	LOG_ERROR
	"-v : Verbose mode. Tells everything about parameters file\n");
    logging::print_master(
	LOG_ERROR
	"-z : fake sequential built when evaluating sums on HD meshes\n");
    logging::print_master(
	LOG_ERROR "-(0-9) : only write initial (or restart) HD meshes,\n");
    logging::print_master(LOG_ERROR
			  "     proceed to the next nth output and exit\n");
    logging::print_master(
	LOG_ERROR
	"     This option must stand alone on one switch (-va -4 is legal, -v4a is not)\n");
    PersonalExit(1);
}

double TellNbOrbits(double time)
{
    return time / 2.0 / M_PI * sqrt(constants::G * 1.0 / 1.0 / 1.0 / 1.0);
}

double TellNbOutputs(double time) { return (time / DT / NINTERM); }

void TellEverything()
{
    double temp;

    if (!CPU_Master)
	return;

    logging::print_master(LOG_VERBOSE "Disc properties:\n");
    logging::print_master(LOG_VERBOSE "----------------\n");
    logging::print_master(LOG_VERBOSE "Inner Radius          : %g\n", RMIN);
    logging::print_master(LOG_VERBOSE "Outer Radius          : %g\n", RMAX);
    logging::print_master(LOG_VERBOSE "Aspect Ratio          : %g\n",
			  ASPECTRATIO_REF);
    logging::print_master(LOG_VERBOSE "VKep at inner edge    : %.3g\n",
			  std::sqrt(constants::G * 1.0 * (1. - 0.0) / RMIN));
    logging::print_master(LOG_VERBOSE "VKep at outer edge    : %.3g\n",
			  std::sqrt(constants::G * 1.0 / RMAX));
    /*
    logging::print_master(LOG_VERBOSE "boundary_inner        : %i\n",
    parameters::boundary_inner); logging::print_master(LOG_VERBOSE
    "boundary_outer        : %i\n", parameters::boundary_outer);
    */
    // temp=2.0*PI*parameters::sigma0/(2.0-SIGMASLOPE)*(pow(RMAX,2.0-SIGMASLOPE)
    // - pow(RMIN,2.0-SIGMASLOPE));	/* correct this and what follows... */
    // logging::print_master(LOG_VERBOSE "Initial Disk Mass             : %g\n",
    // temp); temp=2.0*PI*parameters::sigma0/(2.0-SIGMASLOPE)*(1.0 -
    // pow(RMIN,2.0-SIGMASLOPE)); logging::print_master(LOG_VERBOSE "Initial
    // Mass inner to r=1.0  : %g \n", temp);
    // temp=2.0*PI*parameters::sigma0/(2.0-SIGMASLOPE)*(pow(RMAX,2.0-SIGMASLOPE)
    // - 1.0); logging::print_master(LOG_VERBOSE "Initial Mass outer to r=1.0  :
    // %g \n", temp);
    logging::print_master(LOG_VERBOSE
			  "Travelling time for acoustic density waves :\n");
    temp = 2.0 / 3.0 / ASPECTRATIO_REF * (pow(RMAX, 1.5) - pow(RMIN, 1.5));
    logging::print_master(
	LOG_VERBOSE
	" * From Rmin to Rmax  : %.2g = %.2f orbits ~ %.1f outputs\n",
	temp, TellNbOrbits(temp), TellNbOutputs(temp));
    temp = 2.0 / 3.0 / ASPECTRATIO_REF * (pow(RMAX, 1.5) - pow(1.0, 1.5));
    logging::print_master(
	LOG_VERBOSE
	" * From r=1.0 to Rmax: %.2g = %.2f orbits ~ %.1f outputs\n",
	temp, TellNbOrbits(temp), TellNbOutputs(temp));
    temp = 2.0 / 3.0 / ASPECTRATIO_REF * (pow(1.0, 1.5) - pow(RMIN, 1.5));
    logging::print_master(
	LOG_VERBOSE
	" * From r=1.0 to Rmin: %.2g = %.2f orbits ~ %.1f outputs\n",
	temp, TellNbOrbits(temp), TellNbOutputs(temp));
    temp = 2.0 * M_PI * sqrt(RMIN * RMIN * RMIN / constants::G / 1.0);
    logging::print_master(LOG_VERBOSE
			  "Orbital time at Rmin  : %.3g ~ %.2f outputs\n",
			  temp, TellNbOutputs(temp));
    temp = 2.0 * M_PI * sqrt(RMAX * RMAX * RMAX / constants::G / 1.0);
    logging::print_master(LOG_VERBOSE
			  "Orbital time at Rmax  : %.3g ~ %.2f outputs\n",
			  temp, TellNbOutputs(temp));
    logging::print_master(LOG_VERBOSE "Sound speed :\n");
    logging::print_master(LOG_VERBOSE " * At unit radius     : %.3g\n",
			  ASPECTRATIO_REF * sqrt(constants::G * 1.0));
    logging::print_master(LOG_VERBOSE " * At outer edge      : %.3g\n",
			  ASPECTRATIO_REF * sqrt(constants::G * 1.0 / RMAX));
    logging::print_master(LOG_VERBOSE " * At inner edge      : %.3g\n",
			  ASPECTRATIO_REF * sqrt(constants::G * 1.0 / RMIN));
    logging::print_master(LOG_VERBOSE "Grid properties:\n");
    logging::print_master(LOG_VERBOSE "----------------\n");
    logging::print_master(LOG_VERBOSE "Number of (local) rings  : %d\n",
			  NRadial);
    logging::print_master(LOG_VERBOSE "Number of (global) rings : %d\n",
			  GlobalNRadial);
    logging::print_master(LOG_VERBOSE "Number of sectors        : %d\n",
			  NAzimuthal);
    logging::print_master(LOG_VERBOSE "Total (local) cells      : %d\n",
			  NRadial * NAzimuthal);
    logging::print_master(LOG_VERBOSE "Total (gobal) cells      : %d\n",
			  GlobalNRadial * NAzimuthal);
    logging::print_master(LOG_VERBOSE "Outputs properties:\n");
    logging::print_master(LOG_VERBOSE "-------------------\n");
    logging::print_master(
	LOG_VERBOSE "Time increment between outputs : %.3f = %.3f orbits\n",
	NINTERM * DT, TellNbOrbits(NINTERM * DT));
}<|MERGE_RESOLUTION|>--- conflicted
+++ resolved
@@ -35,26 +35,8 @@
 #include "options.h"
 #include <sys/stat.h>
 
-// used for calling python script needed for getting the polytropic constants
-static std::string exec(const char *cmd)
-{
-    std::array<char, 128> buffer;
-    std::string result;
-    std::unique_ptr<FILE, decltype(&pclose)> pipe(popen(cmd, "r"), pclose);
-    if (!pipe) {
-	throw std::runtime_error("popen() failed!");
-    }
-    while (fgets(buffer.data(), buffer.size(), pipe.get()) != nullptr) {
-	result += buffer.data();
-    }
-    return result;
-}
-
-<<<<<<< HEAD
-static void get_polytropic_constants(char *filename, double &K, double &gamma)
-=======
+
 void get_polytropic_constants(double &K, double &gamma)
->>>>>>> b83d99f7
 {
 	// P_poly = K * Sigma**gamma
 	// P_poly = K * Sigma0**gamma * r**(-p * gamma)
@@ -364,7 +346,6 @@
 
 	bool could_read_eos = false;
 	if (strcmp(eos_string, "isothermal") == 0 ||
-<<<<<<< HEAD
 	    strcmp(eos_string, "iso") == 0) {
 	    could_read_eos = true;
 	    parameters::Adiabatic = false;
@@ -374,15 +355,6 @@
 			"AdiabaticIndex", 7.0 / 5.0);
 	    logging::print_master(LOG_INFO
 				  "Using isothermal equation of state. AdiabaticIndex = %.3f.\n", ADIABATICINDEX);
-=======
-		strcmp(eos_string, "iso") == 0) {
-		could_read_eos = true;
-		parameters::Adiabatic = false;
-		parameters::Polytropic = false;
-		parameters::Locally_Isothermal = true;
-		logging::print_master(LOG_INFO
-				  "Using isothermal equation of state.\n");
->>>>>>> b83d99f7
 	}
 	if (strcmp(eos_string, "adiabatic") == 0 ||
 		strcmp(eos_string, "ideal") == 0) {
@@ -416,13 +388,8 @@
 			LOG_WARNING
 			"You cannot have Adiabatic=true and AdiabatcIndex = 1. I decided to put Adiabatic=false, to simulate a locally isothermal equation of state. Please check that it what you really wanted to do!\n");
 		parameters::Adiabatic = false;
-<<<<<<< HEAD
 	    }
 		logging::print_master(LOG_INFO "Using ideal equation of state. AdiabaticIndex = %.3f.\n", ADIABATICINDEX);
-=======
-		}
-		logging::print_master(LOG_INFO "Using ideal equation of state.\n");
->>>>>>> b83d99f7
 	}
 
 	if (strcmp(eos_string, "polytropic") == 0 ||
@@ -478,15 +445,9 @@
 			LOG_WARNING
 			"You cannot have Polytropic=true and AdiabatcIndex = 1. I decided to put Polytropic=false, to simulate a locally isothermal equation of state. Please check that it what you really wanted to do!\n");
 		parameters::Polytropic = false;
-<<<<<<< HEAD
 	    }
 	    logging::print_master(LOG_INFO
 				  "Using polytropic equation of state. AdiabaticIndex = %.3f.\n", ADIABATICINDEX);
-=======
-		}
-		logging::print_master(LOG_INFO
-				  "Using polytropic equation of state.\n");
->>>>>>> b83d99f7
 	}
 
 
