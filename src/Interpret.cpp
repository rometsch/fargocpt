#include <cctype>
#include <cmath>
#include <cstdio>
#include <cstring>
#include <string>

#include "Interpret.h"
#include "LowTasks.h"
#include "config.h"
#include "constants.h"
#include "global.h"
#include "logging.h"
#include "parameters.h"
#include "start_mode.h"
#include "units.h"
#include "config.h"
#include "output.h"

extern int damping_energy_id;
extern std::vector<parameters::t_DampingType> damping_vector;

// frame
int Corotating, GuidingCenter;

int FastTransport;
int OuterSourceMass, CICPlanet;

#include <algorithm>
#include <array>
#include <fstream>
#include <iostream>
#include <memory>
#include <sstream>
#include <stdexcept>
#include <string>

#include "options.h"
#include <sys/stat.h>

static void get_polytropic_constants(double &K, double &gamma)
{
    // P_poly = K * Sigma**gamma
    // P_poly = K * Sigma0**gamma * r**(-p * gamma)
    // P_iso = Sigma * C_s**2
    // with Sigma = Sigma0 * r**(-p); C_s = h * vk * r**(F)
    // P_iso = Sigma0 * h**2 * G*M * r**(-1) * r**(2*F)
    // P_iso = Sigma0 * h**2 * G*M * r**(-1 - p + 2*F)
    // through comparisson of coefficients, we find the following relations:
    const double p = parameters::SIGMASLOPE;
    const double F = parameters::FLARINGINDEX;
    const double h = parameters::ASPECTRATIO_REF;
    gamma = (-1.0 - p + 2.0 * F) / (-p);
    K = std::pow(h, 2) * std::pow(parameters::sigma0, 1.0 - gamma);
}

static std::string getFileName(const std::string &s)
{

    char sep = '/';

#ifdef _WIN32
    sep = '\\';
#endif

    size_t i = s.rfind(sep, s.length());
    if (i != std::string::npos) {
	return (s.substr(i + 1, s.length() - i));
    } else {
	return s;
    }

    return ("");
}

void ReadVariables(const std::string &filename, t_data &data, int argc, char **argv)
{
    // read config from
    // config::read_config_from_file(filename);
    parameters::read(filename, data);
	auto &cfg = config::cfg;

    parameters::ShockTube = cfg.get<int>("ShockTube", 0);
    parameters::SpreadingRing =
	cfg.get_flag("SpreadingRing", false);

<<<<<<< HEAD
    last_dt = cfg.get<double>("FirstDT", 1e-9);
=======
	last_dt = config::value_as_double_default("FirstDT", 1e-9);
>>>>>>> e5b87253

    parameters::SIGMASLOPE = cfg.get<double>("SIGMASLOPE", 0.0);
    parameters::IMPOSEDDISKDRIFT = cfg.get<double>("IMPOSEDDISKDRIFT", 0.0);

    parameters::FLARINGINDEX = cfg.get<double>("FLARINGINDEX", 0.0);

    std::string setup_name = getFileName(filename);
    setup_name = setup_name.substr(0, setup_name.size() - 4) + "/";

	output::outdir = cfg.get<std::string>("OUTPUTDIR", setup_name);
	if (output::outdir[output::outdir.length()-1] != '/') {
		output::outdir += "/";
	}
    
    ensure_directory_exists(std::string(output::outdir));
    MPI_Barrier(MPI_COMM_WORLD);

    start_mode::configure_start_mode();

    ensure_directory_exists(output::outdir + "snapshots/");
    ensure_directory_exists(output::outdir + "parameters/");
    MPI_Barrier(MPI_COMM_WORLD);

    if (CPU_Master) {

	// copy setup files into the output folder
	std::string output_folder = output::outdir + "parameters";
	std::string par_file = getFileName(filename);
	if (output_folder.back() != '/') {
	    output_folder += "/";
	}
	std::string par_filename = output_folder + par_file;

	if (start_mode::mode == start_mode::mode_restart) {
	    char str[12];
	    sprintf(str, "%d", start_mode::restart_from);

	    par_filename += "_restart_";
	    par_filename += str;
	}

	std::remove(par_filename.c_str());
	std::ofstream new_par_file;
	new_par_file.open(par_filename.c_str(),
			  std::ofstream::out | std::ofstream::trunc);

	new_par_file << "###  Used launch options:";
	for (int i = 0; i < argc; i++) {
	    new_par_file << " " << argv[i];
	}
	new_par_file << "\n\n\n";
	new_par_file.close();

	std::filebuf old_par_file, append_new_par_file;
	old_par_file.open(filename, std::ios::in);
	append_new_par_file.open(par_filename.c_str(),
				 std::ios::app | std::ios::out);

	std::copy(std::istreambuf_iterator<char>(&old_par_file), {},
		  std::ostreambuf_iterator<char>(&append_new_par_file));
	append_new_par_file.close();
	old_par_file.close();

    }
    MPI_Barrier(MPI_COMM_WORLD);
    OuterSourceMass = cfg.get_flag("OUTERSOURCEMASS", "no");

    switch (cfg.get_first_letter_lowercase("TRANSPORT", "Fast")) {
    case 'f':
	FastTransport = 1;
	break;
    case 's':
	FastTransport = 0;
	break;
    default:
	die("Invalid setting for Transport");
    }
    

    // disc
    parameters::ASPECTRATIO_REF = cfg.get<double>("ASPECTRATIO", 0.05);
    parameters::ASPECTRATIO_MODE = cfg.get<int>("AspectRatioMode", 0);

    const double T0 = cfg.get<double>("Temperature0", "-1", units::Temp0);
    if (T0 > 0.0) // rescale parameters::ASPECTRATIO_REF according to Temperature
	parameters::ASPECTRATIO_REF = sqrt(T0 * constants::R / parameters::MU);

    // time settings
    parameters::NTOT = cfg.get<unsigned int>("NTOT", 1000);
    parameters::NINTERM = cfg.get<unsigned int>("NINTERM", 10);
    parameters::DT = cfg.get<double>("DT", 1.0);



	parameters::cps = config::cfg.get<double>("cps", -1.0);
	
	const double H = parameters::ASPECTRATIO_REF; // H(r=1)
	if (parameters::cps > 0) {
		if (config::cfg.contains("Nrad") || config::cfg.contains("Nsec")) {
			die("Cannot set resolution by cps when number of cells are set explicitly!");
		}
		const double cps = parameters::cps;
		switch (parameters::radial_grid_type) {
			case parameters::arithmetic_spacing:
				NRadial = std::round(cps*(RMAX - RMIN) / H);
				NAzimuthal = std::round(2*M_PI/(RMAX-RMIN)*NRadial);
				break;
			case parameters::logarithmic_spacing:
				NRadial = std::round(std::log(RMAX/(double )RMIN) / std::log(1 + H/cps));
				NAzimuthal = std::round(2*M_PI/(std::pow(RMAX/(double )RMIN, 1.0/(double) NRadial) - 1));
				break;
			default:
				die("Setting resolution is not supported for the selected radial grid spacing.");
		}
		logging::print_master( LOG_INFO
		"Grid resolution set using cps = %f\n", cps);
	}

	dphi = 2.0 * M_PI / (double)NAzimuthal;
    invdphi = (double)NAzimuthal / (2.0 * M_PI);

	double cpsrad;
	switch (parameters::radial_grid_type) {
	case parameters::arithmetic_spacing:
		cpsrad = H/ ((RMAX-RMIN)/(double) NRadial);
		break;
	case parameters::logarithmic_spacing:
		cpsrad = H/(std::pow(RMAX/((double) RMIN), 1.0/((double) NRadial)) - 1);
		break;
	default:
		cpsrad = -1;
	}
	const double cpsaz = NAzimuthal * H / (2*M_PI);


	logging::print_master(
		LOG_INFO
		"The grid has (Nrad, Naz) = (%u, %u) cells with (%f, %f) cps.\n",
		NRadial, NAzimuthal, cpsrad, cpsaz);


    if ((parameters::radial_grid_type == parameters::logarithmic_spacing) ||
	(parameters::radial_grid_type == parameters::exponential_spacing)) {
	double c = log(RMAX / RMIN);
	double optimal_N_azimuthal = M_PI / ((std::exp(c / NRadial) - 1.0) /
					     (std::exp(c / NRadial) + 1.0));

	// check if optimal azimuthal cell number differs from actual azimuthal
	// cell number by more than 10%
	if (fabs(((double)NAzimuthal - optimal_N_azimuthal) /
		 (double)NAzimuthal) > 0.1) {
	    logging::print_master(
		LOG_WARNING
		"You have %u cells in azimuthal direction. This should be %u cells to have quadratic cells!\n",
		NAzimuthal, lround(optimal_N_azimuthal));
	}
    }

    switch (parameters::ASPECTRATIO_MODE) {
    case 0:
	logging::print_master(
	    LOG_INFO
	    "Computing scale height with respect to primary object.\n");
	break;
    case 1:
	logging::print_master(
	    LOG_INFO "Computing scale height with respect to nbody system.\n");
	break;
    case 2:
	logging::print_master(
	    LOG_INFO
	    "Computing scale height with respect to center of mass.\n");
	break;
    default:
	logging::print_master(
	    LOG_INFO
	    "Computing scale height with respect to primary object.\n");
    }

    if (!cfg.contains("OuterBoundary")) {
	logging::print_master(LOG_ERROR
			      "OuterBoundary doesn't exist. Old parameter file?\n");
	die("died for convenience ;)");
    }

    // Frame settings
    Corotating = 0;
    GuidingCenter = 0;
    switch (cfg.get_first_letter_lowercase("Frame", "Fixed")) {
    case 'f': // Fixed
	break;
    case 'c': // Corotating
	Corotating = 1;
	break;
    case 'g': // Guiding-Center
	Corotating = 1;
	GuidingCenter = 1;
	break;
    default:
	die("Invalid setting for Frame");
    }
    parameters::OMEGAFRAME = cfg.get<double>("OMEGAFRAME", 0);

    // Barycenter mode
    switch (cfg.get_first_letter_lowercase("HydroFrameCenter", "primary")) {
    case 'p': // primary
	parameters::n_bodies_for_hydroframe_center = 1;
	break;
    case 'b': // binary
	parameters::n_bodies_for_hydroframe_center = 2;
	break;
    case 't': // tertiary
	parameters::n_bodies_for_hydroframe_center = 3;
	break;
    case 'q': // quaternary
	parameters::n_bodies_for_hydroframe_center = 4;
	break;
    case 'a': // all
	parameters::n_bodies_for_hydroframe_center = 0;
	// will be set to number of bodies when loading planet system
	break;
    default:
	die("Invalid setting for HydroFrameCenter: %s",
	    cfg.get<std::string>("HydroFrameCenter", "primary"));
    }

    if (parameters::n_bodies_for_hydroframe_center != 1 &&
	parameters::ASPECTRATIO_MODE == 1) {
	logging::print_master(
	    LOG_INFO
	    "WARNING: MORE THAN 1 CENTRAL OBJECT AND NBODY ASPECTRATIO IS NOT TESTED OR DEBUGGED!\n");
    }

    parameters::exitOnDeprecatedSetting(
	"IndirectTerm",
	"Indirect terms are now handled automatically to avoid unphysical settings.",
	"Please remove the setting.");
    parameters::exitOnDeprecatedSetting(
	"IndirectTermPlanet",
	"Indirect terms are now handled automatically to avoid unphysical settings.",
	"Please remove the setting.");

    /// EoS can only be read after apply_units(), because fitting
    /// polytropic constants requires parameters::sigma0 to be in code units.
    // Energy equation / Adiabatic
    char Adiabatic_deprecated =
	cfg.get_first_letter_lowercase("Adiabatic", "false");

    if (Adiabatic_deprecated == 'n') {
	logging::print_master(
	    LOG_INFO
	    "Warning : Setting the isothermal equation of state with the flag 'Adiabatic   NO' is deprecated. Use 'EquationOfState   Isothermal' instead.\n");
    }
    if (Adiabatic_deprecated == 'y') {
	parameters::Adiabatic = true;
	logging::print_master(
	    LOG_INFO
	    "Warning : Setting the ideal equation of state with the flag 'Adiabatic    YES' is deprecated. Use 'EquationOfState   Adiabatic' instead.\n");

	parameters::ADIABATICINDEX =
	    cfg.get<double>("AdiabaticIndex", 7.0 / 5.0);
	if ((parameters::Adiabatic) && (parameters::ADIABATICINDEX == 1)) {
	    logging::print_master(
		LOG_WARNING
		"You cannot have Adiabatic=true and AdiabatcIndex = 1. I decided to put Adiabatic=false, to  simulate a locally isothermal equation of state. Please check that it what you really wanted to do!\n");
	    parameters::Adiabatic = false;
	}
    } else {
	char eos_string[512];
	strncpy(
	    eos_string,
	    cfg.get<std::string>("EquationOfState", "Isothermal").c_str(),
	    256); // same as MAXNAME from config.cpp
	for (char *t = eos_string; *t != '\0'; ++t) {
	    *t = tolower(*t);
	}

	bool could_read_eos = false;
	if (strcmp(eos_string, "isothermal") == 0 ||
	    strcmp(eos_string, "iso") == 0) {
	    could_read_eos = true;
	    parameters::Adiabatic = false;
	    parameters::Polytropic = false;
	    parameters::Locally_Isothermal = true;
	    parameters::ADIABATICINDEX =
		cfg.get<double>("AdiabaticIndex", 7.0 / 5.0);
	    logging::print_master(
		LOG_INFO
		"Using isothermal equation of state. AdiabaticIndex = %.3f.\n",
		parameters::ADIABATICINDEX);
	}
	if (strcmp(eos_string, "adiabatic") == 0 ||
	    strcmp(eos_string, "ideal") == 0) {
	    could_read_eos = true;

	    // Energy equation / Adiabatic
	    parameters::Adiabatic = true;

	    char ADIABATICINDEX_string[512];
	    strncpy(
		ADIABATICINDEX_string,
		cfg.get<std::string>("AdiabaticIndex", "7.0/5.0").c_str(),
		256); // same as MAXNAME from config.cpp
	    for (char *t = ADIABATICINDEX_string; *t != '\0'; ++t) {
		*t = tolower(*t);
	    }

	    if (strcmp(ADIABATICINDEX_string, "fit_isothermal") == 0 ||
		strcmp(ADIABATICINDEX_string, "fit isothermal") == 0) {
		logging::print_master(
		    LOG_ERROR
		    "Automatic AdiabatcIndex determination only available for polytropic equation of state\n");
		PersonalExit(1);
	    } else {
		parameters::ADIABATICINDEX = cfg.get<double>(
		    "AdiabaticIndex", 7.0 / 5.0);
	    }

	    if ((parameters::Adiabatic) && (parameters::ADIABATICINDEX == 1)) {
		logging::print_master(
		    LOG_WARNING
		    "You cannot have Adiabatic=true and AdiabatcIndex = 1. I decided to put Adiabatic=false, to simulate a locally isothermal equation of state. Please check that it what you really wanted to do!\n");
		parameters::Adiabatic = false;
	    }
	    logging::print_master(
		LOG_INFO
		"Using ideal equation of state. AdiabaticIndex = %.3f.\n",
		parameters::ADIABATICINDEX);
	}

	if (strcmp(eos_string, "pvtelaw") == 0 ||
	    strcmp(eos_string, "pvte") == 0) {
	    could_read_eos = true;

	    // Energy equation / Adiabatic
	    parameters::Adiabatic = true;
	    parameters::variableGamma = true;

	    char ADIABATICINDEX_string[512];
	    strncpy(
		ADIABATICINDEX_string,
		cfg.get<std::string>("AdiabaticIndex", "7.0/5.0").c_str(),
		256); // same as MAXNAME from config.cpp
	    for (char *t = ADIABATICINDEX_string; *t != '\0'; ++t) {
		*t = tolower(*t);
	    }

	    if (strcmp(ADIABATICINDEX_string, "fit_isothermal") == 0 ||
		strcmp(ADIABATICINDEX_string, "fit isothermal") == 0) {
		logging::print_master(
		    LOG_ERROR
		    "Automatic AdiabatcIndex determination only available for polytropic equation of state\n");
		PersonalExit(1);
	    } else {
		parameters::ADIABATICINDEX = cfg.get<double>(
		    "AdiabaticIndex", 7.0 / 5.0);
	    }

	    if (parameters::ADIABATICINDEX == 1) {
		logging::print_master(
		    LOG_WARNING
		    "You cannot have PVTE EoS and AdiabatcIndex = 1.! Setting AdiabaticIndex to 7/5.\n");
		parameters::ADIABATICINDEX = 7.0 / 5.0;
	    }
	    logging::print_master(
		LOG_INFO
		"PVTE EoS: Using ideal equation of state with a variable AdiabaticIndex. Init Gamma = %g!\n",
		parameters::ADIABATICINDEX);
	}

	if (strcmp(eos_string, "polytropic") == 0 ||
	    strcmp(eos_string, "polytrop") == 0 ||
	    strcmp(eos_string, "poly") == 0) {
	    could_read_eos = true;

	    // Equation of state / Polytropic
	    parameters::Polytropic = true;
	    double K = 0.0;
	    double gamma = 0.0;

	    char ADIABATICINDEX_string[512];
	    strncpy(ADIABATICINDEX_string,
		    cfg.get<std::string>("AdiabaticIndex", "2.0").c_str(),
		    256); // same as MAXNAME from config.cpp
	    for (char *t = ADIABATICINDEX_string; *t != '\0'; ++t) {
		*t = tolower(*t);
	    }

	    if (strcmp(ADIABATICINDEX_string, "fit_isothermal") == 0 ||
		strcmp(ADIABATICINDEX_string, "fit isothermal") == 0) {
		get_polytropic_constants(K, gamma);
		parameters::ADIABATICINDEX = gamma;
	    } else {
		parameters::ADIABATICINDEX =
		    cfg.get<double>("AdiabaticIndex", 2.0);
	    }

	    char POLYTROPIC_CONSTANT_string[512];
	    strncpy(
		POLYTROPIC_CONSTANT_string,
		cfg.get<std::string>("PolytropicConstant", "12.753").c_str(),
		256); // same as MAXNAME from config.cpp
	    for (char *t = POLYTROPIC_CONSTANT_string; *t != '\0'; ++t) {
		*t = tolower(*t);
	    }

	    if (strcmp(POLYTROPIC_CONSTANT_string, "fit_isothermal") == 0 ||
		strcmp(POLYTROPIC_CONSTANT_string, "fit isothermal") == 0) {
		if (K == 0.0) // Call script only if needed
		{
		    get_polytropic_constants(K, gamma);
		}
		parameters::POLYTROPIC_CONSTANT = K;
	    } else {
		parameters::POLYTROPIC_CONSTANT = cfg.get<double>(
		    "PolytropicConstant", 12.753);
	    }

	    if ((parameters::Polytropic) && (parameters::ADIABATICINDEX == 1)) {
		logging::print_master(
		    LOG_WARNING
		    "You cannot have Polytropic=true and AdiabatcIndex = 1. I decided to put Polytropic=false, to simulate a locally isothermal equation of state. Please check that it what you really wanted to do!\n");
		parameters::Polytropic = false;
	    }
	    logging::print_master(
		LOG_INFO
		"Using polytropic equation of state. AdiabaticIndex = %.3f.\n",
		parameters::ADIABATICINDEX);
	}

	if (!could_read_eos)
	    die("Invalid setting for Energy Equation:   %s\n",
		cfg.get<std::string>("EquationOfState").c_str());
    }

    if (!parameters::Adiabatic) // if energy is not needed, delete the energy
				// damping boundary conditions
    {
	parameters::damping_vector.erase(parameters::damping_vector.begin() +
					 parameters::damping_energy_id);
    }

    // delete unneeded calls to damping functions
    // this must be performed after deleting the energy damping boundary,
    // otherwise damping_energy_id would be incorrect.
    auto delete_damping_condition =
	[&](const parameters::t_DampingType damper) {
	    return damper.inner_damping_function == nullptr &&
			   damper.outer_damping_function == nullptr
		       ? true
		       : false;
	};
    parameters::damping_vector.erase(
	std::remove_if(parameters::damping_vector.begin(),
		       parameters::damping_vector.end(),
		       delete_damping_condition),
	parameters::damping_vector.end());

    CICPlanet = cfg.get_flag("CICPLANET", "no");

    parameters::ALPHAVISCOSITY = cfg.get<double>("ALPHAVISCOSITY", 0.0);
    parameters::VISCOSITY = cfg.get<double>("VISCOSITY", 0.0);

    if (!parameters::EXPLICIT_VISCOSITY && parameters::ALPHAVISCOSITY == 0.0 &&
	(parameters::artificial_viscosity_factor == 0.0 ||
	 parameters::artificial_viscosity ==
	     parameters::artificial_viscosity_none) &&
	parameters::VISCOSITY == 0.0) {
	logging::print_master(
	    LOG_ERROR
	    "You cannot use super time-stepping without any viscosity!\n");
	PersonalExit(1);
    }

    parameters::STS_NU = cfg.get<double>("STSNU", 0.01);

    if ((parameters::ALPHAVISCOSITY != 0.0) && (parameters::VISCOSITY != 0.0)) {
	logging::print_master(LOG_ERROR "You cannot use at the same time\n");
	logging::print_master(LOG_ERROR "VISCOSITY and ALPHAVISCOSITY.\n");
	logging::print_master(LOG_ERROR
			      "Edit the parameter file so as to remove\n");
	logging::print_master(LOG_ERROR
			      "one of these variables and run again.\n");
	PersonalExit(1);
    }

    if (parameters::ALPHAVISCOSITY > 0.0) {
	logging::print_master(LOG_INFO
			      "Viscosity is of alpha type with alpha = %.3e\n",
			      parameters::ALPHAVISCOSITY);
    }

    if (parameters::thickness_smoothing <= 0.0) {
	logging::print_master(
	    LOG_ERROR
	    "A non-vanishing potential smoothing length is required.\n");
    }

<<<<<<< HEAD
    StabilizeViscosity = cfg.get<int>("STABILIZEVISCOSITY", 0);
=======
    // Add a trailing slash to OUTPUTDIR if needed
    if (OUTPUTDIR[strlen(OUTPUTDIR) - 1] != '/') {
	unsigned int size = strlen(OUTPUTDIR);
	OUTPUTDIR = (char *)realloc(OUTPUTDIR, size + 2);
	OUTPUTDIR[size] = '/';
	OUTPUTDIR[size + 1] = 0;
    }

    const double T0 = config::value_as_double_default("TemperatureCGS0", 0.0);
	if (T0 != 0.0){ // rescale ASPECTRATIO_REF according to cgs Temperature
	ASPECTRATIO_REF =
	    sqrt(T0 * units::temperature.get_inverse_cgs_factor() *
		 constants::R / parameters::MU);
	}

	{
	/// Read Flux Limiter
	char flux_limiter_text[512];
	strncpy(
		flux_limiter_text,
		config::value_as_string_default("FluxLimiter", "VanLeer"),
		256); // same as MAXNAME from config.cpp
	for (char *t = flux_limiter_text; *t != '\0'; ++t) {
		*t = tolower(*t);
	}

	bool could_read_flux_limiter = false;
	if (strcmp(flux_limiter_text, "vanleer") == 0 ||
		strcmp(flux_limiter_text, "van") == 0 ||
		strcmp(flux_limiter_text, "leer") == 0 ||
		strcmp(flux_limiter_text, "vl") == 0  ||
		strcmp(flux_limiter_text, "v") == 0) {
		logging::print_master(LOG_INFO "Using VanLeer flux limiter\n");
		flux_limiter_type = 0;
		could_read_flux_limiter = true;
	}

	if (strcmp(flux_limiter_text, "mc") == 0 ||
		strcmp(flux_limiter_text, "m") == 0) {
		logging::print_master(LOG_INFO "Using MC flux limiter\n");
		flux_limiter_type = 1;
		could_read_flux_limiter = true;
	}

	if(!could_read_flux_limiter){
		logging::print_master(LOG_INFO "Defaulting to VanLeer flux limiter\n");
		flux_limiter_type = 0;
	}
	}

	{
	/// Read Viscosity Stuff
    StabilizeViscosity = config::value_as_int_default("STABILIZEVISCOSITY", 0);
>>>>>>> e5b87253

    if (StabilizeViscosity == 1) {
	logging::print_master(
	    LOG_INFO
	    "Using pseudo implicit viscosity to limit the viscosity update step\n");
    }
    if (StabilizeViscosity == 2) {
	logging::print_master(
	    LOG_INFO
	    "Using pseudo implicit viscosity to limit the time step size\n");
    }

    if (parameters::VISCOSITY != 0.0) {
	logging::print_master(
	    LOG_INFO "Viscosity is kinematic viscosity with nu = %.3e\n",
	    parameters::VISCOSITY);
    }
<<<<<<< HEAD

=======
	}
>>>>>>> e5b87253
}

void PrintUsage(char *execname)
{
    logging::print_master(
	LOG_ERROR
	"Usage : %s [-abcdeimnptvz] [-(0-9)] [-s number] [-f scaling] parameters file\n",
	execname);
    logging::print_master(
	LOG_ERROR
	"\n-a : Monitor mass and angular momentum at each timestep\n");
    logging::print_master(
	LOG_ERROR
	"-b : Adjust azimuthal velocity to impose strict centrifugal balance at t=0\n");
    logging::print_master(
	LOG_ERROR
	"-c : Sloppy CFL condition (checked at each DT, not at each timestep)\n");
    logging::print_master(
	LOG_ERROR
	"-d : Print some debugging information on 'stdout' at each timestep\n");
    logging::print_master(LOG_ERROR
			  "-e : Activate EU test problem torque file output\n");
    logging::print_master(
	LOG_ERROR
	"-f : Scale density array by 'scaling'. Useful to increase/decrease\n");
    logging::print_master(
	LOG_ERROR
	"     disk surface density after a restart, for instance.            \n");
    logging::print_master(
	LOG_ERROR "-i : tabulate Sigma profile as given by restart files\n");
    logging::print_master(
	LOG_ERROR
	"-n : Disable simulation. The program just reads parameters file\n");
    logging::print_master(LOG_ERROR
			  "-o : Overrides output directory of input file.\n");
    logging::print_master(
	LOG_ERROR "-p : Give profiling information at each time step\n");
    logging::print_master(
	LOG_ERROR
	"-s : Restart simulation, taking #'number' files as initial conditions\n");
    logging::print_master(
	LOG_ERROR
	"-v : Verbose mode. Tells everything about parameters file\n");
    logging::print_master(
	LOG_ERROR
	"-z : fake sequential built when evaluating sums on HD meshes\n");
    logging::print_master(
	LOG_ERROR "-(0-9) : only write initial (or restart) HD meshes,\n");
    logging::print_master(LOG_ERROR
			  "     proceed to the next nth output and exit\n");
    logging::print_master(
	LOG_ERROR
	"     This option must stand alone on one switch (-va -4 is legal, -v4a is not)\n");
    PersonalExit(1);
}

double TellNbOrbits(double time)
{
    return time / 2.0 / M_PI * sqrt(constants::G * 1.0 / 1.0 / 1.0 / 1.0);
}

double TellNbOutputs(double time) { return (time / parameters::DT / parameters::NINTERM); }

void TellEverything()
{
    double temp;

    if (!CPU_Master)
	return;

    logging::print_master(LOG_VERBOSE "Disc properties:\n");
    logging::print_master(LOG_VERBOSE "----------------\n");
    logging::print_master(LOG_VERBOSE "Inner Radius          : %g\n", RMIN);
    logging::print_master(LOG_VERBOSE "Outer Radius          : %g\n", RMAX);
    logging::print_master(LOG_VERBOSE "Aspect Ratio          : %g\n",
			  parameters::ASPECTRATIO_REF);
    logging::print_master(LOG_VERBOSE "VKep at inner edge    : %.3g\n",
			  std::sqrt(constants::G * 1.0 * (1. - 0.0) / RMIN));
    logging::print_master(LOG_VERBOSE "VKep at outer edge    : %.3g\n",
			  std::sqrt(constants::G * 1.0 / RMAX));
    /*
    logging::print_master(LOG_VERBOSE "boundary_inner        : %i\n",
    parameters::boundary_inner); logging::print_master(LOG_VERBOSE
    "boundary_outer        : %i\n", parameters::boundary_outer);
    */
    // temp=2.0*PI*parameters::sigma0/(2.0-parameters::SIGMASLOPE)*(pow(RMAX,2.0-parameters::SIGMASLOPE)
    // - pow(RMIN,2.0-parameters::SIGMASLOPE));	/* correct this and what follows... */
    // logging::print_master(LOG_VERBOSE "Initial Disk Mass             : %g\n",
    // temp); temp=2.0*PI*parameters::sigma0/(2.0-parameters::SIGMASLOPE)*(1.0 -
    // pow(RMIN,2.0-parameters::SIGMASLOPE)); logging::print_master(LOG_VERBOSE "Initial
    // Mass inner to r=1.0  : %g \n", temp);
    // temp=2.0*PI*parameters::sigma0/(2.0-parameters::SIGMASLOPE)*(pow(RMAX,2.0-parameters::SIGMASLOPE)
    // - 1.0); logging::print_master(LOG_VERBOSE "Initial Mass outer to r=1.0  :
    // %g \n", temp);
    logging::print_master(LOG_VERBOSE
			  "Travelling time for acoustic density waves :\n");
    temp = 2.0 / 3.0 / parameters::ASPECTRATIO_REF * (pow(RMAX, 1.5) - pow(RMIN, 1.5));
    logging::print_master(
	LOG_VERBOSE
	" * From Rmin to Rmax  : %.2g = %.2f orbits ~ %.1f outputs\n",
	temp, TellNbOrbits(temp), TellNbOutputs(temp));
    temp = 2.0 / 3.0 / parameters::ASPECTRATIO_REF * (pow(RMAX, 1.5) - pow(1.0, 1.5));
    logging::print_master(
	LOG_VERBOSE
	" * From r=1.0 to Rmax: %.2g = %.2f orbits ~ %.1f outputs\n",
	temp, TellNbOrbits(temp), TellNbOutputs(temp));
    temp = 2.0 / 3.0 / parameters::ASPECTRATIO_REF * (pow(1.0, 1.5) - pow(RMIN, 1.5));
    logging::print_master(
	LOG_VERBOSE
	" * From r=1.0 to Rmin: %.2g = %.2f orbits ~ %.1f outputs\n",
	temp, TellNbOrbits(temp), TellNbOutputs(temp));
    temp = 2.0 * M_PI * sqrt(RMIN * RMIN * RMIN / constants::G / 1.0);
    logging::print_master(LOG_VERBOSE
			  "Orbital time at Rmin  : %.3g ~ %.2f outputs\n",
			  temp, TellNbOutputs(temp));
    temp = 2.0 * M_PI * sqrt(RMAX * RMAX * RMAX / constants::G / 1.0);
    logging::print_master(LOG_VERBOSE
			  "Orbital time at Rmax  : %.3g ~ %.2f outputs\n",
			  temp, TellNbOutputs(temp));
    logging::print_master(LOG_VERBOSE "Sound speed :\n");
    logging::print_master(LOG_VERBOSE " * At unit radius     : %.3g\n",
			  parameters::ASPECTRATIO_REF * sqrt(constants::G * 1.0));
    logging::print_master(LOG_VERBOSE " * At outer edge      : %.3g\n",
			  parameters::ASPECTRATIO_REF * sqrt(constants::G * 1.0 / RMAX));
    logging::print_master(LOG_VERBOSE " * At inner edge      : %.3g\n",
			  parameters::ASPECTRATIO_REF * sqrt(constants::G * 1.0 / RMIN));
    logging::print_master(LOG_VERBOSE "Grid properties:\n");
    logging::print_master(LOG_VERBOSE "----------------\n");
    logging::print_master(LOG_VERBOSE "Number of (local) rings  : %d\n",
			  NRadial);
    logging::print_master(LOG_VERBOSE "Number of (global) rings : %d\n",
			  GlobalNRadial);
    logging::print_master(LOG_VERBOSE "Number of sectors        : %d\n",
			  NAzimuthal);
    logging::print_master(LOG_VERBOSE "Total (local) cells      : %d\n",
			  NRadial * NAzimuthal);
    logging::print_master(LOG_VERBOSE "Total (gobal) cells      : %d\n",
			  GlobalNRadial * NAzimuthal);
    logging::print_master(LOG_VERBOSE "Outputs properties:\n");
    logging::print_master(LOG_VERBOSE "-------------------\n");
    logging::print_master(
	LOG_VERBOSE "Time increment between outputs : %.3f = %.3f orbits\n",
	parameters::NINTERM * parameters::DT, TellNbOrbits(parameters::NINTERM * parameters::DT));
}<|MERGE_RESOLUTION|>--- conflicted
+++ resolved
@@ -83,11 +83,7 @@
     parameters::SpreadingRing =
 	cfg.get_flag("SpreadingRing", false);
 
-<<<<<<< HEAD
     last_dt = cfg.get<double>("FirstDT", 1e-9);
-=======
-	last_dt = config::value_as_double_default("FirstDT", 1e-9);
->>>>>>> e5b87253
 
     parameters::SIGMASLOPE = cfg.get<double>("SIGMASLOPE", 0.0);
     parameters::IMPOSEDDISKDRIFT = cfg.get<double>("IMPOSEDDISKDRIFT", 0.0);
@@ -229,6 +225,12 @@
 		NRadial, NAzimuthal, cpsrad, cpsaz);
 
 
+	if(parameters::klahr_smoothing_radius == 0.0){ // otherwise Ofast will optimize out zero checks and then divide by zero
+		parameters::klahr_smoothing_radius = 0.001 * (RMAX - RMIN)/(double)NRadial;
+	}
+
+
+
     if ((parameters::radial_grid_type == parameters::logarithmic_spacing) ||
 	(parameters::radial_grid_type == parameters::exponential_spacing)) {
 	double c = log(RMAX / RMIN);
@@ -586,30 +588,13 @@
 	    "A non-vanishing potential smoothing length is required.\n");
     }
 
-<<<<<<< HEAD
-    StabilizeViscosity = cfg.get<int>("STABILIZEVISCOSITY", 0);
-=======
-    // Add a trailing slash to OUTPUTDIR if needed
-    if (OUTPUTDIR[strlen(OUTPUTDIR) - 1] != '/') {
-	unsigned int size = strlen(OUTPUTDIR);
-	OUTPUTDIR = (char *)realloc(OUTPUTDIR, size + 2);
-	OUTPUTDIR[size] = '/';
-	OUTPUTDIR[size + 1] = 0;
-    }
-
-    const double T0 = config::value_as_double_default("TemperatureCGS0", 0.0);
-	if (T0 != 0.0){ // rescale ASPECTRATIO_REF according to cgs Temperature
-	ASPECTRATIO_REF =
-	    sqrt(T0 * units::temperature.get_inverse_cgs_factor() *
-		 constants::R / parameters::MU);
-	}
 
 	{
 	/// Read Flux Limiter
 	char flux_limiter_text[512];
 	strncpy(
 		flux_limiter_text,
-		config::value_as_string_default("FluxLimiter", "VanLeer"),
+		config::cfg.get<std::string>("FluxLimiter", "VanLeer"),
 		256); // same as MAXNAME from config.cpp
 	for (char *t = flux_limiter_text; *t != '\0'; ++t) {
 		*t = tolower(*t);
@@ -639,10 +624,8 @@
 	}
 	}
 
-	{
 	/// Read Viscosity Stuff
-    StabilizeViscosity = config::value_as_int_default("STABILIZEVISCOSITY", 0);
->>>>>>> e5b87253
+    StabilizeViscosity = cfg.get<int>("STABILIZEVISCOSITY", 0);
 
     if (StabilizeViscosity == 1) {
 	logging::print_master(
@@ -660,11 +643,7 @@
 	    LOG_INFO "Viscosity is kinematic viscosity with nu = %.3e\n",
 	    parameters::VISCOSITY);
     }
-<<<<<<< HEAD
-
-=======
-	}
->>>>>>> e5b87253
+
 }
 
 void PrintUsage(char *execname)
