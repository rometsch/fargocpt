#include "fld.h"

#ifdef _OPENMP
#include <omp.h>
#endif

#include <fstream>
#include <filesystem>

#include "parameters.h"
#include "constants.h"
#include "config.h"
#include "units.h"
#include "opacity.h"
#include "pvte_law.h"
#include "SourceEuler.h"
#include "logging.h"
#include "compute.h"
#include "output.h"
#include "simulation.h"

namespace fld {

// Radiative transport using Flux-Limited-Diffusion
// This was first implemented by Tobias Müller according to his Ph.D. thesis 2013. 
// See Appendix A therein for the equations of discretization.
// The document can be found at http://nbn-resolving.de/urn:nbn:de:bsz:21-opus-72189
// In this implementation we changed the formulation back to FLD in 3 dimensions
// but with the radiation transport restricted to the midplane.
// Instead of using the surface density and the scale height at various locations,
// we compute the midplane density once and then use the precomputed values.
// This makes the implementation much cleaner.

t_polargrid Ka; // diffusion coefficient on radial boundaries
t_polargrid Kb; // diffusion coefficient on azimuthal boundaries
t_polargrid A, B, C, D, E; // Matrix elements of linear equation
t_polargrid Trad, Told; // Intermediate store for old values.

bool constant_fluxlimiter;

// set tolrance value relative to temperature floor
double tolerance;

// The full hydro algorithm needs multiple overlapping cells between
// two adjacent cores because many substeps in which information can flow are involved.
// This number is store in the global variable CPUOVERLAP.
// For radiative transport, only one overlap cell is needed
// because in every iteration of the matrix solver information flows only one step.
// Hence we can safe time during communication by reducing the overlap to one inside this module.
// We need to consider that the arrays are still allocated with the global CPUOVERLAP,
// so we define an nstart and nstop for the iteration of the solver iteration loop.
const unsigned int cpuoverlap = 1;
unsigned int nstart;
unsigned int nstop;
unsigned int nskip;

double *SendInnerBoundary;
double *SendOuterBoundary;
double *RecvInnerBoundary;
double *RecvOuterBoundary;


// Parameters
/// enable radiative diffusion
bool radiative_diffusion_enabled;
/// omega for SOR in radiative diffusion
double radiative_diffusion_omega;
/// enable automatic omega in SOR in radiative diffusion
bool radiative_diffusion_omega_auto_enabled;
/// maximum iterations in SOR in radiative diffusion
unsigned int radiative_diffusion_max_iterations;
/// tolerance for the radiative diffusion
double radiative_diffusion_tolerance;
// enable 2d test
bool radiative_diffusion_test_2d;
// constant density for 2d fld test
double radiative_diffusion_test_2d_density;
// constant K for 2d fld test
double radiative_diffusion_test_2d_K;
// number of diffusion steps to perform for the 2d test
unsigned int radiative_diffusion_test_2d_steps;
// enable 1d test
bool radiative_diffusion_test_1d;
// save internal grids of the fld module at each snapshot
bool radiative_diffusion_dump_data;
// check solution of linear system
bool radiative_diffusion_check_solution;
// inner boundary
std::string inner_boundary_name;
void (*inner_boundary_func)();
// outer boundary
std::string outer_boundary_name;
void (*outer_boundary_func)();

// track number of SOR iterations
unsigned int SOR_iterations_over_timestep = 0;


// declarations of boundary functions
void boundary_inner_zeroflux();
void boundary_outer_zeroflux();
void boundary_inner_zerogradient();
void boundary_outer_zerogradient();

void config() {

	radiative_diffusion_enabled = config::cfg.get_flag("RadiativeDiffusion", "No");

    radiative_diffusion_omega = config::cfg.get<double>("RadiativeDiffusionOmega", 1.5);
    radiative_diffusion_omega_auto_enabled = config::cfg.get_flag("RadiativeDiffusionAutoOmega", "no");
    radiative_diffusion_max_iterations = config::cfg.get<unsigned int>("RadiativeDiffusionMaxIterations", 50000);
    radiative_diffusion_tolerance = config::cfg.get<double>("RadiativeDiffusionTolerance", 1e-10, units::Temp0);

	// test parameters
    radiative_diffusion_test_2d_K = config::cfg.get<double>("RadiativeDiffusionTest2DK", 1.0);
    radiative_diffusion_test_2d_steps = config::cfg.get<unsigned int>("RadiativeDiffusionTest2DSteps", 1);
	units::precise_unit L0 = units::L0;
    units::precise_unit M0 = units::M0;
    radiative_diffusion_test_2d_density = config::cfg.get<double>("RadiativeDiffusionTest2DDensity", "1.0 g/cm3", M0/(L0*L0*L0));
    radiative_diffusion_test_2d = config::cfg.get_flag("RadiativeDiffusionTest2D", "no");
    radiative_diffusion_test_1d = config::cfg.get_flag("RadiativeDiffusionTest1D", "no");
    radiative_diffusion_dump_data = config::cfg.get_flag("RadiativeDiffusionDumpData", "no");
    radiative_diffusion_check_solution = config::cfg.get_flag("RadiativeDiffusionCheckSolution", "no");

	logging::print_master(LOG_INFO
	"Radiative diffusion is %s. Using %s omega = %lf with a maximum %u interations.\n",
	radiative_diffusion_enabled ? "enabled" : "disabled",
	radiative_diffusion_omega_auto_enabled ? "auto" : "fixed",
	radiative_diffusion_omega, radiative_diffusion_max_iterations);

	// boundary conditions
	inner_boundary_name = config::cfg.get<std::string>("RadiativeDiffusionInnerBoundary", "none");
	outer_boundary_name = config::cfg.get<std::string>("RadiativeDiffusionOuterBoundary", "none");

	if (radiative_diffusion_enabled) {
		if (inner_boundary_name == "none") {
			throw std::runtime_error("Need to specify inner boundary for radiative diffusion when it is enabled.");
		}
		if (outer_boundary_name == "none") {
			throw std::runtime_error("Need to specify outer boundary for radiative diffusion when it is enabled.");
		}
<<<<<<< HEAD
	
=======
>>>>>>> e174460c

		if (inner_boundary_name == "zeroflux") {
			inner_boundary_func = boundary_inner_zeroflux;
		} else if (inner_boundary_name == "zerogradient") {
			inner_boundary_func = boundary_inner_zerogradient;
		} else {
			throw std::runtime_error("Unknown inner boundary for radiative diffusion.");
		}

		if (outer_boundary_name == "zeroflux") {
			outer_boundary_func = boundary_outer_zeroflux;
		} else if (outer_boundary_name == "zerogradient") {
			outer_boundary_func = boundary_outer_zerogradient;
		} else {
			throw std::runtime_error("Unknown outer boundary for radiative diffusion.");
		}

	}
	}


}


/*
Flux limiter after Kley (1989) https://ui.adsabs.harvard.edu/abs/1989A&A...208...98K
*/
static inline double flux_limiter(const double R)
{
	if (constant_fluxlimiter) {
		return 1.0/3;
	}
    if (R <= 2) {
	return 2.0 / (3 + std::sqrt(9 + 10 * std::pow(R, 2)));
    } else {
	return 10.0 / (10 * R + 9 + std::sqrt(180 * R + 81));
    }
}

/*
Setup variables and arrays for the fld module.
*/
void init(const unsigned int Nrad, const unsigned int Naz) { 
	Ka.set_vector(true);
	Ka.set_size(Nrad, Naz);
	Kb.set_scalar(true);
	Kb.set_size(Nrad, Naz);

	A.set_scalar(true);
	A.set_size(Nrad, Naz);
	B.set_scalar(true);
	B.set_size(Nrad, Naz);
	C.set_scalar(true);
	C.set_size(Nrad, Naz);
	D.set_scalar(true);
	D.set_size(Nrad, Naz);
	E.set_scalar(true);
	E.set_size(Nrad, Naz);

	Trad.set_scalar(true);
	Trad.set_size(Nrad, Naz);

	Told.set_scalar(true);
	Told.set_size(Nrad, Naz);

	Ka.set_name("Ka");
	Kb.set_name("Kb");
	A.set_name("A");
	B.set_name("B");
	C.set_name("C");
	D.set_name("D");
	E.set_name("E");
	Trad.set_name("Trad");
	Told.set_name("Told");

    SendInnerBoundary = (double *)malloc(Naz * cpuoverlap * sizeof(double));
    SendOuterBoundary = (double *)malloc(Naz * cpuoverlap * sizeof(double));
    RecvInnerBoundary = (double *)malloc(Naz * cpuoverlap * sizeof(double));
    RecvOuterBoundary = (double *)malloc(Naz * cpuoverlap * sizeof(double));

	constant_fluxlimiter = radiative_diffusion_test_2d || radiative_diffusion_test_1d;

	const double reltol = radiative_diffusion_tolerance;
	tolerance = reltol*parameters::minimum_temperature;
	logging::print_master(LOG_INFO "FLD solver has tolerance %e in code units.\n", tolerance);

	// define start and end radial index for the solver iteration loop
	if (CPU_Rank == 0) {
		nstart = 1;
	} else {
		nstart = CPUOVERLAP;
	}
	nskip = nstart;

	if (CPU_Rank == CPU_Highest) {
		nstop = NRadial - 1;
	} else {
		nstop = NRadial - CPUOVERLAP;
	}

	SOR_iterations_over_timestep = 0;
}

/* 
/// Return the average number of SOR iterations per hydro step.
/// This is used for tracking this average in the quantities file.
*/
static unsigned int get_average_SOR_iterations_and_reset(unsigned int hydro_steps) {
	unsigned int rv;
	if (hydro_steps == 0) {
		rv = 0;
	} else {
		rv = SOR_iterations_over_timestep / hydro_steps;
	}
	SOR_iterations_over_timestep = 0;
	return rv;
}

static void write_logfile_header(const std::string filename) {

	std::ofstream logfile;
	logfile.open(filename, std::ios_base::app);
	if (!logfile.is_open()) {
		throw std::runtime_error("Could not open logfile for radiative diffusion.");
	}

	logfile << "# FLD module logfile." << std::endl;
	logfile << "#version: 1.0" <<std::endl;
	logfile << "#variable: 0 | time step | 1" << std::endl;
	logfile << "#variable: 1 | monitor step | 1" << std::endl;
	logfile << "#variable: 2 | number of hydro steps in last interval | 1" << std::endl;
	logfile << "#variable: 3 | number of SOR iterations in last interval | 1" << std::endl;
	logfile << "#variable: 4 | average SOR iterations per hydro step | 1" << std::endl;

	logfile.close();
}


void write_logfile(const std::string filename) {
	static bool header_written = false;
	if (!CPU_Master || !radiative_diffusion_enabled) {
		return;
	}

	if (!header_written) {
		if (std::filesystem::exists(filename)) {
			header_written = true;
		} else {
			write_logfile_header(filename);
			header_written = true;
		}
	}
	
	std::ofstream logfile;
	logfile.open(filename, std::ios_base::app);
	if (!logfile.is_open()) {
		throw std::runtime_error("Could not open logfile for radiative diffusion.");
	}

	logfile << std::scientific;

	unsigned int hydro_steps = dt_logger.get_N_hydro_in_last_interval();
	logfile << sim::N_snapshot;
	logfile << "\t" << sim::N_monitor;
	logfile << "\t" << hydro_steps;
	logfile << "\t" << SOR_iterations_over_timestep;
	logfile << "\t" << get_average_SOR_iterations_and_reset(hydro_steps);
	logfile << std::endl;

	logfile.close();
}


/*
If requested, write out all 2d arrays to the current snapshot directory.
*/
void handle_output() {
	if (!radiative_diffusion_dump_data) {
		return;
	}
	Ka.write2D();
	Kb.write2D();
	A.write2D();
	B.write2D();
	C.write2D();
	D.write2D();
	E.write2D();
	Trad.write2D();
	Told.write2D();
}

void finalize() {
    free(SendInnerBoundary);
    free(SendOuterBoundary);
    free(RecvInnerBoundary);
    free(RecvOuterBoundary);
}


/*
Boundary conditions for the diffusion coefficient.
*/


void boundary_inner_zeroflux() {
	if (CPU_Rank != 0) {
		return;
	}
	const unsigned int Naz = Ka.get_size_azimuthal();

	#pragma omp parallel for
	for (unsigned int naz = 0; naz < Naz; ++naz) {
		Ka(1, naz) = 0.0;
		Ka(0, naz) = 0.0;
	}
}

void boundary_outer_zeroflux() {
	if (CPU_Rank != CPU_Highest) {
		return;
	}

    const unsigned int Naz = Ka.get_size_azimuthal();
	const unsigned int nr_max = Ka.get_max_radial();

	// reflecting boundaries
	#pragma omp parallel for
	for (unsigned int naz = 0; naz < Naz; ++naz) {
		Ka(nr_max-1, naz) = 0.0;
		Ka(nr_max, naz) = 0.0;
	}

}	

void boundary_inner_zerogradient() {
	if (CPU_Rank != 0) {
		return;
	}

	const unsigned int Naz = Ka.get_size_azimuthal();

	#pragma omp parallel for
	for (unsigned int naz = 0; naz < Naz; ++naz) {
		Ka(1, naz) = Ka(2, naz);
		Ka(0, naz) = Ka(2, naz);
	}
}

void boundary_outer_zerogradient() {
	if (CPU_Rank != CPU_Highest) {
		return;
	}

    const unsigned int Naz = Ka.get_size_azimuthal();
	const unsigned int nr_max = Ka.get_max_radial();

	#pragma omp parallel for
	for (unsigned int naz = 0; naz < Naz; ++naz) {
		Ka(nr_max-1, naz) = Ka(nr_max-2, naz);
		Ka(nr_max, naz) = Ka(nr_max-2, naz);
	}
}

static void radial_boundary_diffusion_coeff() {
	inner_boundary_func();
	outer_boundary_func();
}

/*
Get opacity in code units.

First convert temperature and density to cgs and then convert opacity from cgs to code units.
Convert to cgs units and call the opacity routine.
*/
static inline double get_opacity(const double temperature, const double density) {

	const double temperatureCGS = temperature * units::temperature;
	const double densityCGS = density * units::density;

	const double kappaCGS = opacity::opacity(densityCGS, temperatureCGS);
	const double kappa = parameters::kappa_factor * kappaCGS * units::opacity.get_inverse_cgs_factor();

	return kappa;
}

/*
FLD diffusion coefficient for diffusion equation of temperature
*/
static inline double diffusion_coeff(const double rho, const double T, const double nabla_T) {

	// Levermore & Pomraning 1981
	// R = |nabla E|/E * lrad = 4 |nabla T|/T * lrad
	// lrad = 1/(rho * kappa), photon mean free path
	const double kappa = get_opacity(T, rho);
	const double lrad = 1 / (rho * kappa);

	const double R = 4.0 * nabla_T / T * lrad;
	const double lambda = flux_limiter(R);

	const double sigRad = constants::sigma;
	const double K = lambda * 16 * sigRad * lrad * std::pow(T, 3);
	return K;
}


/*
Calculate the diffusion coefficient on at the radial interface locations.
*/
static void compute_diffusion_coeff_radial(t_polargrid &Density, t_polargrid &T) {

    const unsigned int Nrad = Ka.get_size_radial();
    const unsigned int Naz = Ka.get_size_azimuthal();
    const unsigned int Naz_last = Ka.get_max_azimuthal();

    // calcuate Ka for K(i/2,j)
	#pragma omp parallel for collapse(2)
	for (unsigned int nr = 1; nr < Nrad - 1; ++nr) {
	for (unsigned int naz = 0; naz < Naz; ++naz) {
	    const unsigned int naz_next = (naz == Naz_last ? 0 : naz + 1);
	    const unsigned int naz_last = (naz == 0 ? Naz_last : naz - 1);

	    // average radially
	    const double x = 0.5 * (T(nr - 1, naz) + T(nr, naz));
	    const double rho = 0.5 * (Density(nr - 1, naz) + Density(nr, naz));

		// calculate gradient length
	    const double dX_dr = (T(nr, naz) - T(nr - 1, naz)) * InvDiffRmed[nr];
        const double xnext = 0.5 * (T(nr - 1, naz_next) + T(nr, naz_next));
        const double xlast = 0.5 * (T(nr - 1, naz_last) + T(nr, naz_last));
	    const double dX_dphi = InvRinf[nr] * (xnext-xlast) / (2.0 * dphi);

	    const double nabla_X = std::hypot(dX_dr, dX_dphi);

		Ka(nr, naz) = diffusion_coeff(rho, x, nabla_X);
	}
    }
	
}


/*
Calculate the diffusion coefficient on at the azimuthal interface locations.
*/
static void compute_diffusion_coeff_azimuthal(t_polargrid &Density, t_polargrid &T) {

    // calcuate Kb for K(i,j/2)

	const unsigned int Nrad = Kb.get_size_radial();
    const unsigned int Naz = Kb.get_size_azimuthal();

	#pragma omp parallel for collapse(2)
	for (unsigned int nr = 1; nr < Nrad-1; ++nr) {
	for (unsigned int naz = 0; naz < Naz; ++naz) {
		const unsigned int naz_prev = (naz == 0 ? Naz-1 : naz - 1);

	    // average azimuthally
	    const double x = 0.5 * (T(nr, naz_prev) + T(nr, naz));
		const double rho = 0.5 * (Density(nr, naz_prev) + Density(nr, naz));

		// calculate gradient length
		// values are located on the azimuthal interface
		const double Router = Ra[nr + 1];
		const double Rinner = Ra[nr - 1];
		const double xouter = 0.5 * (T(nr + 1, naz_prev) + T(nr + 1, naz));
		const double xinner = 0.5 * (T(nr - 1, naz_prev) + T(nr - 1, naz));
	    const double dX_dr = (xouter - xinner) / (Router - Rinner);
        const double dX_dphi = InvRmed[nr] * (T(nr, naz) - T(nr, naz_prev)) / dphi;

	    const double nabla_X = std::hypot(dX_dr, dX_dphi);

	    Kb(nr, naz) = diffusion_coeff(rho, x, nabla_X);
	}
    }
}


/*
Calculate the matrix elements resulting from the diffusion equation discretization.
This sets up the linear system that is solved later.
*/
static void calculate_matrix_elements(t_polargrid &Density, const double dt) {

	// TODO: check whether we need gamma_eff here
    const double c_v = constants::R / (parameters::MU * (parameters::ADIABATICINDEX - 1.0));

	const unsigned int Nrad = A.get_size_radial();
    const unsigned int Naz = A.get_size_azimuthal();

	#pragma omp parallel for collapse(2)
	for (unsigned int nr = 1; nr < Nrad - 1; ++nr) {
	for (unsigned int naz = 0; naz < Naz; ++naz) {
		
		const double rho = Density(nr, naz);
		// this refers to the common factor in Müller 2013 Ph.D. thesis (A.1.10) adjusted for 3D FLD in midplane
		double common_factor;
		if (radiative_diffusion_test_2d) {
			common_factor = -dt;
		} else {
			common_factor = -dt / (rho * c_v);
		}

	    // 2/(dR^2)
	    const double common_AC = common_factor * 2.0 / (std::pow(Ra[nr + 1], 2) - std::pow(Ra[nr], 2));
	    A(nr, naz) = common_AC * Ka(nr, naz) * Ra[nr] * InvDiffRmed[nr];
	    C(nr, naz) = common_AC * Ka(nr + 1, naz) * Ra[nr + 1] * InvDiffRmed[nr + 1];

	    // 1/(r^2 dphi^2)
		const unsigned int naz_next = naz == Kb.get_max_azimuthal() ? 0 : naz + 1;
	    const double common_DE = common_factor / (std::pow(Rb[nr], 2) * std::pow(dphi, 2));
	    D(nr, naz) = common_DE * Kb(nr, naz);
	    E(nr, naz) = common_DE * Kb(nr, naz_next);

	    B(nr, naz) = -A(nr, naz) - C(nr, naz) - D(nr, naz) - E(nr, naz) + 1.0;
	}
    }

}

/*
Communicate values among adjacent nodes during the matrix solver loop.
This communication function only uses one overlap cell 
which makes it different from the standard communication function used
in the hydro solver.
*/
static void communicate_parallelization_boundaries(t_polargrid &Temperature) {

	const unsigned int Nrad = Temperature.Nrad;
	const unsigned int Naz = NAzimuthal;

    const unsigned int Noc = cpuoverlap * NAzimuthal; // Number of overlap cells

	const unsigned int start_active = CPUOVERLAP*Naz;
	const unsigned int end_active = (Nrad - CPUOVERLAP)*Naz;
	const unsigned int last_active = end_active - Noc;

	const unsigned int start_inner_boundary = (CPUOVERLAP-cpuoverlap)*Naz;
	const unsigned int start_outer_boundary = end_active;

	// communicate with other nodes
	memcpy(SendInnerBoundary, Temperature.Field + start_active, Noc * sizeof(double));
	memcpy(SendOuterBoundary, Temperature.Field + last_active, Noc * sizeof(double));

	MPI_Request req1, req2, req3, req4;

	if (CPU_Rank % 2 == 0) {
	    if (CPU_Rank != 0) {
		MPI_Isend(SendInnerBoundary, Noc,
			  MPI_DOUBLE, CPU_Prev, 0, MPI_COMM_WORLD, &req1);
		MPI_Irecv(RecvInnerBoundary, Noc,
			  MPI_DOUBLE, CPU_Prev, 0, MPI_COMM_WORLD, &req2);
	    }
	    if (CPU_Rank != CPU_Highest) {
		MPI_Isend(SendOuterBoundary, Noc,
			  MPI_DOUBLE, CPU_Next, 0, MPI_COMM_WORLD, &req3);
		MPI_Irecv(RecvOuterBoundary, Noc,
			  MPI_DOUBLE, CPU_Next, 0, MPI_COMM_WORLD, &req4);
	    }
	} else {
	    if (CPU_Rank != CPU_Highest) {
		MPI_Irecv(RecvOuterBoundary, Noc,
			  MPI_DOUBLE, CPU_Next, 0, MPI_COMM_WORLD, &req3);
		MPI_Isend(SendOuterBoundary, Noc,
			  MPI_DOUBLE, CPU_Next, 0, MPI_COMM_WORLD, &req4);
	    }
	    if (CPU_Rank != 0) {
		MPI_Irecv(RecvInnerBoundary, Noc,
			  MPI_DOUBLE, CPU_Prev, 0, MPI_COMM_WORLD, &req1);
		MPI_Isend(SendInnerBoundary, Noc,
			  MPI_DOUBLE, CPU_Prev, 0, MPI_COMM_WORLD, &req2);
	    }
	}

	// copy values revceived from inner core to the inner local boundary
	if (CPU_Rank != 0) {
	    MPI_Wait(&req1, &global_MPI_Status);
	    MPI_Wait(&req2, &global_MPI_Status);
	    memcpy(Temperature.Field + start_inner_boundary, RecvInnerBoundary, Noc * sizeof(double));
	}

	// copy values received from outer core to the outer local boundary
	if (CPU_Rank != CPU_Highest) {
	    MPI_Wait(&req3, &global_MPI_Status);
	    MPI_Wait(&req4, &global_MPI_Status);
	    memcpy(Temperature.Field + start_outer_boundary, RecvOuterBoundary, Noc * sizeof(double));
	}
}


/* 
Check whether a radial cell index belongs to an active cell.
An active cell is neither a ghost cell nor an overlap cell.
*/
static inline bool is_active_cell(const unsigned int nr) {
    const unsigned int nrad_last = NRadial - 1;
    const unsigned int nghost_right = (CPU_Rank == CPU_Highest) ? GHOSTCELLS_B : CPUOVERLAP;
    const unsigned int nghost_left = (CPU_Rank == 0) ? GHOSTCELLS_B : CPUOVERLAP;
    
    const bool isnot_ghostcell_rank_0 = nr > nghost_left;
    const bool isnot_ghostcell_rank_highest = nr < (nrad_last - nghost_right);

    return isnot_ghostcell_rank_0 && isnot_ghostcell_rank_highest;
}


/*
Set temperature floor and ceiling.
*/
static inline void floorceil_single(double &T) {
	if(T < parameters::minimum_temperature){
		T = parameters::minimum_temperature;
	}

	if(T > parameters::maximum_temperature){
		logging::print(LOG_INFO "max temp inside FLD SOR loop %e\n", T);
		T = parameters::maximum_temperature;
	}
}


/*
Solve the linear system using succesive over-relaxation.
*/
static void SOR(t_polargrid &T) {

    const unsigned int Naz = T.get_size_azimuthal();

    static unsigned int old_iterations = radiative_diffusion_max_iterations;
    static int direction = 1;
    static double omega = radiative_diffusion_omega;

    unsigned int iterations = 0;
	// track change of differences
	double absolute_norm = std::numeric_limits<double>::max();
	double avg_absolute_change = std::numeric_limits<double>::max();
	double last_avg_absolute_norm = 0.0;

    // do SOR
	const unsigned int maxiter = radiative_diffusion_max_iterations;

    while ((avg_absolute_change > tolerance) && (maxiter > iterations)) {

	absolute_norm = 0.0;

	// Each thread should get a single consecutive range of rings just as in the MPI parallelization.
	// We first calculate the size of these consecutive ring ranges (chunk_size) and then tell openmp
	// to give every thread chunk_size consecutive rings with the schedule(dynamic, chunk_size) directive.
	static const unsigned int chunk_size = std::ceil((float)(nstop-nstart+1)/Thread_Number);
	#pragma omp parallel for reduction(+ : absolute_norm) schedule(dynamic, chunk_size)
	for (unsigned int nr = nstart; nr < nstop; ++nr) {
		for (unsigned int naz = 0; naz < Naz; ++naz) {

		const double old_value = T(nr, naz);
        const unsigned int naz_last = T.get_max_azimuthal();
		const unsigned int naz_next = (naz == naz_last ? 0 : naz + 1);
		const unsigned int naz_prev = (naz == 0 ? naz_last : naz - 1);

		T(nr, naz) =
		    (1.0 - omega) * T(nr, naz) -
		    omega / B(nr, naz) *
			(A(nr, naz) * T(nr - 1, naz) +
			 C(nr, naz) * T(nr + 1, naz) +
			 D(nr, naz) * T(nr, naz_prev) +
			 E(nr, naz) * T(nr, naz_next) - Told(nr, naz));

		// ensure minimum and maximum temperature
		floorceil_single(T(nr, naz));

		// only non ghostcells to norm and don't count overlap cell's
		// twice
        if (is_active_cell(nr)) {
		    absolute_norm += std::pow(old_value - T(nr, naz), 2);
		}
	    }
	}

    const double tmp = absolute_norm;
	MPI_Allreduce(&tmp, &absolute_norm, 1, MPI_DOUBLE, MPI_SUM, MPI_COMM_WORLD);

	// calculate the absolute change averaged over all cells
	const unsigned int Ncells = GlobalNRadial * NAzimuthal;
	absolute_norm = std::sqrt(absolute_norm);
	const double avg_absolute_norm = absolute_norm / Ncells;

	avg_absolute_change = fabs(avg_absolute_norm - last_avg_absolute_norm);
	last_avg_absolute_norm = avg_absolute_norm;
	// printf("iter %u, norm_change = %e\n", iterations, norm_change);
	iterations++;
	SOR_iterations_over_timestep++;

    communicate_parallelization_boundaries(T);

    } // END SOR

    if (iterations == radiative_diffusion_max_iterations) {
	logging::print_master(
	    LOG_WARNING
	    "Maximum iterations (%u) reached in radiative_diffusion (omega = %lg). Absolute value norm is %lg, average absolute norem is %lg with a last change of %lg.\n",
	    radiative_diffusion_max_iterations, omega,
	    absolute_norm, last_avg_absolute_norm, avg_absolute_change);
    }

    // adapt omega
    if (old_iterations < iterations) {
	direction *= -1;
    }

    if (radiative_diffusion_omega_auto_enabled) {
	omega += direction * 0.01;
    }

    if (omega >= 2.0) {
	omega = 1.99;
	direction = -1;
    }

    if (omega <= 1.0) {
	omega = 1.0;
	direction = 1;
    }

    old_iterations = iterations;

    logging::print_master(LOG_VERBOSE "%u iterations, omega=%lf\n", iterations,
			  omega);
}

/*
Use radiation temperature to update internal energy.
The underlying assumption is that gas temperature 
and radiation temperature equilibrate instantaneously.
Thus, we can simply use the radiation temperature in place of the gas temperature.
*/
static void update_energy(t_polargrid &Energy, t_polargrid &Sigma, t_polargrid &T) {
	
    const unsigned int Nrad = T.get_size_radial();
    const unsigned int Naz = T.get_size_azimuthal();

    const double c_v = constants::R / (parameters::ADIABATICINDEX - 1.0) / parameters::MU;

	#pragma omp parallel for collapse(2)
	for (unsigned int nr = 1; nr < Nrad - 1; ++nr) {
        for (unsigned int naz = 0; naz < Naz; ++naz) {
            Energy(nr, naz) = c_v * T(nr, naz) * Sigma(nr, naz);
        }
    }
}

/*
Set every value in the grid to a constant.
*/
static void set_constant_value(t_polargrid &X, const double constant){
	
	logging::print(LOG_INFO "Setting %s to constant value %e\n", X.get_name(), constant);

	const unsigned int Nrad = X.get_size_radial();
	const unsigned int Naz = X.get_size_azimuthal();

	#pragma omp parallel for collapse(2)
	for (unsigned int nr = 0; nr < Nrad; ++nr) {
        for (unsigned int naz = 0; naz < Naz; ++naz) {
            X(nr, naz) = constant;
        }
    }

}

/*
Perform the matrix multiplication with the solution vector to check agains old values
and print the difference.

This function can be used to check whether the tolerance is low enough
such that the solution converges.
*/
static void check_solution(t_polargrid &T) {
	
	double diff = 0;
	double diff_abs = 0;
	double xmax = 0;

	const unsigned int Naz = T.get_size_azimuthal();

	#pragma omp parallel for collapse(2) reduction(+ : diff, diff_abs, xmax)
	for (unsigned int nr = nstart; nr < nstop; ++nr) {
		for (unsigned int naz = 0; naz < Naz; ++naz) {

        const unsigned int naz_last = T.get_max_azimuthal();
		const unsigned int naz_next = (naz == naz_last ? 0 : naz + 1);
		const unsigned int naz_prev = (naz == 0 ? naz_last : naz - 1);

		const double xold = Told(nr, naz); // constant vector in matrix equation
		const double xnew =
			A(nr, naz) * T(nr - 1, naz) +
			B(nr, naz) * T(nr, naz) +
			C(nr, naz) * T(nr + 1, naz) +
			D(nr, naz) * T(nr, naz_prev) +
			E(nr, naz) * T(nr, naz_next);

		if (is_active_cell(nr)) {
			diff += xnew - xold;
			diff_abs += std::abs(xnew - xold);
			if (xnew > xmax) {
				xmax = xnew;
			}
		}
		} // azimuthal loop
	} // radial loop


    double tmp = diff;
	MPI_Allreduce(&tmp, &diff, 1, MPI_DOUBLE, MPI_SUM, MPI_COMM_WORLD);
	printf("Sum of differences in RD solver : %e\n", diff);

	tmp = diff_abs;
	MPI_Allreduce(&tmp, &diff_abs, 1, MPI_DOUBLE, MPI_SUM, MPI_COMM_WORLD);
	printf("Sum of |differences| in RD solver : %e\n", diff_abs);

	tmp = xmax;
	MPI_Allreduce(&tmp, &xmax, 1, MPI_DOUBLE, MPI_MAX, MPI_COMM_WORLD);
	printf("Max value in solution vector : %e\n", xmax);
}



/*
This test checks the implementation of the diffusion process
and the linear system solver.

Instead of the radiative temperature, Trad is the radiative energy in this case
and this quantity is diffused with a constant diffusion coefficient.

The equation solved is de/dt = nabla * K nabla e

The soluction can then be used to compare against an analytical solution.
*/
static void run_2d_diffusion_test(t_data &data, const double dt) {
	const unsigned int Nrad = A.get_size_radial();
	const unsigned int Naz = A.get_size_azimuthal();
	t_polargrid x;
	x.set_size(Nrad, Naz);
	x.set_name("f_FLD2Dtest");

	// load initial condition for diffusion test
	const std::string filename_in = output::outdir + "f_FLD2Dtest_input.dat";
	x.read2D(filename_in.c_str());

	// set constant midplane density
	// const double rho = radiative_diffusion_test_2d_density;
	const double rho = 1.0;
	auto &Density = data[t_data::RHO];
	set_constant_value(Density, rho);

	const double K = radiative_diffusion_test_2d_K;
	const unsigned int steps = radiative_diffusion_test_2d_steps;

	logging::print(LOG_INFO "Running 2D FLD test with K=%e and %u steps at dt=%e\n", K, steps, dt);

	set_constant_value(Ka, K);
	set_constant_value(Kb, K);

	calculate_matrix_elements(Density, dt);
	copy_polargrid(Told, x);

	for (unsigned int i = 0; i < steps; ++i) {
		printf("Step %u\n", i);
		SOR(x);
		copy_polargrid(Told, x);
		check_solution(x);
	}

	const std::string filename_out = output::outdir + "f_FLD2Dtest_output.dat";
	x.write2D(filename_out);

	handle_output();

	die("Everything is done for the 2D FLD test.\n");
}





/*
Perform radiation transport in the one-fluid FLD approximation.

Refer to Kley & Lin (1996) doi:10.1086/177115 for a description of the approximation.
Instead of evolving a system of coupled eqations for the radiative energy and the internal energy,
it is assumed that the contribution from the radiation energy is negligible and the diffusion term
is added to the equation for the internal energy directly.
Then, the variable that is evolved is the temperature directly.

It sould be noted that this is only a valid assumption in the optically thick case because 
in the optically thin case the radiation energy is not negligible anymore.
*/
static void one_fluid_fld(t_data &data, const double dt) {
	auto &Density = data[t_data::RHO];

	// calculate diffusion coefficient
	compute_diffusion_coeff_radial(Density, Trad);
    radial_boundary_diffusion_coeff();
    compute_diffusion_coeff_azimuthal(Density, Trad);

	// setup linear equation and solve the diffusion equation
    calculate_matrix_elements(Density, dt);
	copy_polargrid(Told, Trad);

	SOR(Trad);
}


/*
Perform radiative diffusion using the one-fluid FLD method.

This method solves a linear equation system resulting 
from a diffusion equation for the temperature.
The system is solved using the SOR method.
*/
void radiative_diffusion(t_data &data, const double current_time, const double dt)
{
    auto &Sigma = data[t_data::SIGMA];
    auto &Energy = data[t_data::ENERGY];
	auto &Tgas = data[t_data::TEMPERATURE];
	
    // update temperature, soundspeed and aspect ratio
	compute_temperature(data);
	// floor_T(data[t_data::TEMPERATURE]);
	compute_sound_speed(data, current_time);
	// compute_scale_height(data, current_time); done in compute::midplane_density
	compute::midplane_density(data, current_time);

	if (radiative_diffusion_test_2d) {
		run_2d_diffusion_test(data, dt);
		return;
	}

	// instantaneously equilibrate photon gas temperature to ideal gas temperature
	copy_polargrid(Trad, Tgas);

	one_fluid_fld(data, dt);

	if (radiative_diffusion_check_solution) {
		check_solution(Trad);
	}

	// instantaneously equilibrate ideal gas temperature to photon gas temperature
	copy_polargrid(Tgas, Trad);

	update_energy(Energy, Sigma, Tgas);
	// ensure energy is consistent with min/max temperature
	SetTemperatureFloorCeilValues(data, __FILE__, __LINE__);
}


}<|MERGE_RESOLUTION|>--- conflicted
+++ resolved
@@ -139,10 +139,6 @@
 		if (outer_boundary_name == "none") {
 			throw std::runtime_error("Need to specify outer boundary for radiative diffusion when it is enabled.");
 		}
-<<<<<<< HEAD
-	
-=======
->>>>>>> e174460c
 
 		if (inner_boundary_name == "zeroflux") {
 			inner_boundary_func = boundary_inner_zeroflux;
