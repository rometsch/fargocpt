﻿/**
	\file viscosity.cpp

	Calculation of the viscous force.

	The function FViscosity() returns the (kinematic) viscosity as a
   function of the radius (it handles all case: alpha or uniform viscosity, and
   inner cavity with a different viscosity). The update of the velocity is done
   in ViscousTerm(), which properly evaluate the stress tensor in 2D cylindrical
   coordinates.
*/
#ifdef _OPENMP
#include <omp.h>
#endif
#include <math.h>

#include "LowTasks.h"
#include "Theo.h"
#include "axilib.h"
#include "constants.h"
#include "global.h"
#include "output.h"
#include "parameters.h"
#include "units.h"
#include "util.h"
#include "viscosity.h"
#include <cassert>
#include <cmath>
#include "quantities.h"

namespace viscosity
{

/**
	updates nu-grid. If ViscosityAlpha is enabled, soundspeed-grid is needed
   for this
*/
void update_viscosity(t_data &data)
{
    static bool calculated = false;
    // if alpha-viscosity
<<<<<<< HEAD
    if (parameters::ALPHAVISCOSITY > 0) {
	for (unsigned int n_rad = 0;
	     n_rad <= data[t_data::VISCOSITY].get_max_radial(); ++n_rad) {
	    for (unsigned int n_az = 0;
		 n_az <= data[t_data::VISCOSITY].get_max_azimuthal(); ++n_az) {
=======
    if (ViscosityAlpha) {
	const unsigned int Nr = data[t_data::VISCOSITY].get_size_radial();
	const unsigned int Nphi = data[t_data::VISCOSITY].get_size_azimuthal();

	#pragma omp parallel for collapse(2)
	for (unsigned int nr = 0; nr < Nr; ++nr) {
		for (unsigned int naz = 0; naz < Nphi; ++naz) {
>>>>>>> 9c8c79fe
		// H = c_s^iso / Omega_K = c_s_adb / Omega_K / sqrt(gamma)
		// c_s_adb^2 = gamma * c_s_iso

		// nu = alpha * c_s_adb * H = alpha * c_s_adb^2 / sqrt(gamma) /
		// Omega_K
<<<<<<< HEAD
		const double alpha = parameters::ALPHAVISCOSITY;
		const double c_s_adb = data[t_data::SOUNDSPEED](n_rad, n_az);
		const double H = data[t_data::SCALE_HEIGHT](n_rad, n_az);
=======
		const double alpha = ALPHAVISCOSITY;
		const double c_s_adb = data[t_data::SOUNDSPEED](nr, naz);
		const double H = data[t_data::SCALE_HEIGHT](nr, naz);
>>>>>>> 9c8c79fe
		const double nu = alpha * H * c_s_adb;

		data[t_data::VISCOSITY](nr, naz) = nu;
	    }
	}
    } else {
	if (!calculated) {
<<<<<<< HEAD
	    for (unsigned int n_radial = 0;
		 n_radial <= data[t_data::VISCOSITY].get_max_radial();
		 ++n_radial) {
		for (unsigned int n_azimuthal = 0;
		     n_azimuthal <= data[t_data::VISCOSITY].get_max_azimuthal();
		     ++n_azimuthal) {
		    data[t_data::VISCOSITY](n_radial, n_azimuthal) = parameters::VISCOSITY;
=======
		const unsigned int Nr = data[t_data::VISCOSITY].get_size_radial();
		const unsigned int Nphi = data[t_data::VISCOSITY].get_size_azimuthal();

		#pragma omp parallel for collapse(2)
		for (unsigned int nr = 0;	 nr < Nr; ++nr) {
		for (unsigned int naz = 0; naz < Nphi; ++naz) {
			data[t_data::VISCOSITY](nr, naz) = VISCOSITY;
>>>>>>> 9c8c79fe
		}
	    }
	}

	calculated = true;
    }
}

void compute_viscous_terms(t_data &data, bool include_artifical_viscosity)
{

	const unsigned int Nr = data[t_data::DIV_V].get_size_radial();
	const unsigned int Nphi = data[t_data::DIV_V].get_size_azimuthal();

	#pragma omp parallel
	{
    // calculate div(v)
	#pragma omp for collapse(2)
	for (unsigned int nr = 0; nr < Nr ; ++nr) {
	for (unsigned int naz = 0; naz < Nphi; ++naz) {
		const unsigned int naz_next = (naz == Nphi-1 ? 0 : naz + 1);

	    // div(v) = 1/r d(r*v_r)/dr + 1/r d(v_phi)/dphi
		data[t_data::DIV_V](nr, naz) =
		(data[t_data::V_RADIAL](nr + 1, naz) * Ra[nr + 1] -
		 data[t_data::V_RADIAL](nr, naz) * Ra[nr])
				* InvDiffRsup[nr] * InvRb[nr] +
		(data[t_data::V_AZIMUTHAL](nr, naz_next) -
		 data[t_data::V_AZIMUTHAL](nr, naz)) * invdphi * InvRb[nr];
	}
    }

    // calculate tau_r_r
	#pragma omp for collapse(2) nowait
	for (unsigned int nr = 0; nr < Nr; ++nr) {
		for (unsigned int naz = 0; naz < Nphi; ++naz) {
	    // d(v_r)/dr (cell centered)
	    const double drr =
		(data[t_data::V_RADIAL](nr + 1, naz) -
		 data[t_data::V_RADIAL](nr, naz)) *
		InvDiffRsup[nr];

	    // tau_r_r = 2*nu*Sigma*( d(v_r)/dr - 1/3 div(v) + eta2 div(v))
<<<<<<< HEAD
	    data[t_data::TAU_R_R](n_radial, n_azimuthal) =
		2.0 * data[t_data::VISCOSITY](n_radial, n_azimuthal) *
		data[t_data::SIGMA](n_radial, n_azimuthal) *
		(drr - 1.0 / 3.0 * data[t_data::DIV_V](n_radial, n_azimuthal));
=======
		data[t_data::TAU_R_R](nr, naz) =
		2.0 * data[t_data::VISCOSITY](nr, naz) *
		data[t_data::DENSITY](nr, naz) *
		(drr - 1.0 / 3.0 * data[t_data::DIV_V](nr, naz));
>>>>>>> 9c8c79fe
	}
    }

    // calculate tau_phi_phi
	#pragma omp for collapse(2) nowait
	for (unsigned int nr = 0; nr < Nr; ++nr) {
	for (unsigned int naz = 0; naz < Nphi; ++naz) {
		const unsigned int naz_next = (naz == Nphi-1 ? 0 : naz + 1);

	    // 1/r d(v_phi)/dphi + v_r/r (cell centered)
	    const double dpp =
		(data[t_data::V_AZIMUTHAL](nr, naz_next) -
		 data[t_data::V_AZIMUTHAL](nr, naz)) *
			invdphi * InvRmed[nr] +
		0.5 *
			(data[t_data::V_RADIAL](nr + 1, naz) +
			 data[t_data::V_RADIAL](nr, naz)) *
			InvRmed[nr];

	    // tau_phi_phi = 2*nu*Sigma*( 1/r d(v_phi)/dphi + v_r/r - 1/3 div(v)
	    // )
<<<<<<< HEAD
	    const double nu = data[t_data::VISCOSITY](n_radial, n_azimuthal);
	    const double sigma = data[t_data::SIGMA](n_radial, n_azimuthal);
	    data[t_data::TAU_PHI_PHI](n_radial, n_azimuthal) =
=======
		const double nu = data[t_data::VISCOSITY](nr, naz);
		const double sigma = data[t_data::DENSITY](nr, naz);
		data[t_data::TAU_PHI_PHI](nr, naz) =
>>>>>>> 9c8c79fe
		2.0 * nu * sigma *
		(dpp - 1.0 / 3.0 * data[t_data::DIV_V](nr, naz));

	    const double correction_helper_value = nu * sigma;
		data[t_data::VISCOSITY_SIGMA](nr, naz) =
		correction_helper_value;
	}
    }

    // calculate tau_r_phi
	#pragma omp for collapse(2) nowait
	for (unsigned int nr = 1; nr < Nr; ++nr) { // Nr_vec -1 = Nr
	for (unsigned int naz = 0; naz < Nphi; ++naz) {
		const double naz_prev = (naz == 0 ? Nphi-1 : naz - 1);

	    // d(v_phi/r)/dr
	    double dvphirdr =
		(data[t_data::V_AZIMUTHAL](nr, naz) * InvRb[nr] -
		 data[t_data::V_AZIMUTHAL](nr - 1, naz) * InvRb[nr - 1]) *
		InvDiffRmed[nr];
	    // d(v_r)/dphi
	    double dvrdphi =
		(data[t_data::V_RADIAL](nr, naz) -
		 data[t_data::V_RADIAL](nr, naz_prev)) *
		invdphi;

	    // r*d(v_phi/r)/dr + 1/r d(v_r)/dphi (edge)
	    const double drp =
		Ra[nr] * dvphirdr + dvrdphi * InvRa[nr];

	    // averaged nu over 4 corresponding cells
	    const double nu =
		0.25 *
		(data[t_data::VISCOSITY](nr, naz) +
		 data[t_data::VISCOSITY](nr - 1, naz) +
		 data[t_data::VISCOSITY](nr, naz_prev) +
		 data[t_data::VISCOSITY](nr - 1, naz_prev));

	    // averaged sigma over 4 corresponding cells
	    const double sigma =
<<<<<<< HEAD
		0.25 * (data[t_data::SIGMA](n_radial, n_azimuthal) +
			data[t_data::SIGMA](n_radial - 1, n_azimuthal) +
			data[t_data::SIGMA](n_radial, n_azimuthal_minus) +
			data[t_data::SIGMA](n_radial - 1, n_azimuthal_minus));
=======
		0.25 * (data[t_data::DENSITY](nr, naz) +
			data[t_data::DENSITY](nr - 1, naz) +
			data[t_data::DENSITY](nr, naz_prev) +
			data[t_data::DENSITY](nr - 1, naz_prev));
>>>>>>> 9c8c79fe

	    // tau_r_phi = nu*Sigma*( r*d(v_phi/r)/dr + 1/r d(v_r)/dphi )
		data[t_data::TAU_R_PHI](nr, naz) = nu * sigma * drp;

	    const double correction_helper_value = nu * sigma;
		data[t_data::VISCOSITY_SIGMA_RP](nr, naz) =
		correction_helper_value;
	}
    }

    if (include_artifical_viscosity) {
	#pragma omp for collapse(2)
	for (unsigned int nr = 0; nr < Nr; ++nr) {
		for (unsigned int naz = 0; naz < Nphi; ++naz) {

		double nu_art;

		const double dx_2 =
			std::pow(std::min(Rsup[nr] - Rinf[nr],
					  Rmed[nr] * dphi),
			     2);
		if (data[t_data::DIV_V](nr, naz) < 0) {
		    nu_art = parameters::artificial_viscosity_factor *
<<<<<<< HEAD
			     data[t_data::SIGMA](n_radial, n_azimuthal) * dx_2 *
			     (-data[t_data::DIV_V](n_radial, n_azimuthal));
=======
				 data[t_data::DENSITY](nr, naz) *
				 dx_2 * (-data[t_data::DIV_V](nr, naz));
>>>>>>> 9c8c79fe
		} else {
		    nu_art = 0;
		}

		data[t_data::TAU_R_R](nr, naz) +=
			nu_art * data[t_data::DIV_V](nr, naz);
		data[t_data::TAU_PHI_PHI](nr, naz) +=
			nu_art * data[t_data::DIV_V](nr, naz);
		data[t_data::SIGMA_ART_VISC](nr, naz) = nu_art;
	    }
	}
    }

    if (StabilizeViscosity) {
	#pragma omp for collapse(2)
	for (unsigned int nr = 1; nr < Nr; ++nr) { // Nr_vr - 1 = Nr
		for (unsigned int naz = 0; naz < Nphi; ++naz) {

		/// Load general data
		/// ////////////////////////////////////////////////////////////
		const unsigned int naz_prev = (naz == 0 ? Nphi-1 : naz-1);
		const unsigned int naz_next = (naz == Nphi-1 ? 0 : naz+1);

		const double NuSig_rp =
			data[t_data::VISCOSITY_SIGMA_RP](nr, naz);
		const double NuSig_rp_ip =
			data[t_data::VISCOSITY_SIGMA_RP](nr + 1, naz);
		const double NuSig_rp_jp = data[t_data::VISCOSITY_SIGMA_RP](
			nr, naz_next);

		const double NuSigma =
			data[t_data::VISCOSITY_SIGMA](nr, naz);
		const double NuSigma_jm =
			data[t_data::VISCOSITY_SIGMA](nr, naz_prev);
		const double NuSigma_im =
			data[t_data::VISCOSITY_SIGMA](nr - 1, naz);

		/// END Load general data
		/// ////////////////////////////////////////////////////////////

		/// Calc V_phi correction factor
		/// //////////////////////////////////////
		const double Ra3NuSigmaInvDiffRmed = NuSig_rp *
							 std::pow(Ra[nr], 3) *
							 InvDiffRmed[nr];
		const double Ra3NuSigmaInvDiffRmed_p =
			NuSig_rp_ip * std::pow(Ra[nr + 1], 3) *
			InvDiffRmed[nr + 1];

		const double cphi_rp =
			-InvRmed[nr] * TwoDiffRaSq[nr] *
		    (Ra3NuSigmaInvDiffRmed_p + Ra3NuSigmaInvDiffRmed);
		double cphi_pp =
			-FourThirdInvRbInvdphiSq[nr] * (NuSigma + NuSigma_jm);

		if (include_artifical_viscosity) {
			const double NuArt = data[t_data::SIGMA_ART_VISC](
			nr, naz);
			const double NuArt_jm = data[t_data::SIGMA_ART_VISC](
			nr, naz_prev);
			cphi_pp -= (NuArt_jm + NuArt) *
				   (invdphi * invdphi * InvRmed[nr]);
		}

		const double sigma_avg_phi =
<<<<<<< HEAD
		    0.5 * (data[t_data::SIGMA](n_radial, n_azimuthal) +
			   data[t_data::SIGMA](n_radial, n_azimuthal_minus));
=======
			0.5 * (data[t_data::DENSITY](nr, naz) +
			   data[t_data::DENSITY](nr, naz_prev));
>>>>>>> 9c8c79fe

		const double c1_phi =
			(cphi_rp + cphi_pp) / (sigma_avg_phi * Rmed[nr]);
		data[t_data::VISCOSITY_CORRECTION_FACTOR_PHI](
			nr, naz) = c1_phi;

		/// END Calc V_phi correction factor
		/// ////////////////////////////////

		/// Calc V_r correction factor
		/// //////////////////////////////////////
		const double sigma_avg_r =
<<<<<<< HEAD
		    0.5 * (data[t_data::SIGMA](n_radial, n_azimuthal) +
			   data[t_data::SIGMA](n_radial - 1, n_azimuthal));
=======
			0.5 * (data[t_data::DENSITY](nr, naz) +
			   data[t_data::DENSITY](nr - 1, naz));
>>>>>>> 9c8c79fe

		const double cr_rp =
			-(NuSig_rp_jp + NuSig_rp) / (dphi * dphi * Ra[nr]);

		double cr_pp_1 = 2.0 * NuSigma *
			(0.5 * InvRmed[nr] + 1.0 / 3.0 * Ra[nr] * InvDiffRsupRb[nr]);
		double cr_pp_2 = 2.0 * NuSigma_im *
			(0.5 * InvRmed[nr - 1] - 1.0 / 3.0 * Ra[nr] * InvDiffRsupRb[nr - 1]);

		double cr_rr_1 =
			Rmed[nr] * 2.0 * NuSigma *
			(-InvDiffRsup[nr] + 1.0 / 3.0 * Ra[nr] * InvDiffRsupRb[nr]);
		double cr_rr_2 =
			-1.0 * Rmed[nr - 1] * 2.0 * NuSigma_im *
			(InvDiffRsup[nr - 1] - 1.0 / 3.0 * Ra[nr] * InvDiffRsupRb[nr - 1]);

		if (include_artifical_viscosity) {
			const double NuArt = data[t_data::SIGMA_ART_VISC](
			nr, naz);
			const double NuArt_im = data[t_data::SIGMA_ART_VISC](
			nr - 1, naz);

			cr_pp_1 -= NuArt * Ra[nr] * InvDiffRsupRb[nr];
			cr_pp_2 += NuArt_im * Ra[nr] * InvDiffRsupRb[nr - 1];

			cr_rr_1 -= NuArt * Ra[nr] * InvDiffRsup[nr];
			cr_rr_2 -= NuArt_im * Ra[nr] * InvDiffRsup[nr - 1];
		}

		const double cr_pp = -0.5 * (cr_pp_1 + cr_pp_2);
		const double cr_rr = InvDiffRmed[nr] * (cr_rr_1 + cr_rr_2);

		const double Rmed_mid = 0.5 * (Rb[nr] + Rb[nr - 1]);
		const double c1_r = parameters::radial_viscosity_factor *
				    (cr_rr + cr_rp + cr_pp) /
				    (sigma_avg_r * Rmed_mid);

		assert(c1_r < 0.0);
		assert(c1_phi < 0.0);

		data[t_data::VISCOSITY_CORRECTION_FACTOR_R](nr,
								naz) = c1_r;
		/// END Calc V_r correction factor
		/// //////////////////////////////////////
	    }
	}
    }
	}
}

/**
	Update velocities with viscous source term of Navier-Stokes equations
*/
void update_velocities_with_viscosity(t_data &data, const double dt)
{

	t_polargrid &v_azimuthal = data[t_data::V_AZIMUTHAL];
	t_polargrid &v_radial = data[t_data::V_RADIAL];
    const t_polargrid &Sigma = data[t_data::SIGMA];
    const t_polargrid &Trp = data[t_data::TAU_R_PHI];
    const t_polargrid &Trr = data[t_data::TAU_R_R];
    const t_polargrid &Tpp = data[t_data::TAU_PHI_PHI];

	const unsigned int Nr = v_radial.get_size_radial() - 1; // == v_azimuthal.get_size_radial()
	const unsigned int Nphi = v_radial.get_size_azimuthal();

	#pragma omp parallel for collapse(2)
	for (unsigned int nr = 1; nr < Nr; ++nr) {
	for (unsigned int naz = 0; naz < Nphi; ++naz) {
		const int naz_next = (naz == Nphi-1 ? 0 : naz + 1);
		const int naz_prev = (naz == 0 ? Nphi-1 : naz - 1);

		double sigma_avg = 0.5 * (Sigma(nr, naz) + Sigma(nr, naz_prev));

	    // See D'Angelo et al. 2002 Nested-grid calculations of disk-planet
	    // interaction It is important to use the conservative form here and
	    // not the one from Fargo / Baruteau. a_phi = 1/(r*Sigma) ( 1/r
	    // d(r^2 * tau_r_phi)/dr + d(tau_phi_phi)/dphi )
	    double dVp =
		dt * InvRb[nr] / (sigma_avg) *
		((2.0 / (std::pow(Ra[nr + 1], 2) - std::pow(Ra[nr], 2))) *
		     (std::pow(Ra[nr + 1], 2) * Trp(nr + 1, naz) -
		      std::pow(Ra[nr], 2) * Trp(nr, naz)) +
		 (Tpp(nr, naz) - Tpp(nr, naz_prev)) * invdphi);

	    if (StabilizeViscosity == 1) {
		const double cphi =
		    data[t_data::VISCOSITY_CORRECTION_FACTOR_PHI](nr, naz);
		const double corr = 1.0 / (std::max(1.0 + dt * cphi, 0.0) - dt * cphi);
		dVp *= corr;
	    }

	    v_azimuthal(nr, naz) += dVp;

	    // a_r = 1/(r*Sigma) ( d(r*tau_r_r)/dr + d(tau_r_phi)/dphi -
	    // tau_phi_phi )
	    sigma_avg = 0.5 * (Sigma(nr, naz) + Sigma(nr - 1, naz));

	    double dVr =
		dt / (sigma_avg)*parameters::radial_viscosity_factor * 2.0 /
		(Rb[nr] + Rb[nr - 1]) *
		((Rb[nr] * Trr(nr, naz) - Rb[nr - 1] * Trr(nr - 1, naz)) *
		     InvDiffRmed[nr] +
		 (Trp(nr, naz_next) - Trp(nr, naz)) * invdphi -
		 0.5 * (Tpp(nr, naz) + Tpp(nr - 1, naz)));

	    if (StabilizeViscosity == 1) {
		const double cr = data[t_data::VISCOSITY_CORRECTION_FACTOR_R](nr, naz);
		const double corr = 1.0 / (std::max(1.0 + dt * cr, 0.0) - dt * cr);
		dVr *= corr;
	    }

	    v_radial(nr, naz) += dVr;
	}
    }

	if(ECC_GROWTH_MONITOR){
		quantities::calculate_disk_delta_ecc_peri(data, delta_ecc_visc, delta_peri_visc);
	}
}

//////////////////////////////////////////////////////////////////////////////////////////////////////
/// Only debug functionality below
///////////////////////////////////////////////////////////////////////////////////////////////////////

///
/// \brief get_tau_rp
/// Split up the Tau_r_phi in two components such that Tau_r_phi = Trp1*vphi +
/// Trp2
///
static void get_tau_rp(t_data &data, double &tau_rp_1, double &tau_rp_2,
			   const int nr, const int naz, bool r_id_p)
{

	if (nr == data[t_data::TAU_R_PHI].get_max_radial()) {
	tau_rp_1 = 0.0;
	tau_rp_2 = 0.0;
	return;
    }

<<<<<<< HEAD
    int n_azimuthal_minus =
	(n_azimuthal == 0 ? data[t_data::SIGMA].get_max_azimuthal()
			  : n_azimuthal - 1);
=======
	const int naz_prev =
	(naz == 0 ? data[t_data::DENSITY].get_max_azimuthal()
			  : naz - 1);
>>>>>>> 9c8c79fe

	const double dvphirdr =
	(data[t_data::V_AZIMUTHAL](nr, naz) * InvRb[nr] -
	 data[t_data::V_AZIMUTHAL](nr - 1, naz) *
		 InvRb[nr - 1]) * InvDiffRmed[nr];
    // d(v_r)/dphi
	const double dvrdphi =
	(data[t_data::V_RADIAL](nr, naz) -
	 data[t_data::V_RADIAL](nr, naz_prev)) * invdphi;

    // r*d(v_phi/r)/dr + 1/r d(v_r)/dphi (edge)
	const double drp_org = Ra[nr] * dvphirdr + dvrdphi * InvRa[nr];

	double drp_1 = Ra[nr] *
	(data[t_data::V_AZIMUTHAL](nr, naz) *
			InvRb[nr]) * InvDiffRmed[nr];

	double drp_2 = Ra[nr] *
		   (-data[t_data::V_AZIMUTHAL](nr - 1, naz) *
			InvRb[nr - 1]) * InvDiffRmed[nr];

	double drp_r = dvrdphi * InvRa[nr];

    double drp = drp_1 + drp_2 + drp_r;

    if (drp != 0.0) {
	if (std::fabs((drp - drp_org) / drp) > 1e-5) {
	    printf(
		"drp (%d %d) failed with upd = %.5e	alt = %.5e	rel = %.5e\n",
		nr, naz, drp_org, drp,
		std::fabs(drp_org - drp) / drp_org);
	}
    }

    // averaged nu over 4 corresponding cells
    const double nu =
	0.25 * (data[t_data::VISCOSITY](nr, naz) +
		data[t_data::VISCOSITY](nr - 1, naz) +
		data[t_data::VISCOSITY](nr, naz_prev) +
		data[t_data::VISCOSITY](nr - 1, naz_prev));

    // averaged sigma over 4 corresponding cells
    const double sigma =
<<<<<<< HEAD
	0.25 * (data[t_data::SIGMA](n_radial, n_azimuthal) +
		data[t_data::SIGMA](n_radial - 1, n_azimuthal) +
		data[t_data::SIGMA](n_radial, n_azimuthal_minus) +
		data[t_data::SIGMA](n_radial - 1, n_azimuthal_minus));
=======
	0.25 * (data[t_data::DENSITY](nr, naz) +
		data[t_data::DENSITY](nr - 1, naz) +
		data[t_data::DENSITY](nr, naz_prev) +
		data[t_data::DENSITY](nr - 1, naz_prev));
>>>>>>> 9c8c79fe

    if (!r_id_p) {

	drp_1 = Ra[nr] * InvRb[nr] * InvDiffRmed[nr];

	tau_rp_1 = nu * sigma * drp_1;
	tau_rp_2 = nu * sigma * (drp_2 + drp_r);
    } else {

	drp_2 = Ra[nr] * (-InvRb[nr - 1]) * InvDiffRmed[nr];
	tau_rp_1 = nu * sigma * drp_2;
	tau_rp_2 = nu * sigma * (drp_1 + drp_r);
    }
}

///
/// \brief get_tau_pp
/// Split up the Tau_phi_phi in two components such that Tau_phi_phi = Tpp1*vphi
/// + Tpp2
///
static void get_phi_pp(t_data &data, double &tau_pp_1, double &tau_pp_2,
		       const int n_radial, const int n_azimuthal,
		       bool include_artifical_viscosity, bool p_id_m)
{

    // div(v) = 1/r d(r*v_r)/dr + 1/r d(v_phi)/dphi

    const double DIV_V_org = data[t_data::DIV_V](n_radial, n_azimuthal) =
	(data[t_data::V_RADIAL](n_radial + 1, n_azimuthal) * Ra[n_radial + 1] -
	 data[t_data::V_RADIAL](n_radial, n_azimuthal) * Ra[n_radial]) *
	    InvDiffRsup[n_radial] * InvRb[n_radial] +
	(data[t_data::V_AZIMUTHAL](
	     n_radial, n_azimuthal == data[t_data::DIV_V].get_max_azimuthal()
			   ? 0
			   : n_azimuthal + 1) -
	 data[t_data::V_AZIMUTHAL](n_radial, n_azimuthal)) *
	    invdphi * InvRb[n_radial];

    const double DIV_V_R =
	(data[t_data::V_RADIAL](n_radial + 1, n_azimuthal) * Ra[n_radial + 1] -
	 data[t_data::V_RADIAL](n_radial, n_azimuthal) * Ra[n_radial]) *
	InvDiffRsup[n_radial] * InvRb[n_radial];

    double DIV_V_P_1 = -data[t_data::V_AZIMUTHAL](n_radial, n_azimuthal) *
		       invdphi * InvRb[n_radial];

    double DIV_V_P_2 =
	data[t_data::V_AZIMUTHAL](
	    n_radial, n_azimuthal == data[t_data::DIV_V].get_max_azimuthal()
			  ? 0
			  : n_azimuthal + 1) *
	invdphi * InvRb[n_radial];

    const double DIV_V = DIV_V_R + (DIV_V_P_2 + DIV_V_P_1);

    if (DIV_V != 0.0) {
	if (std::fabs((DIV_V - DIV_V_org) / DIV_V) > 1e-4) {
	    printf(
		"DIV_V (%d %d) failed with upd = %.5e	alt = %.5e	rel = %.5e\n",
		n_radial, n_azimuthal, DIV_V_org, DIV_V,
		std::fabs(DIV_V_org - DIV_V) / DIV_V_org);
	}
    }

    const double dpp_org =
	(data[t_data::V_AZIMUTHAL](
	     n_radial,
	     n_azimuthal == data[t_data::TAU_PHI_PHI].get_max_azimuthal()
		 ? 0
		 : n_azimuthal + 1) -
	 data[t_data::V_AZIMUTHAL](n_radial, n_azimuthal)) *
	    invdphi * InvRmed[n_radial] +
	0.5 *
	    (data[t_data::V_RADIAL](n_radial + 1, n_azimuthal) +
	     data[t_data::V_RADIAL](n_radial, n_azimuthal)) *
	    InvRmed[n_radial];

    // 1/r d(v_phi)/dphi + v_r/r (cell centered)
    double dpp_1 = -data[t_data::V_AZIMUTHAL](n_radial, n_azimuthal) * invdphi *
		   InvRmed[n_radial];

    double dpp_2 =
	data[t_data::V_AZIMUTHAL](
	    n_radial,
	    n_azimuthal == data[t_data::TAU_PHI_PHI].get_max_azimuthal()
		? 0
		: n_azimuthal + 1) *
	invdphi * InvRmed[n_radial];

    const double dpp_r = 0.5 *
			 (data[t_data::V_RADIAL](n_radial + 1, n_azimuthal) +
			  data[t_data::V_RADIAL](n_radial, n_azimuthal)) *
			 InvRmed[n_radial];

    const double dpp = dpp_1 + dpp_2 + dpp_r;

    if (dpp != 0.0) {
	if (std::fabs((dpp - dpp_org) / dpp) > 1e-9) {
	    printf(
		"dpp failed with upd = %.5e	alt = %.5e	rel = %.5e\n",
		dpp_org, dpp, std::fabs(dpp_org - dpp) / dpp_org);
	}
    }

    // tau_phi_phi = 2*nu*Sigma*( 1/r d(v_phi)/dphi + v_r/r - 1/3 div(v)
    // )
    const double nu = data[t_data::VISCOSITY](n_radial, n_azimuthal);
    const double sigma = data[t_data::SIGMA](n_radial, n_azimuthal);

    double tpp = 2.0 * nu * sigma * (dpp_org - 1.0 / 3.0 * DIV_V_org);

    const double ttau_pp_1 = 2.0 * nu * sigma * (dpp_1 - 1.0 / 3.0 * DIV_V_P_1);
    const double ttau_pp_2 =
	2.0 * nu * sigma *
	((dpp_2 + dpp_r) - 1.0 / 3.0 * (DIV_V_P_2 + DIV_V_R));
    const double vp = data[t_data::V_AZIMUTHAL](n_radial, n_azimuthal);
    const double vp_jm = data[t_data::V_AZIMUTHAL](
	n_radial, n_azimuthal == data[t_data::TAU_PHI_PHI].get_max_azimuthal()
		      ? 0
		      : n_azimuthal + 1);

    const double tppt = data[t_data::TAU_PHI_PHI](n_radial, n_azimuthal);

    if (tpp != 0.0) {
	if (std::fabs((tpp - (ttau_pp_1 + ttau_pp_2)) / tpp) > 1e-4) {
	    printf(
		"tpp1 (%d	%d) failed with	%.5e	alt = %.5e	rel = %.5e\n",
		n_radial, n_azimuthal, tpp, (ttau_pp_1 + ttau_pp_2),
		std::fabs((tpp - (ttau_pp_1 + ttau_pp_2)) / tpp));
	}
    }

    if (!p_id_m) {

	dpp_1 = -invdphi * InvRmed[n_radial];
	DIV_V_P_1 = -invdphi * InvRb[n_radial];
	tau_pp_1 = 2.0 * nu * sigma * (dpp_1 - 1.0 / 3.0 * DIV_V_P_1);
	tau_pp_2 = 2.0 * nu * sigma *
		   ((dpp_2 + dpp_r) - 1.0 / 3.0 * (DIV_V_P_2 + DIV_V_R));
    } else {

	DIV_V_P_2 = invdphi * InvRb[n_radial];
	dpp_2 = invdphi * InvRmed[n_radial];
	tau_pp_1 = 2.0 * nu * sigma * (dpp_2 - 1.0 / 3.0 * DIV_V_P_2);
	tau_pp_2 = 2.0 * nu * sigma *
		   ((dpp_1 + dpp_r) - 1.0 / 3.0 * (DIV_V_P_1 + DIV_V_R));
    }

    if (include_artifical_viscosity) {
	double nu_art;
	if (DIV_V < 0) {
	    nu_art = parameters::artificial_viscosity_factor *
		     data[t_data::SIGMA](n_radial, n_azimuthal) *
		     std::pow(std::min(Rsup[n_radial] - Rinf[n_radial],
				       Rmed[n_radial] * dphi),
			      2) *
		     (-DIV_V);
	} else {
	    nu_art = 0;
	}

	if (!p_id_m) {
	    tau_pp_1 += nu_art * DIV_V_P_1;
	    tau_pp_2 += nu_art * (DIV_V_P_2 + DIV_V_R);

	    const double tau_pp = vp * tau_pp_1 + tau_pp_2;
	    if (tppt != 0.0) {
		if (std::fabs((tppt - tau_pp) / tppt) > 1e-4) {
		    printf(
			"tppt true (%d	%d) failed with	%.5e	alt = %.5e	rel = %.5e\n",
			n_radial, n_azimuthal, tppt, tau_pp,
			std::fabs((tppt - tau_pp) / tppt));
		}
	    }

	} else {
	    tau_pp_1 += nu_art * DIV_V_P_2;
	    tau_pp_2 += nu_art * (DIV_V_P_1 + DIV_V_R);

	    const double tau_pp = vp_jm * tau_pp_1 + tau_pp_2;
	    if (tppt != 0.0) {
		if (std::fabs((tppt - tau_pp) / tppt) > 1e-4) {
		    printf(
			"tppt else (%d	%d) failed with	%.5e	alt = %.5e	rel = %.5e\n",
			n_radial, n_azimuthal, tppt, tau_pp,
			std::fabs((tppt - tau_pp) / tppt));
		}
	    }
	}
    }
}

///
/// \brief get_tau_pp
/// Split up the Tau_phi_phi in two componentss such that Tau_phi_phi = Tpp1*vr
/// + Tpp2
///
static void get_r_pp(t_data &data, double &tau_pp_1, double &tau_pp_2,
		     const int n_radial, const int n_azimuthal,
		     bool include_artifical_viscosity, bool r_id_m)
{
    // div(v) = 1/r d(r*v_r)/dr + 1/r d(v_phi)/dphi
    const double DIV_V_org = data[t_data::DIV_V](n_radial, n_azimuthal) =
	(data[t_data::V_RADIAL](n_radial + 1, n_azimuthal) * Ra[n_radial + 1] -
	 data[t_data::V_RADIAL](n_radial, n_azimuthal) * Ra[n_radial]) *
	    InvDiffRsup[n_radial] * InvRb[n_radial] +
	(data[t_data::V_AZIMUTHAL](
	     n_radial, n_azimuthal == data[t_data::DIV_V].get_max_azimuthal()
			   ? 0
			   : n_azimuthal + 1) -
	 data[t_data::V_AZIMUTHAL](n_radial, n_azimuthal)) *
	    invdphi * InvRb[n_radial];

    double DIV_V_R_1 =
	(-data[t_data::V_RADIAL](n_radial, n_azimuthal) * Ra[n_radial]) *
	InvDiffRsup[n_radial] * InvRb[n_radial];

    double DIV_V_R_2 =
	(data[t_data::V_RADIAL](n_radial + 1, n_azimuthal) * Ra[n_radial + 1]) *
	InvDiffRsup[n_radial] * InvRb[n_radial];

    const double DIV_V_P =
	(data[t_data::V_AZIMUTHAL](
	     n_radial, n_azimuthal == data[t_data::DIV_V].get_max_azimuthal()
			   ? 0
			   : n_azimuthal + 1) -
	 data[t_data::V_AZIMUTHAL](n_radial, n_azimuthal)) *
	invdphi * InvRb[n_radial];

    const double DIV_V = (DIV_V_R_2 + DIV_V_R_1) + DIV_V_P;

    if (DIV_V != 0.0) {
	if (std::fabs((DIV_V - DIV_V_org) / DIV_V) > 1e-4) {
	    printf(
		"DIV_V (%d %d) failed with upd = %.5e	alt = %.5e	rel = %.5e\n",
		n_radial, n_azimuthal, DIV_V_org, DIV_V,
		std::fabs(DIV_V_org - DIV_V) / DIV_V_org);
	}
    }

    const double dpp_org =
	(data[t_data::V_AZIMUTHAL](
	     n_radial,
	     n_azimuthal == data[t_data::TAU_PHI_PHI].get_max_azimuthal()
		 ? 0
		 : n_azimuthal + 1) -
	 data[t_data::V_AZIMUTHAL](n_radial, n_azimuthal)) *
	    invdphi * InvRmed[n_radial] +
	0.5 *
	    (data[t_data::V_RADIAL](n_radial + 1, n_azimuthal) +
	     data[t_data::V_RADIAL](n_radial, n_azimuthal)) *
	    InvRmed[n_radial];

    // 1/r d(v_phi)/dphi + v_r/r (cell centered)
    const double dpp_p =
	(data[t_data::V_AZIMUTHAL](
	     n_radial,
	     n_azimuthal == data[t_data::TAU_PHI_PHI].get_max_azimuthal()
		 ? 0
		 : n_azimuthal + 1) -
	 data[t_data::V_AZIMUTHAL](n_radial, n_azimuthal)) *
	invdphi * InvRmed[n_radial];

    double dpp_1 =
	0.5 * data[t_data::V_RADIAL](n_radial, n_azimuthal) * InvRmed[n_radial];

    double dpp_2 = 0.5 * data[t_data::V_RADIAL](n_radial + 1, n_azimuthal) *
		   InvRmed[n_radial];

    const double dpp = dpp_p + dpp_1 + dpp_2;

    if (dpp != 0.0) {
	if (std::fabs((dpp - dpp_org) / dpp) > 1e-9) {
	    printf(
		"dpp failed with upd = %.5e	alt = %.5e	rel = %.5e\n",
		dpp_org, dpp, std::fabs(dpp_org - dpp) / dpp_org);
	}
    }

    // tau_phi_phi = 2*nu*Sigma*( 1/r d(v_phi)/dphi + v_r/r - 1/3 div(v))
    const double nu = data[t_data::VISCOSITY](n_radial, n_azimuthal);
    const double sigma = data[t_data::SIGMA](n_radial, n_azimuthal);

    if (!r_id_m) {

	DIV_V_R_1 = -Ra[n_radial] * InvDiffRsup[n_radial] * InvRb[n_radial];
	dpp_1 = 0.5 * InvRmed[n_radial];

	/*if(n_radial == 62 && n_azimuthal == 5){
		//printf("calc pp1 = %.5e	%.5e	%.5e", -nu * sigma,
	dpp_1 - 1.0 / 3.0 * DIV_V_R_1, DIV_V_R_1); printf("calc pp1\n");
		printf("NuSigma1 = %.12e\n", -nu * sigma);
		printf("dpp1 = %.12e\n", dpp_1);
		printf("DIV_V1 = %.12e\n", - 1.0 / 3.0 * DIV_V_R_1);
		printf("Nu1 = %.12e\n", -2.0 * nu * sigma * (dpp_1 - 1.0 / 3.0 *
	DIV_V_R_1));
	}*/

	tau_pp_1 = 2.0 * nu * sigma * (dpp_1 - 1.0 / 3.0 * DIV_V_R_1);
	tau_pp_2 = 2.0 * nu * sigma *
		   ((dpp_p + dpp_2) - 1.0 / 3.0 * (DIV_V_R_2 + DIV_V_P));
    } else {

	DIV_V_R_2 = Ra[n_radial + 1] * InvDiffRsup[n_radial] * InvRb[n_radial];
	dpp_2 = 0.5 * InvRmed[n_radial];

	/*if(n_radial == 61 && n_azimuthal == 5){
		//printf("calc pp2 = %.5e	%.5e	%.5e",- nu * sigma,
	dpp_2 - 1.0 / 3.0 * DIV_V_R_2, DIV_V_R_2); printf("calc pp2\n");
		printf("NuSigma2 = %.12e\n", -nu * sigma);
		printf("dpp2 = %.12e\n", dpp_2);
		printf("DIV_V2 = %.12e\n", - 1.0 / 3.0 * DIV_V_R_2);
		printf("Nu2 = %.12e\n", -2.0 * nu * sigma * (dpp_2 - 1.0 / 3.0 *
	DIV_V_R_2));
	}*/

	tau_pp_1 = 2.0 * nu * sigma * (dpp_2 - 1.0 / 3.0 * DIV_V_R_2);
	tau_pp_2 = 2.0 * nu * sigma *
		   ((dpp_p + dpp_1) - 1.0 / 3.0 * (DIV_V_R_1 + DIV_V_P));
    }

    if (include_artifical_viscosity) {
	double nu_art;
	if (DIV_V < 0) {
	    nu_art =
		parameters::artificial_viscosity_factor *
		data[t_data::SIGMA](n_radial, n_azimuthal) *
		std::pow(std::min(Rsup[n_radial] - Rinf[n_radial],
				  Rmed[n_radial] * 2 * M_PI /
				      data[t_data::SIGMA].get_size_azimuthal()),
			 2) *
		(-DIV_V);
	} else {
	    nu_art = 0;
	}

	if (!r_id_m) {
	    tau_pp_1 += nu_art * DIV_V_R_1;
	    // if(n_radial == 62 && n_azimuthal == 5)
	    //	printf("NuArt1 = %.12e	%.5e	%.5e\n\n", -0.5*nu_art *
	    // DIV_V_R_1, nu_art, DIV_V_R_1);

	    tau_pp_2 += nu_art * (DIV_V_R_2 + DIV_V_P);
	} else {
	    tau_pp_1 += nu_art * DIV_V_R_2;
	    // if(n_radial == 61 && n_azimuthal == 5)
	    //	printf("NuArt2 = %.12e\n\n", -0.5*nu_art * DIV_V_R_2);

	    tau_pp_2 += nu_art * (DIV_V_R_1 + DIV_V_P);
	}
    }
}

///
/// \brief get_tau_r_rp
/// Split up the Tau_r_phi in two componentss such that Tau_r_phi = Trp1*vr +
/// Trp2
///
static void get_tau_r_rp(t_data &data, double &tau_rp_1, double &tau_rp_2,
			 const int n_radial, const int n_azimuthal, bool p_id_p)
{

    const int n_azimuthal_minus =
	(n_azimuthal == 0 ? data[t_data::SIGMA].get_max_azimuthal()
			  : n_azimuthal - 1);

    double dvphirdr =
	(data[t_data::V_AZIMUTHAL](n_radial, n_azimuthal) * InvRb[n_radial] -
	 data[t_data::V_AZIMUTHAL](n_radial - 1, n_azimuthal) *
	     InvRb[n_radial - 1]) *
	InvDiffRmed[n_radial];
    // d(v_r)/dphi
    double dvrdphi =
	(data[t_data::V_RADIAL](n_radial, n_azimuthal) -
	 data[t_data::V_RADIAL](n_radial,
				n_azimuthal == 0
				    ? data[t_data::V_RADIAL].get_max_azimuthal()
				    : n_azimuthal - 1)) *
	invdphi;

    // r*d(v_phi/r)/dr + 1/r d(v_r)/dphi (edge)
    double drp_org = Ra[n_radial] * dvphirdr + dvrdphi * InvRa[n_radial];

    double drp_p = Ra[n_radial] * dvphirdr;

    double drp_1 = data[t_data::V_RADIAL](n_radial, n_azimuthal) * invdphi *
		   InvRa[n_radial];

    double drp_2 =
	-data[t_data::V_RADIAL](n_radial,
				n_azimuthal == 0
				    ? data[t_data::V_RADIAL].get_max_azimuthal()
				    : n_azimuthal - 1) *
	invdphi * InvRa[n_radial];

    double drp = drp_p + (drp_1 + drp_2);

    if (drp != 0.0) {
	if (std::fabs((drp - drp_org) / drp) > 1e-10) {
	    printf(
		"drp (%d %d) failed with upd = %.5e	alt = %.5e	rel = %.5e\n",
		n_radial, n_azimuthal, drp_org, drp,
		std::fabs(drp_org - drp) / drp_org);
	}
    }

    // averaged nu over 4 corresponding cells
    const double nu =
	0.25 * (data[t_data::VISCOSITY](n_radial, n_azimuthal) +
		data[t_data::VISCOSITY](n_radial - 1, n_azimuthal) +
		data[t_data::VISCOSITY](n_radial, n_azimuthal_minus) +
		data[t_data::VISCOSITY](n_radial - 1, n_azimuthal_minus));

    // averaged sigma over 4 corresponding cells
    const double sigma =
	0.25 * (data[t_data::SIGMA](n_radial, n_azimuthal) +
		data[t_data::SIGMA](n_radial - 1, n_azimuthal) +
		data[t_data::SIGMA](n_radial, n_azimuthal_minus) +
		data[t_data::SIGMA](n_radial - 1, n_azimuthal_minus));

    const double vr = data[t_data::V_RADIAL](n_radial, n_azimuthal);
    const double vr_im = data[t_data::V_RADIAL](
	n_radial, n_azimuthal == 0 ? data[t_data::V_RADIAL].get_max_azimuthal()
				   : n_azimuthal - 1);
    const double trp = data[t_data::TAU_R_PHI](n_radial, n_azimuthal);
    const double ttau_rp_1 = nu * sigma * drp_1;
    const double ttau_rp_2 = nu * sigma * (drp_2 + drp_p);
    if (trp != 0.0) {
	if (std::fabs((trp - (ttau_rp_1 + ttau_rp_2)) / trp) > 2e-10) {
	    printf(
		"trp1 failed with	%.5e	alt = %.5e	rel = %.5e\n",
		trp, (ttau_rp_1 + ttau_rp_2),
		std::fabs((trp - (ttau_rp_1 + ttau_rp_2)) / trp));
	}
    }

    const double ettau_rp_1 = nu * sigma * drp_2;
    const double ettau_rp_2 = nu * sigma * (drp_1 + drp_p);
    if (trp != 0.0) {
	if (std::fabs((trp - (ettau_rp_1 + ettau_rp_2)) / trp) > 1e-10) {
	    printf(
		"etrp1 failed with	%.5e	alt = %.5e	rel = %.5e\n",
		trp, (ettau_rp_1 + ettau_rp_2),
		std::fabs((trp - (ettau_rp_1 + ettau_rp_2)) / trp));
	}
    }

    if (!p_id_p) {
	drp_1 = invdphi * InvRa[n_radial];
	tau_rp_1 = nu * sigma * drp_1;
	tau_rp_2 = nu * sigma * (drp_2 + drp_p);

	if (trp != 0.0) {
	    if (std::fabs((trp - (vr * tau_rp_1 + tau_rp_2)) / trp) > 2e-10) {
		printf("\ntrue\n");
		printf(
		    "trp2 (%d %d) %.3e failed with	%.5e	alt = %.5e	rel = %.5e\n",
		    n_radial, n_azimuthal, vr, trp, (vr * tau_rp_1 + tau_rp_2),
		    std::fabs((trp - (vr * tau_rp_1 + tau_rp_2)) / trp));
		printf("trp test	(%.5e	%.5e	%.5e)\n",
		       data[t_data::TAU_R_PHI](n_radial, n_azimuthal),
		       ttau_rp_1 + ttau_rp_2, vr * tau_rp_1 + tau_rp_2);
		printf("trp12 test	(%.5e	%.5e)	(%.5e	%.5e)\n",
		       ttau_rp_1, vr * tau_rp_1, ttau_rp_2, tau_rp_2);
	    }
	}

    } else {
	drp_2 = -invdphi * InvRa[n_radial];
	tau_rp_1 = nu * sigma * drp_2;
	tau_rp_2 = nu * sigma * (drp_1 + drp_p);

	if (trp != 0.0) {
	    if (std::fabs((trp - (vr_im * tau_rp_1 + tau_rp_2)) / trp) >
		1e-10) {
		printf("\nelse\n");
		printf(
		    "trp2 (%d %d) %.3e failed with	%.5e	alt = %.5e	rel = %.5e\n",
		    n_radial, n_azimuthal, vr_im, trp,
		    (vr_im * tau_rp_1 + tau_rp_2),
		    std::fabs((trp - (vr_im * tau_rp_1 + tau_rp_2)) / trp));
		printf("trp test	(%.5e	%.5e	%.5e)\n",
		       data[t_data::TAU_R_PHI](n_radial, n_azimuthal),
		       ettau_rp_1 + ettau_rp_2, vr_im * tau_rp_1 + tau_rp_2);
		printf("trp12 test	(%.5e	%.5e)	(%.5e	%.5e)\n",
		       ettau_rp_1, vr_im * tau_rp_1, ettau_rp_2, tau_rp_2);
	    }
	}
    }
}

///
/// \brief get_tau_rr
/// Split up the Tau_r_r in two componentss such that Tau_r_r = Trr1*vr + Trr2
///
static void get_tau_rr(t_data &data, double &tau_rr_1, double &tau_rr_2,
		       const int n_radial, const int n_azimuthal,
		       bool include_artifical_viscosity, bool r_id_m)
{

    // div(v) = 1/r d(r*v_r)/dr + 1/r d(v_phi)/dphi
    const double DIV_V_org =
	(data[t_data::V_RADIAL](n_radial + 1, n_azimuthal) * Ra[n_radial + 1] -
	 data[t_data::V_RADIAL](n_radial, n_azimuthal) * Ra[n_radial]) *
	    InvDiffRsup[n_radial] * InvRb[n_radial] +
	(data[t_data::V_AZIMUTHAL](
	     n_radial, n_azimuthal == data[t_data::DIV_V].get_max_azimuthal()
			   ? 0
			   : n_azimuthal + 1) -
	 data[t_data::V_AZIMUTHAL](n_radial, n_azimuthal)) *
	    invdphi * InvRb[n_radial];

    double DIV_V_R_1 =
	(-data[t_data::V_RADIAL](n_radial, n_azimuthal) * Ra[n_radial]) *
	InvDiffRsup[n_radial] * InvRb[n_radial];

    double DIV_V_R_2 =
	(data[t_data::V_RADIAL](n_radial + 1, n_azimuthal) * Ra[n_radial + 1]) *
	InvDiffRsup[n_radial] * InvRb[n_radial];

    const double DIV_V_P =
	(data[t_data::V_AZIMUTHAL](
	     n_radial, n_azimuthal == data[t_data::DIV_V].get_max_azimuthal()
			   ? 0
			   : n_azimuthal + 1) -
	 data[t_data::V_AZIMUTHAL](n_radial, n_azimuthal)) *
	invdphi * InvRb[n_radial];

    const double DIV_V = (DIV_V_R_2 + DIV_V_R_1) + DIV_V_P;

    if (DIV_V != 0.0) {
	if (std::fabs((DIV_V - DIV_V_org) / DIV_V) > 1e-5) {
	    printf(
		"DIV_V (%d %d) failed with upd = %.5e	alt = %.5e	rel = %.5e\n",
		n_radial, n_azimuthal, DIV_V_org, DIV_V,
		std::fabs(DIV_V_org - DIV_V) / DIV_V_org);
	}
    }

    // calculate tau_r_r
    // d(v_r)/dr (cell centered)
    double drr_1 =
	-data[t_data::V_RADIAL](n_radial, n_azimuthal) * InvDiffRsup[n_radial];
    double drr_2 = data[t_data::V_RADIAL](n_radial + 1, n_azimuthal) *
		   InvDiffRsup[n_radial];

    // tau_r_r = 2*nu*Sigma*( d(v_r)/dr - 1/3 div(v) + eta2 div(v))
    if (!r_id_m) {

	drr_1 = -InvDiffRsup[n_radial];
	DIV_V_R_1 = -Ra[n_radial] * InvDiffRsup[n_radial] * InvRb[n_radial];
	/*if(n_radial == 50 && n_azimuthal == 0){
		printf("\ncalc crr1\n");
		printf("NuSigma1 = %.12e\n", 2.0 *
	data[t_data::VISCOSITY](n_radial, n_azimuthal) *
				data[t_data::DENSITY](n_radial, n_azimuthal));
		printf("drr1 = %.12e\n", drr_1);
		printf("DIV_V1 = %.12e\n", - 1.0 / 3.0 * DIV_V_R_1);
		printf("Nu1 = %.12e\n", 2.0 * data[t_data::VISCOSITY](n_radial,
	n_azimuthal) * data[t_data::DENSITY](n_radial, n_azimuthal) * (drr_1
	- 1.0 / 3.0 * DIV_V_R_1));
	}*/

	tau_rr_1 = 2.0 * data[t_data::VISCOSITY](n_radial, n_azimuthal) *
		   data[t_data::SIGMA](n_radial, n_azimuthal) *
		   (drr_1 - 1.0 / 3.0 * DIV_V_R_1);
	tau_rr_2 = 2.0 * data[t_data::VISCOSITY](n_radial, n_azimuthal) *
		   data[t_data::SIGMA](n_radial, n_azimuthal) *
		   (drr_2 - 1.0 / 3.0 * (DIV_V_R_2 + DIV_V_P));
    } else {

	drr_2 = InvDiffRsup[n_radial];
	DIV_V_R_2 = Ra[n_radial + 1] * InvDiffRsup[n_radial] * InvRb[n_radial];

	/*if(n_radial == 49 && n_azimuthal == 0){
		printf("\ncalc crr2\n");
		printf("NuSigma2 = %.12e\n", 2.0 *
	data[t_data::VISCOSITY](n_radial, n_azimuthal) *
				data[t_data::DENSITY](n_radial, n_azimuthal));
		printf("drr2 = %.12e\n", drr_2);
		printf("DIV_V2 = %.12e\n",  - 1.0 / 3.0 * DIV_V_R_2);
		printf("Nu2 = %.12e\n", 2.0 * data[t_data::VISCOSITY](n_radial,
	n_azimuthal) * data[t_data::DENSITY](n_radial, n_azimuthal) * (drr_2
	- 1.0 / 3.0 * DIV_V_R_2));
	}*/

	tau_rr_1 = 2.0 * data[t_data::VISCOSITY](n_radial, n_azimuthal) *
		   data[t_data::SIGMA](n_radial, n_azimuthal) *
		   (drr_2 - 1.0 / 3.0 * DIV_V_R_2);
	tau_rr_2 = 2.0 * data[t_data::VISCOSITY](n_radial, n_azimuthal) *
		   data[t_data::SIGMA](n_radial, n_azimuthal) *
		   (drr_1 - 1.0 / 3.0 * (DIV_V_R_1 + DIV_V_P));
    }

    if (include_artifical_viscosity) {
	double nu_art;
	if (DIV_V < 0) {
	    nu_art =
		parameters::artificial_viscosity_factor *
		data[t_data::SIGMA](n_radial, n_azimuthal) *
		std::pow(std::min(Rsup[n_radial] - Rinf[n_radial],
				  Rmed[n_radial] * 2 * M_PI /
				      data[t_data::SIGMA].get_size_azimuthal()),
			 2) *
		(-DIV_V);
	} else {
	    nu_art = 0;
	}
	if (!r_id_m) {

	    /*if(n_radial == 50 && n_azimuthal == 0){
		    printf("NuArt1 = %.12e\n\n", nu_art * DIV_V_R_1);
	    }*/

	    tau_rr_1 += nu_art * DIV_V_R_1;
	    tau_rr_2 += nu_art * (DIV_V_R_2 + DIV_V_P);
	} else {

	    /*if(n_radial == 49 && n_azimuthal == 0){
		    printf("NuArt2 = %.12e\n\n", nu_art * DIV_V_R_2);
	    }*/

	    tau_rr_1 += nu_art * DIV_V_R_2;
	    tau_rr_2 += nu_art * (DIV_V_R_1 + DIV_V_P);
	}
    }
}

///
/// \brief debug_function_viscous_terms
///	took the standart viscosity velocity updates, split them into their
/// components
/// then sort them by the velocity of the cell such that delta v = c1*v + c2
/// compared the resulting velocity update with the original computation
/// and compared the resulting constants with the one computed in
/// compute_viscous_terms
///
void debug_function_viscous_terms(t_data &data,
				  bool include_artifical_viscosity,
				  const double dt)
{

    int n_azimuthal_plus, n_azimuthal_minus;

    for (unsigned int n_radial = 1;
	 n_radial <= data[t_data::V_RADIAL].get_max_radial() - 1; ++n_radial) {
	for (unsigned int n_azimuthal = 0;
	     n_azimuthal <= data[t_data::V_RADIAL].get_max_azimuthal();
	     ++n_azimuthal) {
	    n_azimuthal_plus =
		(n_azimuthal == data[t_data::SIGMA].get_max_azimuthal()
		     ? 0
		     : n_azimuthal + 1);
	    n_azimuthal_minus =
		(n_azimuthal == 0 ? data[t_data::SIGMA].get_max_azimuthal()
				  : n_azimuthal - 1);

	    // a_phi = 1/(r*Sigma) ( d(r*tau_r_phi)/dr + d(tau_phi_phi)/dphi +
	    const double sigma_avg_phi =
		0.5 * (data[t_data::SIGMA](n_radial, n_azimuthal) +
		       data[t_data::SIGMA](n_radial, n_azimuthal_minus));
	    const double v_phi_upd =
		dt * InvRb[n_radial] / (sigma_avg_phi) *
		(TwoDiffRaSq[n_radial] *
		     (std::pow(Ra[n_radial + 1], 2) *
			  data[t_data::TAU_R_PHI](n_radial + 1, n_azimuthal) -
		      std::pow(Ra[n_radial], 2) *
			  data[t_data::TAU_R_PHI](n_radial, n_azimuthal)) +
		 (data[t_data::TAU_PHI_PHI](n_radial, n_azimuthal) -
		  data[t_data::TAU_PHI_PHI](n_radial, n_azimuthal_minus)) *
		     invdphi);

	    const double v_phi_upd_rp =
		dt * InvRb[n_radial] / (sigma_avg_phi) *
		(TwoDiffRaSq[n_radial] *
		 (std::pow(Ra[n_radial + 1], 2) *
		      data[t_data::TAU_R_PHI](n_radial + 1, n_azimuthal) -
		  std::pow(Ra[n_radial], 2) *
		      data[t_data::TAU_R_PHI](n_radial, n_azimuthal)));

	    const double v_phi_upd_pp =
		dt * InvRb[n_radial] / (sigma_avg_phi) *
		((data[t_data::TAU_PHI_PHI](n_radial, n_azimuthal) -
		  data[t_data::TAU_PHI_PHI](n_radial, n_azimuthal_minus)) *
		 invdphi);

	    //// PHI UPD

	    const double vp = data[t_data::V_AZIMUTHAL](n_radial, n_azimuthal);
	    double TAU_RP_1;
	    double TAU_RP_2;
	    double TAU_RP_ip_1;
	    double TAU_RP_ip_2;
	    get_tau_rp(data, TAU_RP_1, TAU_RP_2, n_radial, n_azimuthal, false);
	    get_tau_rp(data, TAU_RP_ip_1, TAU_RP_ip_2, n_radial + 1,
		       n_azimuthal, true);

	    double crp_org =
		dt * InvRb[n_radial] / (sigma_avg_phi) *
		(TwoDiffRaSq[n_radial] *
		 (std::pow(Ra[n_radial + 1], 2) *
		      (vp * TAU_RP_ip_1 + TAU_RP_ip_2) -
		  std::pow(Ra[n_radial], 2) * (vp * TAU_RP_1 + TAU_RP_2)));

	    double crp_1 = InvRb[n_radial] / (sigma_avg_phi) *
			   (TwoDiffRaSq[n_radial] *
			    (std::pow(Ra[n_radial + 1], 2) * TAU_RP_ip_1 -
			     std::pow(Ra[n_radial], 2) * TAU_RP_1));
	    double crp_2 = InvRb[n_radial] / (sigma_avg_phi) *
			   (TwoDiffRaSq[n_radial] *
			    (std::pow(Ra[n_radial + 1], 2) * TAU_RP_ip_2 -
			     std::pow(Ra[n_radial], 2) * TAU_RP_2));

	    const double crp = dt * (vp * crp_1 + crp_2);

	    if (crp != 0.0) {
		if (std::fabs((crp - crp_org) / crp) > 1e-4 &&
		    crp / (std::fabs(vp * crp_1) + std::fabs(crp_2)) > 5e-14) {
		    printf(
			"crp failed with upd = %.5e	alt = %.5e	rel = %.5e	c12 = (%.3e	%.3e)\n",
			crp_org, crp, std::fabs(crp_org - crp) / crp_org,
			vp * crp_1, crp_2);
		}
	    }

	    double TAU_PP_1;
	    double TAU_PP_2;
	    double TAU_PP_jm_1;
	    double TAU_PP_jm_2;
	    get_phi_pp(data, TAU_PP_1, TAU_PP_2, n_radial, n_azimuthal,
		       include_artifical_viscosity, false);
	    get_phi_pp(data, TAU_PP_jm_1, TAU_PP_jm_2, n_radial,
		       n_azimuthal_minus, include_artifical_viscosity, true);
	    double cpp_org = dt * InvRb[n_radial] / (sigma_avg_phi) *
			     ((vp * TAU_PP_1 + TAU_PP_2) -
			      (vp * TAU_PP_jm_1 + TAU_PP_jm_2)) *
			     invdphi;

	    double cpp_1 = InvRb[n_radial] / (sigma_avg_phi) *
			   (TAU_PP_1 - TAU_PP_jm_1) * invdphi;
	    double cpp_2 = InvRb[n_radial] / (sigma_avg_phi) *
			   (TAU_PP_2 - TAU_PP_jm_2) * invdphi;

	    double cpp = dt * (vp * cpp_1 + cpp_2);

	    if (cpp != 0.0) {
		if (std::fabs((cpp - cpp_org) / cpp) > 1e-4 &&
		    cpp / (std::fabs(vp * cpp_1) + std::fabs(cpp_2)) > 1e-13) {
		    printf(
			"cpp failed with upd = %.5e	alt = %.5e	rel = %.5e\n",
			cpp_org, cpp, std::fabs(cpp_org - cpp) / cpp_org);
		}
	    }

	    if (v_phi_upd != 0.0) {
		if (std::fabs((v_phi_upd - v_phi_upd_rp - v_phi_upd_pp) /
			      v_phi_upd) > 1e-9) {
		    printf(
			"v_phi consts (%d %d) failed with upd = %.5e	alt = %.5e	rel = %.5e\n",
			n_radial, n_azimuthal, v_phi_upd,
			v_phi_upd_rp + v_phi_upd_pp,
			std::fabs(v_phi_upd - v_phi_upd_rp - v_phi_upd_pp) /
			    v_phi_upd);
		}
	    }

	    if (v_phi_upd_rp != 0.0) {
		if (std::fabs((v_phi_upd_rp - crp) / v_phi_upd_rp) > 1e-5 &&
		    crp / (std::fabs(vp * crp_1) + std::fabs(crp_2)) > 5e-13) {
		    printf(
			"v_phi_rp (%d %d) failed with upd = %.5e	alt = %.5e	rel = %.5e\n",
			n_radial, n_azimuthal, v_phi_upd_rp, crp,
			std::fabs(v_phi_upd_rp - crp) / v_phi_upd_rp);
		}
	    }

	    if (v_phi_upd_pp != 0.0) {
		if (std::fabs((v_phi_upd_pp - cpp) / v_phi_upd_pp) > 1e-2 &&
		    cpp / (std::fabs(vp * cpp_1) + std::fabs(cpp_2)) > 1e-14) {
		    printf(
			"v_phi_pp (%d %d) failed with upd = %.5e	alt = %.5e	rel = %.5e\n",
			n_radial, n_azimuthal, v_phi_upd_pp, cpp,
			std::fabs(v_phi_upd_pp - cpp) / v_phi_upd_pp);
		}
	    }

	    const double add_crp_cpp = (crp + cpp);
	    if (v_phi_upd != 0.0) {
		if (std::fabs((v_phi_upd - add_crp_cpp) / v_phi_upd) > 1e-3 &&
		    std::fabs(add_crp_cpp / vp) > 1e-13) {
		    printf(
			"v_phi (%d %d) failed with upd = %.5e	alt = %.5e	vp = %.5e	rel = %.5e\n",
			n_radial, n_azimuthal, v_phi_upd, cpp + crp, vp,
			std::fabs(v_phi_upd - add_crp_cpp) / v_phi_upd);
		}
	    }

	    /// test passed
	    // if(n_radial == 50 && n_azimuthal == 0)
	    //	printf("calc cpp = %.12e	%.12e\n", cpp_1, crp_1);

	    const double c1_alt = (cpp_1 + crp_1);
	    const double c1 = data[t_data::VISCOSITY_CORRECTION_FACTOR_PHI](
		n_radial, n_azimuthal);
	    if (c1 != 0.0) {
		if (std::fabs((c1 - c1_alt) / c1) > 1e-9) {
		    printf(
			"c1 (%d %d) failed with upd = %.5e	alt = %.5e	rel = %.5e\n",
			n_radial, n_azimuthal, c1, c1_alt,
			std::fabs(c1 - c1_alt) / c1);
		}
	    }

	    // if(n_radial == 50 && n_azimuthal == 0)
	    //	printf("cpp = %.5e	%.5e\n", c1, c1_alt);

	    //// END PHI UPD

	    /// R UPD
	    const double vr = data[t_data::V_RADIAL](n_radial, n_azimuthal);
	    // a_r = 1/(r*Sigma) ( d(r*tau_r_r)/dr + d(tau_r_phi)/dphi -
	    // tau_phi_phi )
	    const double sigma_avg_r =
		0.5 * (data[t_data::SIGMA](n_radial, n_azimuthal) +
		       data[t_data::SIGMA](n_radial - 1, n_azimuthal));

	    const double v_r_upd_org =
		dt * 2.0 / (Rb[n_radial] + Rb[n_radial - 1]) /
		(sigma_avg_r)*parameters::radial_viscosity_factor *
		((Rmed[n_radial] *
		      data[t_data::TAU_R_R](n_radial, n_azimuthal) -
		  Rmed[n_radial - 1] *
		      data[t_data::TAU_R_R](n_radial - 1, n_azimuthal)) *
		     InvDiffRmed[n_radial] +
		 (data[t_data::TAU_R_PHI](n_radial, n_azimuthal_plus) -
		  data[t_data::TAU_R_PHI](n_radial, n_azimuthal)) *
		     invdphi -
		 0.5 * (data[t_data::TAU_PHI_PHI](n_radial, n_azimuthal) +
			data[t_data::TAU_PHI_PHI](n_radial - 1, n_azimuthal)));

	    const double v_r_upd_r_org =
		dt * 2.0 / (Rb[n_radial] + Rb[n_radial - 1]) /
		(sigma_avg_r)*parameters::radial_viscosity_factor *
		((Rmed[n_radial] *
		      data[t_data::TAU_R_R](n_radial, n_azimuthal) -
		  Rmed[n_radial - 1] *
		      data[t_data::TAU_R_R](n_radial - 1, n_azimuthal)) *
		 InvDiffRmed[n_radial]);

	    double TAU_RR_1;
	    double TAU_RR_2;
	    double TAU_RR_im_1;
	    double TAU_RR_im_2;
	    get_tau_rr(data, TAU_RR_1, TAU_RR_2, n_radial, n_azimuthal,
		       include_artifical_viscosity, false);
	    get_tau_rr(data, TAU_RR_im_1, TAU_RR_im_2, n_radial - 1,
		       n_azimuthal, include_artifical_viscosity, true);

	    /// test passed
	    /*
	    if(n_radial == 50 && n_azimuthal == 0)
	    printf("calc cr_rr = %.12e	%.12e	%.3e\n\n",
	    Rmed[n_radial]*TAU_RR_1, -Rmed[n_radial - 1]*TAU_RR_im_1,
			    (Rmed[n_radial] * TAU_RR_1 - Rmed[n_radial - 1] *
	    TAU_RR_im_1) * InvDiffRmed[n_radial]);*/

	    const double crr_r1 =
		2.0 / (Rb[n_radial] + Rb[n_radial - 1]) /
		(sigma_avg_r)*parameters::radial_viscosity_factor *
		(Rmed[n_radial] * TAU_RR_1 - Rmed[n_radial - 1] * TAU_RR_im_1) *
		InvDiffRmed[n_radial];

	    const double crr_r2 =
		2.0 / (Rb[n_radial] + Rb[n_radial - 1]) /
		(sigma_avg_r)*parameters::radial_viscosity_factor *
		(Rmed[n_radial] * TAU_RR_2 - Rmed[n_radial - 1] * TAU_RR_im_2) *
		InvDiffRmed[n_radial];

	    /// test passed
	    // if(n_radial == 50 && n_azimuthal == 0)
	    // printf("calc cr_rr = %.12e	%.12e	%.12e\n", Rmed[n_radial]
	    // * TAU_RR_1 * InvDiffRmed[n_radial], - Rmed[n_radial - 1] *
	    // TAU_RR_im_1 * InvDiffRmed[n_radial], (Rmed[n_radial] * TAU_RR_1 -
	    // Rmed[n_radial - 1] * TAU_RR_im_1) *
	    // InvDiffRmed[n_radial]);

	    const double crr = dt * (vr * crr_r1 + crr_r2);

	    if (crr != 0.0) {
		if (std::fabs((crr - v_r_upd_r_org) / crr) > 1e-7) {
		    printf(
			"v_r_upd_r (%d	%d) failed with upd = %.5e	alt = %.5e	rel = %.5e\n",
			n_radial, n_azimuthal, v_r_upd_r_org, crr,
			std::fabs(crr - v_r_upd_r_org) / crr);
		}
	    }

	    const double v_r_upd_p_org =
		dt * 2.0 / (Rb[n_radial] + Rb[n_radial - 1]) /
		(sigma_avg_r)*parameters::radial_viscosity_factor *
		(-0.5 * (data[t_data::TAU_PHI_PHI](n_radial, n_azimuthal) +
			 data[t_data::TAU_PHI_PHI](n_radial - 1, n_azimuthal)));

	    double TAU_PP_im_1;
	    double TAU_PP_im_2;
	    get_r_pp(data, TAU_PP_1, TAU_PP_2, n_radial, n_azimuthal,
		     include_artifical_viscosity, false);
	    get_r_pp(data, TAU_PP_im_1, TAU_PP_im_2, n_radial - 1, n_azimuthal,
		     include_artifical_viscosity, true);

	    const double cpp_r1 =
		2.0 / (Rb[n_radial] + Rb[n_radial - 1]) /
		(sigma_avg_r)*parameters::radial_viscosity_factor *
		(-0.5 * (TAU_PP_1 + TAU_PP_im_1));

	    /// test passed
	    // if(n_radial == 62 && n_azimuthal == 5)
	    // printf("calc cr_pp = %.12e	%.12e\n\n", -0.5 * TAU_PP_1,-0.5
	    // * TAU_PP_im_1);

	    const double cpp_r2 =
		2.0 / (Rb[n_radial] + Rb[n_radial - 1]) /
		(sigma_avg_r)*parameters::radial_viscosity_factor *
		(-0.5 * (TAU_PP_2 + TAU_PP_im_2));

	    const double cppr = dt * (vr * cpp_r1 + cpp_r2);

	    if (cppr != 0.0) {
		if (std::fabs((cppr - v_r_upd_p_org) / cppr) > 1e-7) {
		    printf(
			"v_r_upd_pp failed with upd = %.5e	alt = %.5e	rel = %.5e\n",
			v_r_upd_p_org, cppr,
			std::fabs(cppr - v_r_upd_p_org) / cppr);
		}
	    }

	    const double v_r_upd_rp_org =
		dt * 2.0 / (Rb[n_radial] + Rb[n_radial - 1]) /
		(sigma_avg_r)*parameters::radial_viscosity_factor *
		((data[t_data::TAU_R_PHI](n_radial, n_azimuthal_plus) -
		  data[t_data::TAU_R_PHI](n_radial, n_azimuthal)) *
		 invdphi);

	    double TAU_RP_jp_1;
	    double TAU_RP_jp_2;
	    get_tau_r_rp(data, TAU_RP_1, TAU_RP_2, n_radial, n_azimuthal,
			 false);
	    get_tau_r_rp(data, TAU_RP_jp_1, TAU_RP_jp_2, n_radial,
			 n_azimuthal_plus, true);

	    const double crpr_1 =
		2.0 / (Rb[n_radial] + Rb[n_radial - 1]) /
		(sigma_avg_r)*parameters::radial_viscosity_factor *
		(TAU_RP_jp_1 - TAU_RP_1) * invdphi;

	    /// test passed
	    // if(n_radial == 50 && n_azimuthal == 0)
	    // printf("calc cr_rp = %.12e	%.12e	%.5e\n\n", (TAU_RP_jp_1)
	    // * invdphi, (-TAU_RP_1) * invdphi, (TAU_RP_jp_1 - TAU_RP_1) *
	    // invdphi);

	    const double v_r_upd_rp_2 =
		2.0 / (Rb[n_radial] + Rb[n_radial - 1]) /
		(sigma_avg_r)*parameters::radial_viscosity_factor *
		(TAU_RP_jp_2 - TAU_RP_2) * invdphi;

	    const double crpr = dt * (vr * crpr_1 + v_r_upd_rp_2);

	    if (crpr != 0.0) {
		if (std::fabs((crpr - v_r_upd_rp_org) / crpr) > 1e-4) {
		    printf(
			"v_r_upd_rp failed with upd = %.5e	alt = %.5e	rel = %.5e	compare (rr=%.5e	pp=%.5e)\n",
			v_r_upd_rp_org, crpr,
			std::fabs(crpr - v_r_upd_rp_org) / crpr, v_r_upd_r_org,
			v_r_upd_p_org);
		}
	    }

	    if (v_phi_upd != 0.0) {
		if (std::fabs((v_r_upd_org - crr - cppr - crpr) / v_r_upd_org) >
		    1e-5) {
		    printf(
			"v_r consts (%d %d) failed with upd = %.5e	alt = %.5e	rel = %.5e\n",
			n_radial, n_azimuthal, v_r_upd_org, crr + cppr + crpr,
			std::fabs(v_r_upd_org - crr - cppr - crpr) /
			    v_r_upd_org);
		}
	    }

	    /// test passed
	    // if(n_radial == 50 && n_azimuthal == 0)
	    //	printf("calc crr = %.12e	%.12e	%.12e %.12e\n", crr_r1,
	    // crpr_1, cpp_r1,
	    //(data[t_data::VISCOSITY_CORRECTION_FACTOR_R](n_radial,
	    // n_azimuthal) - (crr_r1 + crpr_1 +
	    // cpp_r1))/data[t_data::VISCOSITY_CORRECTION_FACTOR_R](n_radial,
	    // n_azimuthal));

	    // if(n_radial == 62 && n_azimuthal == 5)
	    //	printf("calc crr = %.12e	%.12e	%.12e %.12e\n", crr_r1,
	    // crpr_1, cpp_r1,
	    //(data[t_data::VISCOSITY_CORRECTION_FACTOR_R](n_radial,
	    // n_azimuthal) - (crr_r1 + crpr_1 +
	    // cpp_r1))/data[t_data::VISCOSITY_CORRECTION_FACTOR_R](n_radial,
	    // n_azimuthal));

	    const double c1r_alt = cpp_r1 + crpr_1 + crr_r1;
	    const double c1r = data[t_data::VISCOSITY_CORRECTION_FACTOR_R](
		n_radial, n_azimuthal);
	    if (c1r != 0.0) {
		if (std::fabs((c1r - c1r_alt) / c1r) > 1e-12) {
		    printf(
			"c1r (%d %d) failed with upd = %.5e	alt = %.5e	rel = %.5e\n",
			n_radial, n_azimuthal, c1r, c1r_alt,
			std::fabs(c1r - c1r_alt) / c1r);
		}
	    }

	    // if(n_radial == 50 && n_azimuthal == 0)
	    //	printf("crr = %.5e	%.5e\n", c1r, c1r_alt);

	    /// END R UPD
	}
    }
}

} // namespace viscosity<|MERGE_RESOLUTION|>--- conflicted
+++ resolved
@@ -39,35 +39,21 @@
 {
     static bool calculated = false;
     // if alpha-viscosity
-<<<<<<< HEAD
     if (parameters::ALPHAVISCOSITY > 0) {
-	for (unsigned int n_rad = 0;
-	     n_rad <= data[t_data::VISCOSITY].get_max_radial(); ++n_rad) {
-	    for (unsigned int n_az = 0;
-		 n_az <= data[t_data::VISCOSITY].get_max_azimuthal(); ++n_az) {
-=======
-    if (ViscosityAlpha) {
 	const unsigned int Nr = data[t_data::VISCOSITY].get_size_radial();
 	const unsigned int Nphi = data[t_data::VISCOSITY].get_size_azimuthal();
 
 	#pragma omp parallel for collapse(2)
 	for (unsigned int nr = 0; nr < Nr; ++nr) {
 		for (unsigned int naz = 0; naz < Nphi; ++naz) {
->>>>>>> 9c8c79fe
 		// H = c_s^iso / Omega_K = c_s_adb / Omega_K / sqrt(gamma)
 		// c_s_adb^2 = gamma * c_s_iso
 
 		// nu = alpha * c_s_adb * H = alpha * c_s_adb^2 / sqrt(gamma) /
 		// Omega_K
-<<<<<<< HEAD
 		const double alpha = parameters::ALPHAVISCOSITY;
-		const double c_s_adb = data[t_data::SOUNDSPEED](n_rad, n_az);
-		const double H = data[t_data::SCALE_HEIGHT](n_rad, n_az);
-=======
-		const double alpha = ALPHAVISCOSITY;
 		const double c_s_adb = data[t_data::SOUNDSPEED](nr, naz);
 		const double H = data[t_data::SCALE_HEIGHT](nr, naz);
->>>>>>> 9c8c79fe
 		const double nu = alpha * H * c_s_adb;
 
 		data[t_data::VISCOSITY](nr, naz) = nu;
@@ -75,23 +61,13 @@
 	}
     } else {
 	if (!calculated) {
-<<<<<<< HEAD
-	    for (unsigned int n_radial = 0;
-		 n_radial <= data[t_data::VISCOSITY].get_max_radial();
-		 ++n_radial) {
-		for (unsigned int n_azimuthal = 0;
-		     n_azimuthal <= data[t_data::VISCOSITY].get_max_azimuthal();
-		     ++n_azimuthal) {
-		    data[t_data::VISCOSITY](n_radial, n_azimuthal) = parameters::VISCOSITY;
-=======
 		const unsigned int Nr = data[t_data::VISCOSITY].get_size_radial();
 		const unsigned int Nphi = data[t_data::VISCOSITY].get_size_azimuthal();
 
 		#pragma omp parallel for collapse(2)
 		for (unsigned int nr = 0;	 nr < Nr; ++nr) {
 		for (unsigned int naz = 0; naz < Nphi; ++naz) {
-			data[t_data::VISCOSITY](nr, naz) = VISCOSITY;
->>>>>>> 9c8c79fe
+			data[t_data::VISCOSITY](nr, naz) = parameters::VISCOSITY;
 		}
 	    }
 	}
@@ -135,17 +111,10 @@
 		InvDiffRsup[nr];
 
 	    // tau_r_r = 2*nu*Sigma*( d(v_r)/dr - 1/3 div(v) + eta2 div(v))
-<<<<<<< HEAD
-	    data[t_data::TAU_R_R](n_radial, n_azimuthal) =
-		2.0 * data[t_data::VISCOSITY](n_radial, n_azimuthal) *
-		data[t_data::SIGMA](n_radial, n_azimuthal) *
-		(drr - 1.0 / 3.0 * data[t_data::DIV_V](n_radial, n_azimuthal));
-=======
 		data[t_data::TAU_R_R](nr, naz) =
 		2.0 * data[t_data::VISCOSITY](nr, naz) *
-		data[t_data::DENSITY](nr, naz) *
+		data[t_data::SIGMA](nr, naz) *
 		(drr - 1.0 / 3.0 * data[t_data::DIV_V](nr, naz));
->>>>>>> 9c8c79fe
 	}
     }
 
@@ -167,15 +136,9 @@
 
 	    // tau_phi_phi = 2*nu*Sigma*( 1/r d(v_phi)/dphi + v_r/r - 1/3 div(v)
 	    // )
-<<<<<<< HEAD
-	    const double nu = data[t_data::VISCOSITY](n_radial, n_azimuthal);
-	    const double sigma = data[t_data::SIGMA](n_radial, n_azimuthal);
-	    data[t_data::TAU_PHI_PHI](n_radial, n_azimuthal) =
-=======
 		const double nu = data[t_data::VISCOSITY](nr, naz);
-		const double sigma = data[t_data::DENSITY](nr, naz);
+		const double sigma = data[t_data::SIGMA](nr, naz);
 		data[t_data::TAU_PHI_PHI](nr, naz) =
->>>>>>> 9c8c79fe
 		2.0 * nu * sigma *
 		(dpp - 1.0 / 3.0 * data[t_data::DIV_V](nr, naz));
 
@@ -216,17 +179,10 @@
 
 	    // averaged sigma over 4 corresponding cells
 	    const double sigma =
-<<<<<<< HEAD
-		0.25 * (data[t_data::SIGMA](n_radial, n_azimuthal) +
-			data[t_data::SIGMA](n_radial - 1, n_azimuthal) +
-			data[t_data::SIGMA](n_radial, n_azimuthal_minus) +
-			data[t_data::SIGMA](n_radial - 1, n_azimuthal_minus));
-=======
-		0.25 * (data[t_data::DENSITY](nr, naz) +
-			data[t_data::DENSITY](nr - 1, naz) +
-			data[t_data::DENSITY](nr, naz_prev) +
-			data[t_data::DENSITY](nr - 1, naz_prev));
->>>>>>> 9c8c79fe
+		0.25 * (data[t_data::SIGMA](nr, naz) +
+			data[t_data::SIGMA](nr - 1, naz) +
+			data[t_data::SIGMA](nr, naz_prev) +
+			data[t_data::SIGMA](nr - 1, naz_prev));
 
 	    // tau_r_phi = nu*Sigma*( r*d(v_phi/r)/dr + 1/r d(v_r)/dphi )
 		data[t_data::TAU_R_PHI](nr, naz) = nu * sigma * drp;
@@ -250,13 +206,8 @@
 			     2);
 		if (data[t_data::DIV_V](nr, naz) < 0) {
 		    nu_art = parameters::artificial_viscosity_factor *
-<<<<<<< HEAD
-			     data[t_data::SIGMA](n_radial, n_azimuthal) * dx_2 *
-			     (-data[t_data::DIV_V](n_radial, n_azimuthal));
-=======
-				 data[t_data::DENSITY](nr, naz) *
+				 data[t_data::SIGMA](nr, naz) *
 				 dx_2 * (-data[t_data::DIV_V](nr, naz));
->>>>>>> 9c8c79fe
 		} else {
 		    nu_art = 0;
 		}
@@ -322,13 +273,8 @@
 		}
 
 		const double sigma_avg_phi =
-<<<<<<< HEAD
-		    0.5 * (data[t_data::SIGMA](n_radial, n_azimuthal) +
-			   data[t_data::SIGMA](n_radial, n_azimuthal_minus));
-=======
-			0.5 * (data[t_data::DENSITY](nr, naz) +
-			   data[t_data::DENSITY](nr, naz_prev));
->>>>>>> 9c8c79fe
+			0.5 * (data[t_data::SIGMA](nr, naz) +
+			   data[t_data::SIGMA](nr, naz_prev));
 
 		const double c1_phi =
 			(cphi_rp + cphi_pp) / (sigma_avg_phi * Rmed[nr]);
@@ -341,13 +287,8 @@
 		/// Calc V_r correction factor
 		/// //////////////////////////////////////
 		const double sigma_avg_r =
-<<<<<<< HEAD
-		    0.5 * (data[t_data::SIGMA](n_radial, n_azimuthal) +
-			   data[t_data::SIGMA](n_radial - 1, n_azimuthal));
-=======
-			0.5 * (data[t_data::DENSITY](nr, naz) +
-			   data[t_data::DENSITY](nr - 1, naz));
->>>>>>> 9c8c79fe
+			0.5 * (data[t_data::SIGMA](nr, naz) +
+			   data[t_data::SIGMA](nr - 1, naz));
 
 		const double cr_rp =
 			-(NuSig_rp_jp + NuSig_rp) / (dphi * dphi * Ra[nr]);
@@ -488,15 +429,9 @@
 	return;
     }
 
-<<<<<<< HEAD
-    int n_azimuthal_minus =
-	(n_azimuthal == 0 ? data[t_data::SIGMA].get_max_azimuthal()
-			  : n_azimuthal - 1);
-=======
 	const int naz_prev =
-	(naz == 0 ? data[t_data::DENSITY].get_max_azimuthal()
+	(naz == 0 ? data[t_data::SIGMA].get_max_azimuthal()
 			  : naz - 1);
->>>>>>> 9c8c79fe
 
 	const double dvphirdr =
 	(data[t_data::V_AZIMUTHAL](nr, naz) * InvRb[nr] -
@@ -540,17 +475,10 @@
 
     // averaged sigma over 4 corresponding cells
     const double sigma =
-<<<<<<< HEAD
-	0.25 * (data[t_data::SIGMA](n_radial, n_azimuthal) +
-		data[t_data::SIGMA](n_radial - 1, n_azimuthal) +
-		data[t_data::SIGMA](n_radial, n_azimuthal_minus) +
-		data[t_data::SIGMA](n_radial - 1, n_azimuthal_minus));
-=======
-	0.25 * (data[t_data::DENSITY](nr, naz) +
-		data[t_data::DENSITY](nr - 1, naz) +
-		data[t_data::DENSITY](nr, naz_prev) +
-		data[t_data::DENSITY](nr - 1, naz_prev));
->>>>>>> 9c8c79fe
+	0.25 * (data[t_data::SIGMA](nr, naz) +
+		data[t_data::SIGMA](nr - 1, naz) +
+		data[t_data::SIGMA](nr, naz_prev) +
+		data[t_data::SIGMA](nr - 1, naz_prev));
 
     if (!r_id_p) {
 
