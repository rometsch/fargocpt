--- conflicted
+++ resolved
@@ -375,13 +375,9 @@
 void update_velocities_with_viscosity(t_data &data, const double dt)
 {
 
-<<<<<<< HEAD
-    const t_polargrid &Sigma = data[t_data::SIGMA];
-=======
 	t_polargrid &v_azimuthal = data[t_data::V_AZIMUTHAL];
 	t_polargrid &v_radial = data[t_data::V_RADIAL];
-    const t_polargrid &Sigma = data[t_data::DENSITY];
->>>>>>> e5b87253
+    const t_polargrid &Sigma = data[t_data::SIGMA];
     const t_polargrid &Trp = data[t_data::TAU_R_PHI];
     const t_polargrid &Trr = data[t_data::TAU_R_R];
     const t_polargrid &Tpp = data[t_data::TAU_PHI_PHI];
