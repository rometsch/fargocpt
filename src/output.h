--- conflicted
+++ resolved
@@ -56,15 +56,13 @@
 std::string text_file_variable_description(
     const std::map<const std::string, const int> &variables,
     const std::map<const std::string, const std::string> &units);
-<<<<<<< HEAD
+
+void write_ecc_peri_changes(const unsigned int coarseOutputNumber, const unsigned fineOutputNumber);
 
 std::string get_last_snapshot_id();
 std::int32_t get_latest_output_num(const std::string &snapshot_id);
 
 void CheckAngularMomentumConservation(t_data &data);
-=======
-void write_ecc_peri_changes(const unsigned int coarseOutputNumber, const unsigned fineOutputNumber);
->>>>>>> 9c8c79fe
 
 } // namespace output
 
