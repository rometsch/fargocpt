--- conflicted
+++ resolved
@@ -20,35 +20,6 @@
 #include "parameters.h"
 #include "viscosity.h"
 
-<<<<<<< HEAD
-=======
-Force *AllocateForce(int dimfxy)
-{
-    int i;
-    Force *force;
-    double *globalforce;
-
-    force = (Force *)malloc(sizeof(Force));
-    globalforce = (double *)malloc(sizeof(double) * 4 * dimfxy);
-
-    if ((force == NULL) || (globalforce == NULL)) {
-	logging::error( "Not Enough Memory.\n");
-	PersonalExit(1);
-    }
-
-    for (i = 0; i < 4 * dimfxy; i++)
-	globalforce[i] = 0.;
-    force->GlobalForce = globalforce;
-
-    return force;
-}
-
-void FreeForce(Force *force)
-{
-    free(force->GlobalForce);
-    free(force);
-}
->>>>>>> 2035cb3c
 
 /**
 	Computes the force due to the disk on an object at position (x,y)
@@ -69,19 +40,6 @@
 	fxi = fyi = fxo = fyo = 0.0;
     a = sqrt(x * x + y * y);
 
-<<<<<<< HEAD
-    bool SmoothingEnabled = (a != 0.0);
-
-    // calculate smoothing length only once if not dependend on radius
-    if (RocheSmoothing) {
-	const double rh = pow(mass / 3.0, 1. / 3.) * a + DBL_EPSILON;
-	rsmoothing = rh * ROCHESMOOTHING;
-    } else {
-	// Thickness smoothing = smoothing with scale height
-	rsmoothing = compute_smoothing_isothermal(a);
-    }
-=======
->>>>>>> 2035cb3c
 
 	for (unsigned int n_radial = One_or_active; n_radial < MaxMO_or_active;
 	 ++n_radial) {
@@ -148,44 +106,4 @@
 	data[t_data::ASPECTRATIO](n_radial, n_azimuthal) * r;
     smooth = parameters::thickness_smoothing * scale_height;
     return smooth;
-<<<<<<< HEAD
-=======
-}
-
-void UpdateLog(t_data &data, Force *fc, int outputnb, double time)
-{
-    double x, y, m, vx, vy;
-    FILE *out;
-    char filename[255];
-    for (unsigned int i = 0;
-	 i < data.get_planetary_system().get_number_of_planets(); i++) {
-	x = data.get_planetary_system().get_planet(i).get_x();
-	y = data.get_planetary_system().get_planet(i).get_y();
-	vx = data.get_planetary_system().get_planet(i).get_vx();
-	vy = data.get_planetary_system().get_planet(i).get_vy();
-	m = data.get_planetary_system().get_planet(i).get_mass();
-
-	ComputeForce(data, fc, x, y, m);
-	if (CPU_Rank == CPU_Number - 1) {
-	    sprintf(filename, "%stqwk%d.dat", OUTPUTDIR.c_str(), i);
-	    out = fopen(filename, "a");
-	    if (out == NULL) {
-		fprintf(stderr, "Can't open %s\n", filename);
-		fprintf(stderr, "Aborted.\n");
-	    }
-	    fprintf(
-		out,
-		"%d\t%.18g\t%.18g\t%.18g\t%.18g\t%.18g\t%.18g\t%.18g\t%.18g\t%.18g\n",
-		outputnb, x * fc->fy_inner - y * fc->fx_inner,
-		x * fc->fy_outer - y * fc->fx_outer,
-		x * fc->fy_ex_inner - y * fc->fx_ex_inner,
-		x * fc->fy_ex_outer - y * fc->fx_ex_outer,
-		vx * fc->fx_inner + vy * fc->fy_inner,
-		vx * fc->fx_outer + vy * fc->fy_outer,
-		vx * fc->fx_ex_inner + vy * fc->fy_ex_inner,
-		vx * fc->fx_ex_outer + vy * fc->fy_ex_outer, time);
-	    fclose(out);
-	}
-    }
->>>>>>> 2035cb3c
 }