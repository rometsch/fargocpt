#include "stress.h"
#include "constants.h"
#include "global.h"
#include "output.h"
#include "selfgravity.h"
#include "units.h"
#include "parameters.h"

namespace stress
{

void calculate_gravitational_stress(t_data &data)
{
	const unsigned int Nr = data[t_data::T_GRAVITATIONAL].get_size_radial();
	const unsigned int Nphi = data[t_data::T_GRAVITATIONAL].get_size_azimuthal();

	#pragma omp parallel for collapse(2)
	for (unsigned int nr = 0; nr < Nr; ++nr) {
	for (unsigned int naz = 0; naz < Nphi; ++naz) {
	    // TODO: Factor sqrt(2*PI) instead of 2 should be more accurate
		data[t_data::T_GRAVITATIONAL](nr, naz) =
		1.0 / (4.0 * M_PI * constants::G) *
<<<<<<< HEAD
		selfgravity::g_radial[n_radial * NAzimuthal + n_azimuthal] *
		selfgravity::g_azimuthal[n_radial * NAzimuthal + n_azimuthal] *
		(2 * parameters::ASPECTRATIO_REF * Rmed[n_radial]);
=======
		selfgravity::g_radial[nr * NAzimuthal + naz] *
		selfgravity::g_azimuthal[nr * NAzimuthal + naz] *
		(2 * ASPECTRATIO_REF * Rmed[nr]);
>>>>>>> 9c8c79fe
	}
    }
}

void calculate_Reynolds_stress(t_data &data)
{

	const unsigned int Nr = data[t_data::T_REYNOLDS].get_size_radial();
	const unsigned int Nphi = data[t_data::V_AZIMUTHAL].get_size_azimuthal();

    // T_Reynolds = Sigma*(v_radial - v_radial_mean)*(v_azimuthal -
    // v_azimuthal_mean)
	#pragma omp parallel for
	for (unsigned int nr = 0; nr < Nr; ++nr) {
	// calculate v_radial_mean & v_azimuthal_mean
	double v_radial_mean = 0.0;
	double v_azimuthal_mean = 0.0;

	for (unsigned int naz = 0; naz < Nphi; ++naz) {
		const unsigned int naz_next = (naz == Nphi-1 ? 0 : naz+1);
	    v_radial_mean +=
		0.5 * (data[t_data::V_RADIAL](nr, naz) +
			   data[t_data::V_RADIAL](nr + 1, naz));

		v_azimuthal_mean += 0.5*(data[t_data::V_AZIMUTHAL](nr, naz)
				+ data[t_data::V_AZIMUTHAL](nr, naz_next));
	}
	v_azimuthal_mean /= (double)Nphi;
	v_radial_mean /= (double)Nphi;

<<<<<<< HEAD
	for (unsigned int n_azimuthal = 0;
	     n_azimuthal <= data[t_data::T_REYNOLDS].get_max_azimuthal();
	     ++n_azimuthal) {
	    data[t_data::T_REYNOLDS](n_radial, n_azimuthal) =
		data[t_data::SIGMA](n_radial, n_azimuthal) *
		(0.5 * (data[t_data::V_RADIAL](n_radial, n_azimuthal) +
			data[t_data::V_RADIAL](n_radial + 1, n_azimuthal)) -
		 v_radial_mean) *
		(0.5 *
		     (data[t_data::V_AZIMUTHAL](n_radial, n_azimuthal) +
		      data[t_data::V_AZIMUTHAL](
			  n_radial,
			  n_azimuthal + 1 ==
				  data[t_data::V_AZIMUTHAL].get_max_azimuthal()
			      ? 0
			      : n_azimuthal + 1)) -
		 v_azimuthal_mean);
=======
	for (unsigned int naz = 0; naz < Nphi; ++naz) {
		const unsigned int naz_next = (naz == Nphi-1 ? 0 : naz+1);
		data[t_data::T_REYNOLDS](nr, naz) =
		data[t_data::DENSITY](nr, naz) *
		(0.5 * (data[t_data::V_RADIAL](nr, naz) +
			data[t_data::V_RADIAL](nr + 1, naz)) - v_radial_mean) *
		(0.5 * (data[t_data::V_AZIMUTHAL](nr, naz) +
		 data[t_data::V_AZIMUTHAL](nr, naz_next)) - v_azimuthal_mean);
>>>>>>> 9c8c79fe
	}
    }
}

} // namespace stress<|MERGE_RESOLUTION|>--- conflicted
+++ resolved
@@ -20,15 +20,9 @@
 	    // TODO: Factor sqrt(2*PI) instead of 2 should be more accurate
 		data[t_data::T_GRAVITATIONAL](nr, naz) =
 		1.0 / (4.0 * M_PI * constants::G) *
-<<<<<<< HEAD
-		selfgravity::g_radial[n_radial * NAzimuthal + n_azimuthal] *
-		selfgravity::g_azimuthal[n_radial * NAzimuthal + n_azimuthal] *
-		(2 * parameters::ASPECTRATIO_REF * Rmed[n_radial]);
-=======
 		selfgravity::g_radial[nr * NAzimuthal + naz] *
 		selfgravity::g_azimuthal[nr * NAzimuthal + naz] *
-		(2 * ASPECTRATIO_REF * Rmed[nr]);
->>>>>>> 9c8c79fe
+		(2 * parameters::ASPECTRATIO_REF * Rmed[nr]);
 	}
     }
 }
@@ -59,34 +53,14 @@
 	v_azimuthal_mean /= (double)Nphi;
 	v_radial_mean /= (double)Nphi;
 
-<<<<<<< HEAD
-	for (unsigned int n_azimuthal = 0;
-	     n_azimuthal <= data[t_data::T_REYNOLDS].get_max_azimuthal();
-	     ++n_azimuthal) {
-	    data[t_data::T_REYNOLDS](n_radial, n_azimuthal) =
-		data[t_data::SIGMA](n_radial, n_azimuthal) *
-		(0.5 * (data[t_data::V_RADIAL](n_radial, n_azimuthal) +
-			data[t_data::V_RADIAL](n_radial + 1, n_azimuthal)) -
-		 v_radial_mean) *
-		(0.5 *
-		     (data[t_data::V_AZIMUTHAL](n_radial, n_azimuthal) +
-		      data[t_data::V_AZIMUTHAL](
-			  n_radial,
-			  n_azimuthal + 1 ==
-				  data[t_data::V_AZIMUTHAL].get_max_azimuthal()
-			      ? 0
-			      : n_azimuthal + 1)) -
-		 v_azimuthal_mean);
-=======
 	for (unsigned int naz = 0; naz < Nphi; ++naz) {
 		const unsigned int naz_next = (naz == Nphi-1 ? 0 : naz+1);
 		data[t_data::T_REYNOLDS](nr, naz) =
-		data[t_data::DENSITY](nr, naz) *
+		data[t_data::SIGMA](nr, naz) *
 		(0.5 * (data[t_data::V_RADIAL](nr, naz) +
 			data[t_data::V_RADIAL](nr + 1, naz)) - v_radial_mean) *
 		(0.5 * (data[t_data::V_AZIMUTHAL](nr, naz) +
 		 data[t_data::V_AZIMUTHAL](nr, naz_next)) - v_azimuthal_mean);
->>>>>>> 9c8c79fe
 	}
     }
 }
