--- conflicted
+++ resolved
@@ -15,7 +15,6 @@
 
 namespace constants
 {
-<<<<<<< HEAD
 
 const auto g = llnlunits::precise::g;
 const auto s = llnlunits::precise::second;
@@ -34,49 +33,14 @@
 // const double cgs_m_u = 1.66053878283e-24;
 // const double cgs_m_u = 1.6737236e-24;
 const double cgs_m_u = llnlunits::constants::mu.value_as(g);
-=======
-#ifdef DO_USE_PLUTO_UNITS
-#undef M_PI
-#define M_PI 3.14159265358979
-/// Source pluto.h
-const double cgs_G = 6.6726e-8;
-
-/// molecular mass (dalton) in cgs
-const double cgs_m_u = 1.66053886e-24;
-
-/// Boltzmann constant in cgs
-const double cgs_k_B = 1.3806505e-16;
+
 /// Planck constant in cgs
-const double cgs_h = 6.62606876e-27;
-/// speed of light in cgs
-const double cgs_c = 2.99792458e10;
-#else
-/// gravitational constant in cgs source: https://ssd.jpl.nasa.gov/astro_par.html
-const double cgs_G = 6.67430e-8;
-
-/// molecular mass (dalton) in cgs
-/// Source: https://physics.nist.gov/cgi-bin/cuu/Value?u
-const double cgs_m_u = 1.66053906660e-24;
->>>>>>> e5b87253
-
-/// Source: CODATA recommended values of the fundamental physical constants: 2018
-/// https://journals.aps.org/rmp/abstract/10.1103/RevModPhys.93.025010#fulltext
-/// Boltzmann constant in cgs
-const double cgs_k_B = 1.380649e-16;
-/// Planck constant in cgs
-<<<<<<< HEAD
 // const double cgs_h = 6.6260689633e-27;
 const double cgs_h = llnlunits::constants::h.value_as(g*cm*cm/s);
 
 /// speed of light in cgs
 // const double cgs_c = 299792458.e2;
 const double cgs_c = llnlunits::constants::c.value_as(cm/s);
-=======
-const double cgs_h = 6.62607015e-27;
-/// speed of light in cgs
-const double cgs_c = 299792458.e2;
-#endif
->>>>>>> e5b87253
 
 t_constant k_B;
 t_constant m_u;
@@ -175,16 +139,11 @@
     _R.set_cgs_value(k_B.get_cgs_value() / (m_u.get_cgs_value()));
     _R.set_cgs_unit_symbol("erg K^-1 g^-1");
 
-	/// Stefan Boltzmann constant
-	sigma.set_symbol("sigma");
-	sigma.set_cgs_unit_symbol("erg cm^-2 s^-1 K^-4");
-#ifdef DO_USE_PLUTO_UNITS
-	sigma.set_cgs_value(5.67051e-5);
-#else
-	sigma.set_cgs_value(
+    sigma.set_symbol("sigma");
+    sigma.set_cgs_value(
 	2. * pow(M_PI, 5) * pow(k_B.get_cgs_value(), 4) /
 	(15. * pow(h.get_cgs_value(), 3) * pow(c.get_cgs_value(), 2)));
-#endif
+    sigma.set_cgs_unit_symbol("erg cm^-2 s^-1 K^-4");
 }
 
 /**
@@ -216,9 +175,6 @@
 
 void print_constants()
 {
-#ifdef DO_USE_PLUTO_UNITS
-logging::print_master(LOG_INFO "Using PLUTO like units\n");
-#endif
     logging::print_master(LOG_VERBOSE "Code constants:\n");
 #ifndef NDEBUG
     logging::print_master(LOG_VERBOSE
