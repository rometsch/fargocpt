#ifndef PLANETARY_SYSTEM_H
#define PLANETARY_SYSTEM_H

#include "config.h"
#include "planet.h"
#include "rebound/rebound.h"
#include <vector>

class t_planetary_system
{
  private:
    // list of all planets
    std::vector<t_planet *> m_planets;
	bool planet_restart_legacy;

  public:
    struct reb_simulation *m_rebound;
    t_planetary_system();
    ~t_planetary_system();

    inline void add_planet(t_planet *planet)
    {
	int file_id_corrector = 0;
	if(planet_restart_legacy){
		file_id_corrector = 1;
	}
	m_planets.push_back(planet);
	planet->set_planet_number(get_number_of_planets()-file_id_corrector);
    }
    inline unsigned int get_number_of_planets(void) const
    {
	return m_planets.size();
    }
    inline t_planet &get_planet(unsigned int number) const
    {
	return *(m_planets.at(number));
    }
    // inline void delete_planet(unsigned int number) { delete
    // m_planets.at(number); m_planets.erase(m_planets.begin()+number); }

    void initialize_planet_legacy(t_planet *planet, double mass,
				  double semi_major_axis, double eccentricity,
				  double phi);
    void initialize_planet_jacobi(t_planet *planet, double mass,
				  double semi_major_axis, double eccentricity,
				  double omega, double true_anomaly);
    void initialize_planet_jacobi_adjust_first_two(
	t_planet *planet, double mass, double semi_major_axis,
	double eccentricity, double omega, double true_anomaly);

    Pair get_hydro_frame_center_position();
    Pair get_hydro_frame_center_velocity();
    double get_hydro_frame_center_mass();
    void move_to_hydro_frame_center();

    void update_global_hydro_frame_center_mass();
    void calculate_orbital_elements();

    double get_mass();
    double get_mass(unsigned int n);
    Pair get_center_of_mass();
    Pair get_center_of_mass(unsigned int n);
    Pair get_center_of_mass_velocity(unsigned int n);

    void initialize_default_star();
    void init_rebound();
<<<<<<< HEAD
	void read_from_file(char *filename, bool restart);
=======
    void init_hydro_frame_center();
    void init_corotation_body();
    void init_planet(Config& config);
    void config_consistency_checks();
    void init_system(char *filename);

>>>>>>> 2035cb3c
    void list_planets();
    void rotate(double angle);
    void restart(unsigned int timestep);

    void create_planet_files();
    void write_planets(unsigned int timestep, bool big_file);

	void integrate(double time, double dt);
	void copy_data_to_rebound();
	void copy_data_from_rebound();
	void correct_velocity_for_disk_accel();
};

#endif // PLANETARY_SYSTEM_H<|MERGE_RESOLUTION|>--- conflicted
+++ resolved
@@ -11,7 +11,7 @@
   private:
     // list of all planets
     std::vector<t_planet *> m_planets;
-	bool planet_restart_legacy;
+    bool legacy_file_mode;
 
   public:
     struct reb_simulation *m_rebound;
@@ -20,12 +20,8 @@
 
     inline void add_planet(t_planet *planet)
     {
-	int file_id_corrector = 0;
-	if(planet_restart_legacy){
-		file_id_corrector = 1;
-	}
 	m_planets.push_back(planet);
-	planet->set_planet_number(get_number_of_planets()-file_id_corrector);
+    planet->set_planet_number(get_number_of_planets());
     }
     inline unsigned int get_number_of_planets(void) const
     {
@@ -64,20 +60,17 @@
 
     void initialize_default_star();
     void init_rebound();
-<<<<<<< HEAD
-	void read_from_file(char *filename, bool restart);
-=======
     void init_hydro_frame_center();
     void init_corotation_body();
     void init_planet(Config& config);
     void config_consistency_checks();
     void init_system(char *filename);
 
->>>>>>> 2035cb3c
     void list_planets();
     void rotate(double angle);
     void restart(unsigned int timestep);
-
+    void handle_missing_planet_file(unsigned int num_files);
+    
     void create_planet_files();
     void write_planets(unsigned int timestep, bool big_file);
 
