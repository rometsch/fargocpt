#ifdef _OPENMP
#include <omp.h>
#endif

#include <cassert>

#include <cmath>
#include <cstdio>
#include <vector>

#include "constants.h"
#include "data.h"
#include "logging.h"
#include "parameters.h"
#include "pvte_law.h"

namespace pvte
{
// Ni = number of density gridpoints
const int Ni = 1000;

// Nj = number of energy gridpoints
const int Nj = 1000;

// smallest and largest density for the lookup tables
const double rhomin = 1.0e-23;
const double rhomax = 1.0;

// smalles and largest energy for the lookup tables
const double emin = 1.0e8;
const double emax = 1.0e15;

// logarithmic grid spacing
const double deltaLogRho = std::log10(rhomax / rhomin) / (double)Ni;
const double deltaLogE = std::log10(emax / emin) / (double)Nj;

// parameters for zeta tables
const double ORTHO_PARA_MODE = 1;

const double THETA_V = 6140.0;
const double THETA_R = 85.5;

const int Nzeta = 5000;
const double Temp0 = 1.0;
const double Tmax = 1.0e12;

// lookup tables for the pve equation of state
std::vector<double> rho_table(Ni);
std::vector<double> e_table(Nj);
std::vector<double> mu_table(Ni *Nj);
std::vector<double> gamma_eff_table(Ni *Nj);
std::vector<double> gamma1_table(Ni *Nj);
std::vector<double> lnT(Nzeta);
std::vector<double> funcdum(Nzeta);

void makeZetaTables()
{
    int i, j;
    double dy = std::log(Tmax / Temp0) * (1. / (double)Nzeta);
    double a, b, b1, scrh, inv_T2;
    double zetaP, dzetaP, zetaR, dzetaR;
    double dum1, dum2, dum3;
    double alpha, beta, gamma;
    double db, sum1, sum2;

    logging::print_master(LOG_INFO " generating Zeta tables...\n");
    if (ORTHO_PARA_MODE == 0) {
	alpha = 1.0;
	beta = 0.0;
	gamma = 0.0;
    } else if (ORTHO_PARA_MODE == 2) {
	alpha = 0.25;
	beta = 0.75;
	gamma = 0.0;
    } else {
	alpha = 1.0;
	beta = 0.0;
	gamma = 1.0;
    }

    b1 = 2.0 * THETA_R;
	#pragma omp parallel for
    for (j = 0; j < Nzeta; j++) {
	const double T = Temp0 * std::exp(j * dy);
	inv_T2 = 1.0 / (T * T);
	zetaP = dzetaP = 0.0;
	sum1 = sum2 = 0.0;
	for (i = 0; i <= 10000; i++) {
	    a = 2 * i + 1;
	    b = i * (i + 1) * THETA_R;
	    if ((i % 2) == 0) {
		scrh = a * std::exp(-b / T);
		zetaP += scrh;
		dzetaP += scrh * b;
	    } else {
		db = b - b1;
		scrh = a * std::exp(-db / T);
		sum1 += scrh;
		sum2 += scrh * db;
	    }
	}

	dzetaP *= inv_T2;
	const double zetaO = std::exp(-b1 / T) * sum1;
	const double dzetaO = std::exp(-b1 / T) * (b1 * sum1 + sum2) * inv_T2;
	const double dzO_zO_m = sum2 / sum1 * inv_T2;
	lnT[j] = std::log(T);

	scrh = zetaO * std::exp(2.0 * THETA_R / T);

	zetaR =
	    std::pow(zetaP, alpha) * std::pow(scrh, beta) + 3.0 * gamma * zetaO;
	dzetaR = (zetaR - 3.0 * gamma * zetaO) *
		     (alpha * (dzetaP / zetaP) + beta * dzO_zO_m) +
		 3.0 * gamma * dzetaO;
	dum1 = THETA_V / T;
	dum2 = dum1 * std::exp(-dum1) / (1.0 - std::exp(-dum1));
	dum3 = (T / zetaR) * dzetaR;
	funcdum[j] = 1.5 + dum2 + dum3;
    }
}

double get_funcDum(double temperatureCGS)
{
    const double y = std::log(temperatureCGS);

    if (y > lnT[Nzeta - 2]) {
	const double funcdum_val = funcdum[Nzeta - 2];
	return funcdum_val;
    } else if (y < lnT[0]) {
	const double funcdum_val = funcdum[0];
	return funcdum_val;
    } else {
	const double dy = lnT[1] - lnT[0];
	const int indx = (int)(std::floor((y - lnT[0]) / dy));

	if (indx >= Nzeta || indx < 0) {
	    logging::print_master(
		LOG_ERROR "! GetFuncDum: indx out of range, indx = %d\n", indx);
	}
	const double funcdum_val = (funcdum[indx] * (lnT[indx + 1] - y) +
				    funcdum[indx + 1] * (y - lnT[indx])) /
				   dy;
	return funcdum_val;
    }
}

void initializeLookupTables()
{
    makeZetaTables();

	#pragma omp parallel for collapse(2)
    for (int i = 0; i < Ni; ++i) {
	for (int j = 0; j < Nj; ++j) {
	    double rhoi = std::pow(10.0, (deltaLogRho * i)) * rhomin;
	    double ej = std::pow(10.0, (deltaLogE * j)) * emin;
	    double T = energy_to_temperature(ej, rhoi);
	    double mu = mean_molecular_weight(T, rhoi);
	    double geff = gamma_eff(T, rhoi);
	    double g1 = gamma1(T, rhoi);

	    int index = j + i * Nj;
	    rho_table[i] = rhoi;
	    e_table[j] = ej;
	    mu_table[index] = mu;
	    gamma_eff_table[index] = geff;
	    gamma1_table[index] = g1;
	}
    }
}

// interpolate values from lookup table
double interpolate(const std::vector<double> &table, const int i, const int j,
		   const double x, const double y)
{
    const int ind1 = j + (i + 1) * Nj;
    const int ind2 = j + i * Nj;
    const int ind3 = j + 1 + (i + 1) * Nj;
    const int ind4 = j + 1 + i * Nj;
    double S_ij = table[ind1] * x + table[ind2] * (1.0 - x);
    double S_ijp1 = table[ind3] * x + table[ind4] * (1.0 - x);
    return S_ij * (1.0 - y) + S_ijp1 * y;
}

// get the interpolated quantities
t_eosQuantities lookup(const double densityCGS, const double energyCGS)
{
    int i = int(std::floor(std::log10(densityCGS / rhomin) / deltaLogRho));
    int j = int(std::floor(std::log10(energyCGS / emin) / deltaLogE));
    if (i >= Ni - 1) {
	i = Ni - 2;
    }
    if (i < 0) {
	i = 0;
    }
    if (j >= Nj - 1) {
	j = Nj - 2;
    }
    if (j < 0) {
	j = 0;
    }

    const double rhoi = rho_table[i];
    const double rhoip1 = rho_table[i + 1];
    const double ej = e_table[j];
    const double ejp1 = e_table[j + 1];
    const double x = (densityCGS - rhoi) / (rhoip1 - rhoi);
    const double y = (energyCGS - ej) / (ejp1 - ej);
    const double geff = interpolate(gamma_eff_table, i, j, x, y);
    const double mu = interpolate(mu_table, i, j, x, y);
    const double gamma1 = interpolate(gamma1_table, i, j, x, y);
    t_eosQuantities result;
    result.geff = geff;
    result.mow = mu;
    result.g1 = gamma1;
    return result;
}

// hydrogen ionization fraction
double Hfraction(const double densityCGS, const double temperatureCGS)
{
    double x = 1.0;
    double Ax = 5.3890039e-09 * std::pow(temperatureCGS, 1.5) *
		std::exp(-157821.45 / temperatureCGS) / densityCGS;
    if (Ax < 1.0e8) {
	x = 0.5 * (-Ax + std::sqrt(Ax * Ax + 4.0 * Ax));
    }
    return x;
}

// hydrogen dissociation fraction
double H2fraction(const double densityCGS, const double temperatureCGS)
{
    double y = 1.0;
    double Ay = 7.5035099e-05 * std::pow(temperatureCGS, 1.5) *
		std::exp(-51988.24 / temperatureCGS) / densityCGS;
    if (Ay < 1.0e8) {
	y = 0.5 * (-Ay + std::sqrt(Ay * Ay + 4.0 * Ay));
    }
    return y;
}

// mean molecular weight mu
double mean_molecular_weight(const double temperatureCGS,
			     const double densityCGS)
{
    double xMF = 0.75;

    double x = Hfraction(densityCGS, temperatureCGS);

    double y = H2fraction(densityCGS, temperatureCGS);

    return 4.0 / (2.0 * xMF * (1.0 + y + 2.0 * y * x) + 1.0 - xMF);
}

// energy contributions to the internal energy of the gas
double gasEnergyContributions(const double xMF, const double x, const double y,
			      const double temperatureCGS)
{
    const double epsH2 = 0.5 * xMF * (1.0 - y) * get_funcDum(temperatureCGS);
    const double epsHII = 157821.45 * xMF * x * y / temperatureCGS;
    const double epsHH = 25994.12 * xMF * y / temperatureCGS;
    const double epsHe = 0.375 * (1.0 - xMF);
    const double epsHI = 1.5 * xMF * (1.0 + x) * y;
    return epsH2 + epsHII + epsHH + epsHe + epsHI;
}

// effective adiabatic index to relate pressure and internal energy
double gamma_eff(const double temperatureCGS, const double densityCGS)
{
    // hydrogen mass fraction xMF
    const double xMF = 0.75;

    // hydrogen ionization fraction x
    const double x = Hfraction(densityCGS, temperatureCGS);

    // hydrogen dissociation fraction y
    const double y = H2fraction(densityCGS, temperatureCGS);

    const double mu = mean_molecular_weight(temperatureCGS, densityCGS);

    const double gamma_eff =
	1.0 + 1.0 / (mu * gasEnergyContributions(xMF, x, y, temperatureCGS));

    return gamma_eff;
}

// first adiabatic index to calculate the speed of sound
double gamma1(const double temperatureCGS, const double densityCGS)
{
    const double xMF = 0.75;
    const double epsilon = 1.0e-4;
    const double temperatureLeft = temperatureCGS * (1.0 - epsilon);
    const double temperatureRight = temperatureCGS * (1.0 + epsilon);
    const double deltaTemperature = temperatureLeft - temperatureRight;
    // hydrogen ionization fraction x
    double xL = Hfraction(densityCGS, temperatureLeft);
    double xR = Hfraction(densityCGS, temperatureRight);

    const double xc = Hfraction(densityCGS, temperatureCGS);

    // hydrogen dissociation fraction y
    double yL = H2fraction(densityCGS, temperatureLeft);
    double yR = H2fraction(densityCGS, temperatureRight);

    const double yc = H2fraction(densityCGS, temperatureCGS);

    // contributions to the internal energy
    const double eps = gasEnergyContributions(xMF, xc, yc, temperatureCGS);

    const double eL = (gasEnergyContributions(xMF, xL, yL, temperatureLeft)) *
		      temperatureLeft;
    const double eR = (gasEnergyContributions(xMF, xR, yR, temperatureRight)) *
		      temperatureRight;
    const double e = eps * temperatureCGS;

    const double cv = (eL - eR) / deltaTemperature;

    double muL = 4.0 / (2.0 * xMF * (1.0 + yL + 2.0 * yL * xL) + 1.0 - xMF);
    double muR = 4.0 / (2.0 * xMF * (1.0 + yR + 2.0 * yR * xR) + 1.0 - xMF);
    double muc = 4.0 / (2.0 * xMF * (1.0 + yc + 2.0 * yc * xc) + 1.0 - xMF);

    const double gamma_eff = 1.0 + 1.0 / (muc * eps);

    const double p = (gamma_eff - 1.0) * e;

    const double chiT =
	1.0 - temperatureCGS / muc * (muL - muR) / deltaTemperature;

    // Derivative with respect to the density
    const double rhoL = densityCGS * (1.0 - epsilon);
    const double rhoR = densityCGS * (1.0 + epsilon);
    const double deltaRho = rhoL - rhoR;

    // hydrogen ionization fraction x
    xL = Hfraction(rhoL, temperatureCGS);
    xR = Hfraction(rhoR, temperatureCGS);

    // hydrogen dissociation fraction y
    yL = H2fraction(rhoL, temperatureCGS);
    yR = H2fraction(rhoR, temperatureCGS);

    muL = 4.0 / (2.0 * xMF * (1.0 + yL + 2.0 * yL * xL) + 1.0 - xMF);
    muR = 4.0 / (2.0 * xMF * (1.0 + yR + 2.0 * yR * xR) + 1.0 - xMF);
    muc = 4.0 / (2.0 * xMF * (1.0 + yc + 2.0 * yc * xc) + 1.0 - xMF);

    double chiRho = 1.0 - densityCGS / muc * (muL - muR) / deltaRho;

    return p * std::pow(chiT, 2) / (cv * temperatureCGS) + chiRho;
}

// root finding problem for the calculation of the temperature
double gamma_mu_root(const double temperatureCGS, const double densityCGS,
		     const double energyCGS)
{
    // hydrogen mass fraction xMF
    const double xMF = 0.75;

    // hydrogen ionization fraction x
    const double x = Hfraction(densityCGS, temperatureCGS);

    // hydrogen dissociation fraction y
    const double y = H2fraction(densityCGS, temperatureCGS);

    const double mu = 4.0 / (2.0 * xMF * (1.0 + y + 2.0 * y * x) + 1.0 - xMF);

    const double gamma =
	1.0 + 1.0 / (mu * gasEnergyContributions(xMF, x, y, temperatureCGS));

    const double temperature =
	mu * energyCGS * (gamma - 1.0) / constants::_R.get_cgs_value();

    return temperature - temperatureCGS;
}

// solving the root finding problem
double energy_to_temperature(double energyCGS, double densityCGS)
{
    // Brent's root finding method
    const double delta = 1.0e-3;
    double a = 1.0e0; // parameters::minimum_temperature;
    double b = 1.0e7; // parameters::maximum_temperature;
    double c;
    double d;
    double s;
    double fa = gamma_mu_root(a, densityCGS, energyCGS);
    double fb = gamma_mu_root(b, densityCGS, energyCGS);
    double fs;
    volatile double
	fc; // otherwise fc is optimized away and the root finding crashes.

    if (std::abs(fa) < std::abs(fb)) {
	std::swap(a, b);
	std::swap(fa, fb);
    }
    c = a;
    fc = fa;
    bool mflag = true;
    while (std::abs(b - a) > delta) {
	if ((fa != fc) && (fb != fc)) {
	    s = a * fb * fc / ((fa - fb) * (fa - fc)) +
		b * fa * fc / ((fb - fa) * (fb - fc)) +
		c * fa * fb / ((fc - fa) * (fc - fb));
	} else {
	    s = b - fb * (b - a) / (fb - fa);
	}

	if (((s < std::min((3.0 * a + b) / 4.0, b)) &&
	     (s > std::max((3.0 * a + b) / 4.0, b))) ||
	    (mflag && (std::abs(s - b) >= std::abs(b - c) / 2.0)) ||
	    (!mflag && (std::abs(s - b) >= std::abs(c - d) / 2.0)) ||
	    (mflag && (std::abs(b - c) < delta)) ||
	    (!mflag and (std::abs(c - d) < delta))) {
	    s = (a + b) / 2.0;
	    mflag = true;
	} else {
	    mflag = false;
	}
	fs = gamma_mu_root(s, densityCGS, energyCGS);
	d = c;
	c = b;
	if (fa * fs < 0.0) {
	    b = s;
	} else {
	    a = s;
	}

	if (std::abs(fa) < std::abs(fb)) {
	    std::swap(a, b);
	    std::swap(fa, fb);
	}
    }
    return b;
}

double temperature_to_energy(const double temperatureCGS,
			     const double densityCGS)
{
    const double gamma = gamma_eff(temperatureCGS, densityCGS);
    const double mu = mean_molecular_weight(temperatureCGS, densityCGS);
    return temperatureCGS * constants::_R.get_cgs_value() /
	   (mu * (gamma - 1.0));
}

void compute_gamma_mu(t_data &data)
{
    /*
	static bool lookupTablesInitialized = false;

    //generate lookup tables once
	if (!lookupTablesInitialized){
		logging::print_master(LOG_INFO "Generating lookup tables \n");
		initializeLookupTables(mu_table, gammeff_table, gamma1_table);
		lookupTablesInitialized = true;
		logging::print_master(LOG_INFO "Lookup tables generated \n");
	}
    */
<<<<<<< HEAD
    for (unsigned int n_radial = 0;
	 n_radial < data[t_data::SIGMA].get_size_radial(); ++n_radial) {
	for (unsigned int n_azimuthal = 0;
	     n_azimuthal < data[t_data::SIGMA].get_size_azimuthal();
	     ++n_azimuthal) {

	    const double sigma = data[t_data::SIGMA](n_radial, n_azimuthal);
=======
	const unsigned int Nr = data[t_data::DENSITY].get_size_radial();
	const unsigned int Nphi = data[t_data::DENSITY].get_size_azimuthal();
	#pragma omp parallel for collapse(2)
	for (unsigned int nr = 0; nr < Nr; ++nr) {
	for (unsigned int naz = 0; naz < Nphi; ++naz) {
>>>>>>> 9c8c79fe

		const double sigma = data[t_data::DENSITY](nr, naz);
		const double H = data[t_data::SCALE_HEIGHT](nr, naz);

	    double densityCGS, energyCGS;

        // TODO: check units!
	    if (parameters::ShockTube > 0) {
		densityCGS = sigma * units::density.get_cgs_factor();
		energyCGS = data[t_data::ENERGY](nr, naz) *
			    units::energy_density.get_cgs_factor() / densityCGS;
	    } else {
		densityCGS =
		    sigma / (parameters::density_factor * H) * units::density.get_cgs_factor();

<<<<<<< HEAD
		energyCGS = data[t_data::ENERGY](n_radial, n_azimuthal) *
			    units::energy_density.get_cgs_factor() /
=======
		energyCGS = data[t_data::ENERGY](nr, naz) *
			    units::energy_density /
>>>>>>> 9c8c79fe
			    (sigma * units::surface_density);
	    }

	    t_eosQuantities q = lookup(densityCGS, energyCGS);

		data[t_data::GAMMAEFF](nr, naz) = q.geff;
		data[t_data::MU](nr, naz) = q.mow;
		data[t_data::GAMMA1](nr, naz) = q.g1;
	}
    }
}

double get_gamma_eff(t_data &data, const int n_radial, const int n_azimuthal)
{
    if (parameters::variableGamma) {
	return data[t_data::GAMMAEFF](n_radial, n_azimuthal);
    } else {
	return parameters::ADIABATICINDEX;
    }
}

double get_mu(t_data &data, const int n_radial, const int n_azimuthal)
{
    if (parameters::variableGamma) {
	return data[t_data::MU](n_radial, n_azimuthal);
    } else {
	return parameters::MU;
    }
}

double get_gamma1(t_data &data, const int n_radial, const int n_azimuthal)
{
    if (parameters::variableGamma) {
	return data[t_data::GAMMA1](n_radial, n_azimuthal);
    } else {
	return parameters::ADIABATICINDEX;
    }
}
} // namespace pvte<|MERGE_RESOLUTION|>--- conflicted
+++ resolved
@@ -455,23 +455,13 @@
 		logging::print_master(LOG_INFO "Lookup tables generated \n");
 	}
     */
-<<<<<<< HEAD
-    for (unsigned int n_radial = 0;
-	 n_radial < data[t_data::SIGMA].get_size_radial(); ++n_radial) {
-	for (unsigned int n_azimuthal = 0;
-	     n_azimuthal < data[t_data::SIGMA].get_size_azimuthal();
-	     ++n_azimuthal) {
-
-	    const double sigma = data[t_data::SIGMA](n_radial, n_azimuthal);
-=======
-	const unsigned int Nr = data[t_data::DENSITY].get_size_radial();
-	const unsigned int Nphi = data[t_data::DENSITY].get_size_azimuthal();
+	const unsigned int Nr = data[t_data::SIGMA].get_size_radial();
+	const unsigned int Nphi = data[t_data::SIGMA].get_size_azimuthal();
 	#pragma omp parallel for collapse(2)
 	for (unsigned int nr = 0; nr < Nr; ++nr) {
 	for (unsigned int naz = 0; naz < Nphi; ++naz) {
->>>>>>> 9c8c79fe
-
-		const double sigma = data[t_data::DENSITY](nr, naz);
+
+		const double sigma = data[t_data::SIGMA](nr, naz);
 		const double H = data[t_data::SCALE_HEIGHT](nr, naz);
 
 	    double densityCGS, energyCGS;
@@ -485,13 +475,8 @@
 		densityCGS =
 		    sigma / (parameters::density_factor * H) * units::density.get_cgs_factor();
 
-<<<<<<< HEAD
-		energyCGS = data[t_data::ENERGY](n_radial, n_azimuthal) *
-			    units::energy_density.get_cgs_factor() /
-=======
 		energyCGS = data[t_data::ENERGY](nr, naz) *
 			    units::energy_density /
->>>>>>> 9c8c79fe
 			    (sigma * units::surface_density);
 	    }
 
