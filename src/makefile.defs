--- conflicted
+++ resolved
@@ -36,16 +36,13 @@
 	CFLAGS += $(OPTIMIZATION) -DNDEBUG
 endif
 
-<<<<<<< HEAD
 # add options passed via the command line
 ifdef CLI_OPTIONS
 	OPTIONS += $(CLI_OPTIONS)
 endif
 
-CFLAGS += -std=c++20
-=======
 CFLAGS += -std=c++17
->>>>>>> a1535e5d
+
 
 INCLUDE_MPI = -I$(MPI_PREFIX)/include
 INCLUDE_FFTW = -I$(FFTW_PREFIX)/include
