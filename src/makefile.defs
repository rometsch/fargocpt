--- conflicted
+++ resolved
@@ -3,21 +3,13 @@
 EXENAME        = ../fargo
 
 # compiler warnings
-<<<<<<< HEAD
 OPTIONS += -Wall -Wextra -Wpedantic -Wmissing-declarations -Werror=redundant-decls -DOMPI_SKIP_MPICXX -Werror -Werror=format-security
-=======
-OPTIONS += -Wall -Wextra -Wpedantic -Wmissing-declarations -Werror=redundant-decls -DOMPI_SKIP_MPICXX #-Werror -Werror=format-security 
->>>>>>> 9c8c79fe
 # architechture
 OPTIONS += -march=native
 # add symbols for backtrace
 OPTIONS += -rdynamic
 # optimizations, applied to options later
-<<<<<<< HEAD
-OPTIMIZATION := -O2 -flto=auto
-=======
-OPTIMIZATION := -Ofast -flto=auto -fopenmp
->>>>>>> 9c8c79fe
+OPTIMIZATION := -O2 -flto=auto -fopenmp
 
 # Track git commit when in git repository
 GIT_COMMIT = "$(shell git rev-parse HEAD || echo '0000000000gitnotfound0000000000000000000')"
@@ -47,9 +39,5 @@
 LIBS = -lm -lstdc++fs -L$(MPI_PREFIX)/lib -lmpi -L$(FFTW_PREFIX)/lib -I$(FFTW_PREFIX)/include -lfftw3_mpi -lfftw3 -L$(GSL_PREFIX)/lib64 -I$(GSL_PREFIX)/include -lgsl -lgslcblas
 
 #statically link rebound
-<<<<<<< HEAD
 LIBS += -Lrebound -lrebound -Lyaml-cpp -lyamlcpp -Lunits -lunits
 
-=======
-LIBS += -Lrebound -lrebound
->>>>>>> 9c8c79fe
