/**
	\file boundary_conditions.cpp

	All boundary conditions are handled in this file.
*/
#ifdef _OPENMP
#include <omp.h>
#endif

#include "boundary_conditions.h"
#include "Theo.h"
#include "find_cell_id.h"
#include "global.h"
#include "logging.h"
#include "parameters.h"
#include "util.h"
<<<<<<< HEAD
#include "frame_of_reference.h"
#include "simulation.h"
=======
#include "quantities.h"
>>>>>>> 9c8c79fe
#include <algorithm>
#include <cstring>
#include <cmath>
#include <vector>

#include "constants.h"
#include <cassert>
#include <experimental/filesystem>
#include <fstream>
#include <iostream>

// temporary
#include "LowTasks.h"
#include "SideEuler.h"
extern boolean OuterSourceMass;
extern std::vector<parameters::t_DampingType> parameters::damping_vector;

namespace boundary_conditions
{

int PRESCRIBED_TIME_SEGMENT_NUMBER;

void init_prescribed_time_variable_boundaries(t_data &data)
{
	

    // delete old data
    if (data[t_data::PRESCRIBED_DENSITY_OUTER].Field != nullptr) {
	delete[] data[t_data::PRESCRIBED_DENSITY_OUTER].Field;
	data[t_data::PRESCRIBED_DENSITY_OUTER].Field = nullptr;
    }
    if (data[t_data::PRESCRIBED_ENERGY_OUTER].Field != nullptr) {
	delete[] data[t_data::PRESCRIBED_ENERGY_OUTER].Field;
	data[t_data::PRESCRIBED_ENERGY_OUTER].Field = nullptr;
    }
    if (data[t_data::PRESCRIBED_V_RADIAL_OUTER].Field != nullptr) {
	delete[] data[t_data::PRESCRIBED_V_RADIAL_OUTER].Field;
	data[t_data::PRESCRIBED_V_RADIAL_OUTER].Field = nullptr;
    }
    if (data[t_data::PRESCRIBED_V_AZIMUTHAL_OUTER].Field != nullptr) {
	delete[] data[t_data::PRESCRIBED_V_AZIMUTHAL_OUTER].Field;
	data[t_data::PRESCRIBED_V_AZIMUTHAL_OUTER].Field = nullptr;
    }

    if (CPU_Rank != 0 && CPU_Rank != CPU_Highest)
	return;

    if (CPU_Rank == 0) {
	if (parameters::boundary_inner ==
	    parameters::boundary_condition_precribed_time_variable) {
	    die("Inner precribed time variable boundary condition is not implemented yet!\n");
	}
    }

    if (CPU_Rank == CPU_Highest) {
	if (parameters::boundary_outer ==
	    parameters::boundary_condition_precribed_time_variable) {
	    if (parameters::PRESCRIBED_BOUNDARY_OUTER_FILE == "") {
		die("Outer prescribed time variable boundary condition is enabled but the supplied file folder is not found!\n");
	    } else {

		// TODO: naming convention might need adjustment
		const int Nphi =
		    data[t_data::PRESCRIBED_DENSITY_OUTER].get_size_azimuthal();
		std::string file_name_body = parameters::PRESCRIBED_BOUNDARY_OUTER_FILE + "/" + std::to_string(Nphi) + "shift";

		std::string file_name_test = file_name_body + "0.dat";
		if (!std::experimental::filesystem::exists(
			file_name_test)) {
		    die("Prescribed boundary file %s does not exist!\n",
			file_name_test.c_str());
		}

		// get number of files
		int num_files = 0;
		const std::experimental::filesystem::path File_Folder{
		    parameters::PRESCRIBED_BOUNDARY_OUTER_FILE};
		for (auto const &dir_entry :
		     std::experimental::filesystem::directory_iterator{
			 File_Folder}) {
		    std::string path_string{dir_entry.path()};
		    if (path_string.find(file_name_body) != std::string::npos) {
			num_files++;
		    }
		}

		PRESCRIBED_TIME_SEGMENT_NUMBER = num_files;

		// load data from files
		int num_cells = num_files * Nphi;

		data[t_data::PRESCRIBED_DENSITY_OUTER].Nrad = num_files;
		data[t_data::PRESCRIBED_ENERGY_OUTER].Nrad = num_files;
		data[t_data::PRESCRIBED_V_RADIAL_OUTER].Nrad = num_files;
		data[t_data::PRESCRIBED_V_AZIMUTHAL_OUTER].Nrad = num_files;

		// assign new memory
		data[t_data::PRESCRIBED_DENSITY_OUTER].Field =
		    new double[num_cells];
		data[t_data::PRESCRIBED_ENERGY_OUTER].Field =
		    new double[num_cells];
		data[t_data::PRESCRIBED_V_RADIAL_OUTER].Field =
		    new double[num_cells];
		data[t_data::PRESCRIBED_V_AZIMUTHAL_OUTER].Field =
		    new double[num_cells];

		// set to 0
		data[t_data::PRESCRIBED_DENSITY_OUTER].clear();
		data[t_data::PRESCRIBED_ENERGY_OUTER].clear();
		data[t_data::PRESCRIBED_V_RADIAL_OUTER].clear();
		data[t_data::PRESCRIBED_V_AZIMUTHAL_OUTER].clear();

		std::vector<int> count_files;

		// read data
		for (auto const &dir_entry :
		     std::experimental::filesystem::directory_iterator{
			 File_Folder}) {
		    std::string path_string{dir_entry.path()};
		    if (path_string.find(file_name_body) != std::string::npos) {
			int file_id;
			std::string filename = file_name_body + "%d.dat";
			std::sscanf(path_string.c_str(), filename.c_str(),
				    &file_id);

			count_files.push_back(file_id);

			if (file_id >= num_files) {
			    die("file_id %d is out of range for %d number of files!\n",
				file_id, num_files);
			}

			std::fstream infile(path_string, std::ios_base::in);
			std::string line;
			int n_azimuthal = 0;
			while (std::getline(infile, line)) {

			    // TODO for now, hardcoded units for the loaded data
			    const double pluto_m0 = 1.8 * units::cgs_Msol;
			    const double pluto_l0 = 20.0 * units::cgs_AU;
			    const double pluto_sigma =
				pluto_m0 / pluto_l0 / pluto_l0;
			    const double pluto_t0 = std::sqrt(
				pluto_l0 * pluto_l0 * pluto_l0 /
				(pluto_m0 * constants::_G.get_cgs_value()));
			    const double pluto_v0 = pluto_l0 / pluto_t0;
			    const double pluto_aspect_ratio = 0.1;

			    double phi;
			    double sigma;
			    double vr;
			    double vphi;

			    sscanf(line.c_str(), "%lf	%lf	%lf	%lf\n",
				   &phi, &sigma, &vr, &vphi);

			    /*
			    double phi_calc = 2*M_PI / (double)(Nphi-0.5) *
			    (double(n_azimuthal) - 1.0); if(file_id == 0)
			    printf("phi = (%.5e	%.5e)	%.5e	%.5e	%.5e
			    %.5e\n", phi, phi_calc, (phi-phi_calc)/phi, sigma,
			    vr,vphi);
				       */

			    sigma = std::max(sigma * pluto_sigma *
						 units::surface_density
						     .get_inverse_cgs_factor(),
					     parameters::sigma_floor *
						 parameters::sigma0);
			    vr = vr * pluto_v0 *
				 units::velocity.get_inverse_cgs_factor();
			    vphi = vphi * pluto_v0 *
				   units::velocity.get_inverse_cgs_factor();

				const double m_bin = data.get_planetary_system().get_mass(2);
			    const double Cs =
				pluto_aspect_ratio *
				sqrt(constants::G * m_bin / RMAX) *
				std::pow(RMAX, parameters::FLARINGINDEX);
			    const double P = sigma * Cs * Cs;
			    const double T =
				parameters::MU / constants::R * P / sigma;
			    const double energy = T * sigma / parameters::MU *
						  constants::R /
						  (parameters::ADIABATICINDEX - 1.0);

			    data[t_data::PRESCRIBED_DENSITY_OUTER](
				file_id, n_azimuthal) = sigma;
			    data[t_data::PRESCRIBED_ENERGY_OUTER](
				file_id, n_azimuthal) = energy;
			    data[t_data::PRESCRIBED_V_RADIAL_OUTER](
				file_id, n_azimuthal) = vr;
			    data[t_data::PRESCRIBED_V_AZIMUTHAL_OUTER](
				file_id, n_azimuthal) = vphi;

			    n_azimuthal++;
			    /*
			    // debugging output of data
			    if(file_id == 0)
			    printf("Nphi = %d	Sigma = %.5e	T = %.5e
			    vr = %.5e	vphi = %.5e\n", n_azimuthal,
			    sigma*units::surface_density.get_cgs_factor(),
			    T*units::temperature.get_cgs_factor(), vr, vphi);
				       */
			}
			if (n_azimuthal !=
			    data[t_data::PRESCRIBED_DENSITY_OUTER]
				.get_size_azimuthal()) {
			    die("Could not read full ring from file %s, only %d / %d lines found\n",
				path_string.c_str(), n_azimuthal,
				data[t_data::PRESCRIBED_DENSITY_OUTER]
				    .get_max_azimuthal());
			}
		    }
		}

		if (count_files.size() != (unsigned int)num_files) {
		    die("Only prescribed boundary files %d / %d files were loaded!\n");
		}

		std::sort(count_files.begin(), count_files.end());
		for (unsigned int i = 0; i < count_files.size(); ++i) {
		    if (i != (unsigned int)count_files[i]) {
			die("Prescribed boundary file number %d was not loaded correctly!\n");
		    }
		}
	    }
	}
    }
}

void apply_boundary_condition(t_data &data, const double current_time, const double dt, const bool final)
{
    // if this is the final boundary condition and damping is enable, do it
    if (final && parameters::damping) {
	damping(data, dt);

	if(ECC_GROWTH_MONITOR){
		quantities::calculate_disk_delta_ecc_peri(data, delta_ecc_damp, delta_peri_damp);
	}
    }

    // inner boundary
    switch (parameters::boundary_inner) {
    case parameters::boundary_condition_open:
	open_boundary_inner(data);
	break;
    case parameters::boundary_condition_reflecting:
	reflecting_boundary_inner(data);
	break;
    case parameters::boundary_condition_zero_gradient:
	zero_gradient_boundary_inner(data);
	break;
    case parameters::boundary_condition_boundary_layer:
	boundary_layer_inner_boundary(data);
	break;
    case parameters::boundary_condition_nonreflecting:
	NonReflectingBoundary_inner(data, &data[t_data::V_RADIAL],
				    &data[t_data::SIGMA],
				    &data[t_data::ENERGY]);
	break;
    case parameters::boundary_condition_viscous_outflow:
	viscous_outflow_boundary_inner(data);
	break;
    case parameters::boundary_condition_jibin_spreading_ring:
	jibin_boundary_inner(data);
	break;
    case parameters::boundary_condition_evanescent: // evanescent works only for
						    // inner and outer together
						    // until now
	if (parameters::boundary_outer ==
	    parameters::boundary_condition_evanescent) {
	    EvanescentBoundary(data, dt);
	} else {
	    logging::print_master(
		LOG_ERROR
		"Different EvanescentBoundary Parameters. Old parameter file?\n");
	    die("inner/outer evanescent boundary not implemented yet");
	}
	break;
    case parameters::boundary_condition_keplerian:
	keplerian2d_boundary_inner(data);
	break;
    case parameters::boundary_condition_precribed_time_variable:
	die("Inner precribed time variable boundary condition is not implemented yet!\n");
	break;
    case parameters::boundary_condition_center_of_mass_initial:
	die("Inner initial center of mass boundary is not implemented yet!\n");
	break;
    }

    // outer boundary
    switch (parameters::boundary_outer) {
    case parameters::boundary_condition_open:
	open_boundary_outer(data);
	break;
    case parameters::boundary_condition_reflecting:
	reflecting_boundary_outer(data);
	break;
    case parameters::boundary_condition_center_of_mass_initial: {
	if (final) {
	    damping_initial_center_of_mass_outer(data, dt);
	}
	initial_center_of_mass_boundary(data);
	break;
    }
    case parameters::boundary_condition_zero_gradient:
	zero_gradient_boundary_outer(data);
	break;
    case parameters::boundary_condition_boundary_layer:
	boundary_layer_outer_boundary(data);
	break;
    case parameters::boundary_condition_nonreflecting:
	NonReflectingBoundary_outer(data, &data[t_data::V_RADIAL],
				    &data[t_data::SIGMA],
				    &data[t_data::ENERGY]);
	break;
    case parameters::boundary_condition_jibin_spreading_ring:
	jibin_boundary_outer(data);
	break;
    case parameters::boundary_condition_precribed_time_variable: {
<<<<<<< HEAD
	boundary_condition_precribed_time_variable_outer(data,
							 &data[t_data::SIGMA]);
=======
	boundary_condition_precribed_time_variable_outer(
		data, &data[t_data::DENSITY], current_time);
>>>>>>> 9c8c79fe
    } break;
    case parameters::boundary_condition_viscous_outflow:
	die("outer viscous outflow boundary not implemented");
	break;
    case parameters::boundary_condition_evanescent:
	// EvanescentBoundary_outer(VRadial, VAzimuthal, Density, Energy, dt,
	// sys);
	break;
    case parameters::boundary_condition_keplerian:
	keplerian2d_boundary_outer(data);
	break;
    }

    /// d Omega / dr = 0 has really bad effects on the massflow test
    /// not recommended
    if (parameters::domegadr_zero) {
	/// Vphi_i / r_i - Vphi_(i-1) / r_(i-1) = 0
	if (CPU_Rank == CPU_Highest) {
		#pragma omp parallel for
	    for (unsigned int n_azimuthal = 0;
		 n_azimuthal <= data[t_data::V_AZIMUTHAL].get_max_azimuthal();
		 ++n_azimuthal) {
		// this is a work around as long as V_AZIMUTHAL is defined as a
		// vector
		const double R_N =
		    Rmed[data[t_data::V_AZIMUTHAL].get_max_radial()];
		const double R_Nm1 =
		    Rmed[data[t_data::V_AZIMUTHAL].get_max_radial() - 1];

		data[t_data::V_AZIMUTHAL](
		    data[t_data::V_AZIMUTHAL].get_max_radial(), n_azimuthal) =
		    R_N / R_Nm1 *
		    data[t_data::V_AZIMUTHAL](
			data[t_data::V_AZIMUTHAL].get_max_radial() - 1,
			n_azimuthal);
	    }
	}

	if (CPU_Rank == 0) {
		#pragma omp parallel for
	    for (unsigned int n_azimuthal = 0;
		 n_azimuthal <= data[t_data::V_AZIMUTHAL].get_max_azimuthal();
		 ++n_azimuthal) {
		// this is a work around as long as V_AZIMUTHAL is defined as a
		// vector
		const double R1 = Rmed[1];
		const double R0 = Rmed[0];

		data[t_data::V_AZIMUTHAL](0, n_azimuthal) =
		    R0 / R1 * data[t_data::V_AZIMUTHAL](1, n_azimuthal);
	    }
	}
    }

    if (OuterSourceMass) {
	ApplyOuterSourceMass(&data[t_data::SIGMA], &data[t_data::V_RADIAL]);
    }

    if (parameters::massoverflow) {
	boundary_conditions::mass_overflow_willy(data, nullptr, false);
    }
}

/**
	inner open boundary condition
*/
void open_boundary_inner(t_data &data)
{
    if (CPU_Rank != 0)
	return;

	#pragma omp parallel for
    for (unsigned int n_azimuthal = 0;
	 n_azimuthal <= data[t_data::SIGMA].get_max_azimuthal();
	 ++n_azimuthal) {
	// copy first ring into ghost ring
	data[t_data::SIGMA](0, n_azimuthal) =
	    data[t_data::SIGMA](1, n_azimuthal);
	data[t_data::ENERGY](0, n_azimuthal) =
	    data[t_data::ENERGY](1, n_azimuthal);

	// set velocity to min(v[+1],0) (allow only outflow)
	if (data[t_data::V_RADIAL](2, n_azimuthal) > 0.0) {
	    data[t_data::V_RADIAL](1, n_azimuthal) = 0.0;
	    data[t_data::V_RADIAL](0, n_azimuthal) = 0.0;
	} else {
	    data[t_data::V_RADIAL](1, n_azimuthal) =
		data[t_data::V_RADIAL](2, n_azimuthal);
	    data[t_data::V_RADIAL](0, n_azimuthal) =
		data[t_data::V_RADIAL](2, n_azimuthal);
	}
    }
}

/**
	outer open boundary condition
 */
void open_boundary_outer(t_data &data)
{
    if (CPU_Rank != CPU_Highest)
	return;

	#pragma omp parallel for
    for (unsigned int n_azimuthal = 0;
	 n_azimuthal <= data[t_data::SIGMA].get_max_azimuthal();
	 ++n_azimuthal) {
	// copy last ring into ghost ring
	data[t_data::SIGMA](data[t_data::SIGMA].get_max_radial(), n_azimuthal) =
	    data[t_data::SIGMA](data[t_data::SIGMA].get_max_radial() - 1,
				n_azimuthal);
	data[t_data::ENERGY](data[t_data::ENERGY].get_max_radial(),
			     n_azimuthal) =
	    data[t_data::ENERGY](data[t_data::ENERGY].get_max_radial() - 1,
				 n_azimuthal);

	// set velocity to min(v[+1],0) (allow only outflow)
	if (data[t_data::V_RADIAL](data[t_data::V_RADIAL].get_max_radial() - 2,
				   n_azimuthal) < 0.0) {
	    data[t_data::V_RADIAL](data[t_data::V_RADIAL].get_max_radial() - 1,
				   n_azimuthal) = 0.0;
	    data[t_data::V_RADIAL](data[t_data::V_RADIAL].get_max_radial(),
				   n_azimuthal) = 0.0;
	} else {
	    data[t_data::V_RADIAL](data[t_data::V_RADIAL].get_max_radial() - 1,
				   n_azimuthal) =
		data[t_data::V_RADIAL](
		    data[t_data::V_RADIAL].get_max_radial() - 2, n_azimuthal);
	    data[t_data::V_RADIAL](data[t_data::V_RADIAL].get_max_radial(),
				   n_azimuthal) =
		data[t_data::V_RADIAL](
		    data[t_data::V_RADIAL].get_max_radial() - 2, n_azimuthal);
	}
    }
}

void zero_gradient_boundary_inner(t_data &data)
{
    if (CPU_Rank != 0)
	return;

	#pragma omp parallel for
    for (unsigned int n_azimuthal = 0;
	 n_azimuthal <= data[t_data::SIGMA].get_max_azimuthal();
	 ++n_azimuthal) {
	// copy first ring into ghost ring
	data[t_data::SIGMA](0, n_azimuthal) =
	    data[t_data::SIGMA](1, n_azimuthal);
	data[t_data::ENERGY](0, n_azimuthal) =
	    data[t_data::ENERGY](1, n_azimuthal);

	data[t_data::V_RADIAL](1, n_azimuthal) =
	    data[t_data::V_RADIAL](2, n_azimuthal);

	data[t_data::V_RADIAL](0, n_azimuthal) =
	    data[t_data::V_RADIAL](2, n_azimuthal);
    }
}

void zero_gradient_boundary_outer(t_data &data)
{
    if (CPU_Rank != CPU_Highest)
	return;

	#pragma omp parallel for
    for (unsigned int n_azimuthal = 0;
	 n_azimuthal <= data[t_data::SIGMA].get_max_azimuthal();
	 ++n_azimuthal) {
	// copy last ring into ghost ring
	data[t_data::SIGMA](data[t_data::SIGMA].get_max_radial(), n_azimuthal) =
	    data[t_data::SIGMA](data[t_data::SIGMA].get_max_radial() - 1,
				n_azimuthal);
	data[t_data::ENERGY](data[t_data::ENERGY].get_max_radial(),
			     n_azimuthal) =
	    data[t_data::ENERGY](data[t_data::ENERGY].get_max_radial() - 1,
				 n_azimuthal);

	data[t_data::V_RADIAL](data[t_data::V_RADIAL].get_max_radial() - 1,
			       n_azimuthal) =
	    data[t_data::V_RADIAL](data[t_data::V_RADIAL].get_max_radial() - 2,
				   n_azimuthal);
	data[t_data::V_RADIAL](data[t_data::V_RADIAL].get_max_radial(),
			       n_azimuthal) =
	    data[t_data::V_RADIAL](data[t_data::V_RADIAL].get_max_radial() - 2,
				   n_azimuthal);

	const double R_outer = Rmed[data[t_data::V_AZIMUTHAL].get_max_radial()];
	const double R_inner =
	    Rmed[data[t_data::V_AZIMUTHAL].get_max_radial() - 1];

	data[t_data::V_AZIMUTHAL](data[t_data::V_AZIMUTHAL].get_max_radial(),
				  n_azimuthal) =
	    std::sqrt(R_outer / R_inner) *
	    data[t_data::V_AZIMUTHAL](
		data[t_data::V_AZIMUTHAL].get_max_radial() - 1, n_azimuthal);
    }
}

/**
	inner reflecting boundary condition
*/
void reflecting_boundary_inner(t_data &data)
{
    if (CPU_Rank == 0) {
	#pragma omp parallel for
	for (unsigned int n_azimuthal = 0;
	     n_azimuthal <= data[t_data::SIGMA].get_max_azimuthal();
	     ++n_azimuthal) {
	    // copy first ring into ghost ring
	    data[t_data::SIGMA](0, n_azimuthal) =
		data[t_data::SIGMA](1, n_azimuthal);
	    data[t_data::ENERGY](0, n_azimuthal) =
		data[t_data::ENERGY](1, n_azimuthal);

	    data[t_data::V_RADIAL](1, n_azimuthal) = 0.0;
	    data[t_data::V_RADIAL](0, n_azimuthal) =
		-data[t_data::V_RADIAL](2, n_azimuthal);
	}
    }
}

/**
	outer boundary_condition_precribed_time_variable_outer
*/
void boundary_condition_precribed_time_variable_outer(t_data &data,
							  t_polargrid *densitystar, const double current_time)
{
    if (CPU_Rank == CPU_Highest) {
	const int n_radial = data[t_data::SIGMA].get_max_radial();
	const double T_bin =
	    data.get_planetary_system().get_planet(1).get_orbital_period();

	const double step_size = T_bin / (double)PRESCRIBED_TIME_SEGMENT_NUMBER;
<<<<<<< HEAD
	const double real_time = sim::PhysicalTime / step_size;
=======
	const double real_time = current_time / step_size;
>>>>>>> 9c8c79fe
	const int integer_time = (int)std::floor(real_time);
	const int time_id = integer_time % PRESCRIBED_TIME_SEGMENT_NUMBER;
	const int time_id_next = (time_id + 1) % PRESCRIBED_TIME_SEGMENT_NUMBER;
	const double percent_to_next_timestep =
	    real_time - double(integer_time);

	#pragma omp parallel for
	for (unsigned int n_azimuthal = 0;
	     n_azimuthal <= data[t_data::SIGMA].get_max_azimuthal();
	     ++n_azimuthal) {

	    const double vr =
		data[t_data::PRESCRIBED_V_RADIAL_OUTER](time_id, n_azimuthal);
	    const double vr_next = data[t_data::PRESCRIBED_V_RADIAL_OUTER](
		time_id_next, n_azimuthal);
	    const double vr_cell =
		vr + percent_to_next_timestep * (vr_next - vr);

	    if (vr < 0.0) // allow inflow
	    {
		const double sigma = data[t_data::PRESCRIBED_DENSITY_OUTER](
		    time_id, n_azimuthal);
		const double sigma_next =
		    data[t_data::PRESCRIBED_DENSITY_OUTER](time_id_next,
							   n_azimuthal);
		const double sigma_cell =
		    sigma + percent_to_next_timestep * (sigma_next - sigma);

		const double energy =
		    data[t_data::PRESCRIBED_ENERGY_OUTER](time_id, n_azimuthal);
		const double energy_next =
		    data[t_data::PRESCRIBED_ENERGY_OUTER](time_id_next,
							  n_azimuthal);
		const double energy_cell =
		    energy + percent_to_next_timestep * (energy_next - energy);

		const double vphi = data[t_data::PRESCRIBED_V_AZIMUTHAL_OUTER](
		    time_id, n_azimuthal);
		const double vphi_next =
		    data[t_data::PRESCRIBED_V_AZIMUTHAL_OUTER](time_id_next,
							       n_azimuthal);
		const double vphi_cell =
		    vphi + percent_to_next_timestep * (vphi_next - vphi);

		// copy interpolated values into outer ghost ring
		(*densitystar)(n_radial, n_azimuthal) = sigma_cell;
		data[t_data::ENERGY](n_radial, n_azimuthal) = energy_cell;
		data[t_data::V_RADIAL](n_radial, n_azimuthal) = vr_cell;
		data[t_data::V_AZIMUTHAL](n_radial, n_azimuthal) = vphi_cell;

		/*
		const double r = Rmed[n_radial];
		const double v_kep = sqrt(constants::G * hydro_center_mass / r);


		printf("Nphi = %d	dens = (%.3e	%.3e)	vr = (%.3e
		%.3e) vphi = (%.3e	%.3e	%.3e)\n", n_azimuthal,
			   data[t_data::PRESCRIBED_DENSITY_OUTER](time_id,
		n_azimuthal)*units::surface_density.get_cgs_factor(),
				data[t_data::DENSITY](n_radial-5,
		n_azimuthal)*units::surface_density.get_cgs_factor(),
				data[t_data::PRESCRIBED_V_RADIAL_OUTER](time_id,
		n_azimuthal), data[t_data::V_RADIAL](n_radial-5, n_azimuthal),
				data[t_data::PRESCRIBED_V_AZIMUTHAL_OUTER](time_id,
		n_azimuthal), data[t_data::V_AZIMUTHAL](n_radial-5,
		n_azimuthal), v_kep);*/
	    } else { // normal outflow
		// copy last ring into ghost ring
		(*densitystar)(data[t_data::ENERGY].get_max_radial(),
			       n_azimuthal) =
		    (*densitystar)(data[t_data::ENERGY].get_max_radial() - 1,
				   n_azimuthal);

		data[t_data::ENERGY](data[t_data::ENERGY].get_max_radial(),
				     n_azimuthal) =
		    data[t_data::ENERGY](
			data[t_data::ENERGY].get_max_radial() - 1, n_azimuthal);

		data[t_data::V_RADIAL](
		    data[t_data::V_RADIAL].get_max_radial() - 1, n_azimuthal) =
		    data[t_data::V_RADIAL](
			data[t_data::V_RADIAL].get_max_radial() - 2,
			n_azimuthal);

		data[t_data::V_RADIAL](data[t_data::V_RADIAL].get_max_radial(),
				       n_azimuthal) =
		    data[t_data::V_RADIAL](
			data[t_data::V_RADIAL].get_max_radial() - 2,
			n_azimuthal);
	    }
	}
    }
}

/**
	outer reflecting boundary condition
*/
void reflecting_boundary_outer(t_data &data)
{
    if (CPU_Rank == CPU_Highest) {
	#pragma omp parallel for
	for (unsigned int n_azimuthal = 0;
	     n_azimuthal <= data[t_data::SIGMA].get_max_azimuthal();
	     ++n_azimuthal) {
	    // copy last ring into ghost ring
	    data[t_data::SIGMA](data[t_data::SIGMA].get_max_radial(),
				n_azimuthal) =
		data[t_data::SIGMA](data[t_data::SIGMA].get_max_radial() - 1,
				    n_azimuthal);
	    data[t_data::ENERGY](data[t_data::ENERGY].get_max_radial(),
				 n_azimuthal) =
		data[t_data::ENERGY](data[t_data::ENERGY].get_max_radial() - 1,
				     n_azimuthal);

	    data[t_data::V_RADIAL](data[t_data::V_RADIAL].get_max_radial() - 1,
				   n_azimuthal) = 0.0;
	    data[t_data::V_RADIAL](data[t_data::V_RADIAL].get_max_radial(),
				   n_azimuthal) =
		-data[t_data::V_RADIAL](
		    data[t_data::V_RADIAL].get_max_radial() - 2, n_azimuthal);
	}
    }
}

void viscous_outflow_boundary_inner(t_data &data)
{
    if (CPU_Rank == 0) {
	for (unsigned int n_azimuthal = 0;
	     n_azimuthal <= data[t_data::VISCOSITY].get_max_azimuthal();
	     ++n_azimuthal) {
	    data[t_data::SIGMA](0, n_azimuthal) =
		data[t_data::SIGMA](1, n_azimuthal);
	    data[t_data::ENERGY](0, n_azimuthal) =
		data[t_data::ENERGY](1, n_azimuthal);
	}

	const double s = parameters::viscous_outflow_speed;

	#pragma omp parallel for
	for (unsigned int n_azimuthal = 0;
	     n_azimuthal <= data[t_data::V_RADIAL].get_max_azimuthal();
	     ++n_azimuthal) {

	    const double Nu0 = data[t_data::VISCOSITY](0, n_azimuthal);
	    const double Nu1 = data[t_data::VISCOSITY](1, n_azimuthal);
	    const double Nu = 0.5 * (Nu0 + Nu1);

	    // V_rad =  - 1.5 / r * Nu (Kley, Papaloizou and Ogilvie, 2008)
	    data[t_data::V_RADIAL](1, n_azimuthal) = -1.5 * s / Rinf[1] * Nu;
	    data[t_data::V_RADIAL](0, n_azimuthal) = -1.5 * s / Rinf[0] * Nu;
	}
    }
}

void damping_single_inner(t_polargrid &quantity, t_polargrid &quantity0,
			  double dt)
{
    // use the correct radius array corresponding to quantity
    t_radialarray &radius = quantity.is_scalar() ? Rb : Ra;
    double delta;
    double X, X0, Xnew;
    bool is_density = strcmp(quantity.get_name(), "Sigma") == 0;

    // is this CPU in the inner damping domain?
    if ((parameters::damping_inner_limit > 1.0) &&
	(radius[0] < RMIN * parameters::damping_inner_limit)) {
	// find range
	unsigned int limit;
	if (quantity.is_scalar()) {
	    limit = clamp_r_id_to_rmed_grid(
		get_rmed_id(RMIN * parameters::damping_inner_limit), false);
	} else {
	    limit = clamp_r_id_to_radii_grid(
		get_rinf_id(RMIN * parameters::damping_inner_limit), true);
	}

	double tau = parameters::damping_time_factor * 2.0 * M_PI /
		     calculate_omega_kepler(RMIN);

	// Needed for OpenMP to work
	double &InnerWaveDampingPositive = MassDelta.InnerWaveDampingPositive;
	double &InnerWaveDampingNegative = MassDelta.InnerWaveDampingNegative;

	#pragma omp parallel for reduction (+ : InnerWaveDampingPositive, InnerWaveDampingNegative)
	for (unsigned int n_radial = 0; n_radial <= limit; ++n_radial) {
	    double factor = std::pow(
		(radius[n_radial] - RMIN * parameters::damping_inner_limit) /
		    (RMIN - RMIN * parameters::damping_inner_limit),
		2);
	    double exp_factor = std::exp(-dt * factor / tau);

	    for (unsigned int n_azimuthal = 0;
		 n_azimuthal < quantity.get_size_azimuthal(); ++n_azimuthal) {
		X = quantity(n_radial, n_azimuthal);
		X0 = quantity0(n_radial, n_azimuthal);
		Xnew = (X - X0) * exp_factor + X0;
		quantity(n_radial, n_azimuthal) = Xnew;
		delta = Xnew - X;
		if (is_density) {
		    if (delta > 0) {
			sum_without_ghost_cells(InnerWaveDampingPositive,
						delta * Surf[n_radial],
						n_radial);
		    } else {
			sum_without_ghost_cells(InnerWaveDampingNegative,
						delta * Surf[n_radial],
						n_radial);
		    }
		}
	    }
	}
    }
}

void damping_single_outer(t_polargrid &quantity, t_polargrid &quantity0,
			  double dt)
{
    // use the correct radius array corresponding to quantity
    t_radialarray &radius = quantity.is_scalar() ? Rb : Ra;
    double delta;
    double X, X0, Xnew;
    bool is_density = strcmp(quantity.get_name(), "Sigma") == 0;

    // is this CPU in the outer damping domain?
    if ((parameters::damping_outer_limit < 1.0) &&
	(radius[quantity.get_max_radial()] >
	 RMAX * parameters::damping_outer_limit)) {
	// find range
	unsigned int limit;
	if (quantity.is_scalar()) {
	    limit = clamp_r_id_to_rmed_grid(
		get_rmed_id(RMAX * parameters::damping_outer_limit) + 1, false);
	} else {
	    limit = clamp_r_id_to_radii_grid(
		get_rinf_id(RMAX * parameters::damping_outer_limit) + 1, true);
	}

	double tau = parameters::damping_time_factor * 2.0 * M_PI /
		     calculate_omega_kepler(RMAX);

	// Needed for OpenMP to work
	double &OuterWaveDampingPositive = MassDelta.OuterWaveDampingPositive;
	double &OuterWaveDampingNegative = MassDelta.OuterWaveDampingNegative;

	#pragma omp parallel for reduction (+ : OuterWaveDampingPositive, OuterWaveDampingNegative)
	for (unsigned int n_radial = limit;
	     n_radial < quantity.get_size_radial(); ++n_radial) {
	    double factor = std::pow(
		(radius[n_radial] - RMAX * parameters::damping_outer_limit) /
		    (RMAX - RMAX * parameters::damping_outer_limit),
		2);
	    double exp_factor = std::exp(-dt * factor / tau);

	    for (unsigned int n_azimuthal = 0;
		 n_azimuthal < quantity.get_size_azimuthal(); ++n_azimuthal) {
		X = quantity(n_radial, n_azimuthal);
		X0 = quantity0(n_radial, n_azimuthal);
		Xnew = (X - X0) * exp_factor + X0;
		quantity(n_radial, n_azimuthal) = Xnew;
		delta = Xnew - X;
		if (is_density) {
		    if (delta > 0) {
			sum_without_ghost_cells(OuterWaveDampingPositive,
						delta * Surf[n_radial],
						n_radial);
		    } else {
			sum_without_ghost_cells(OuterWaveDampingNegative,
						delta * Surf[n_radial],
						n_radial);
		    }
		}
	    }
	}
    }
}

void damping_single_inner_zero(t_polargrid &quantity, t_polargrid &quantity0,
			       double dt)
{
    (void)quantity0;
    // use the correct radius array corresponding to quantity
    t_radialarray &radius = quantity.is_scalar() ? Rb : Ra;
    bool is_density = strcmp(quantity.get_name(), "Sigma") == 0;

    // is this CPU in the inner damping domain?
    if ((parameters::damping_inner_limit > 1.0) &&
	(radius[0] < RMIN * parameters::damping_inner_limit)) {
	// find range
	unsigned int limit;
	if (quantity.is_scalar()) {
	    limit = clamp_r_id_to_rmed_grid(
		get_rmed_id(RMIN * parameters::damping_inner_limit), false);
	} else {
	    limit = clamp_r_id_to_radii_grid(
		get_rinf_id(RMIN * parameters::damping_inner_limit), true);
	}

	double tau = parameters::damping_time_factor * 2.0 * M_PI /
		     calculate_omega_kepler(RMIN);

	// Needed for OpenMP to work
	double &InnerWaveDampingPositive = MassDelta.InnerWaveDampingPositive;
	double &InnerWaveDampingNegative = MassDelta.InnerWaveDampingNegative;

	#pragma omp parallel for reduction (+ : InnerWaveDampingPositive, InnerWaveDampingNegative)
	for (unsigned int n_radial = 0; n_radial <= limit; ++n_radial) {
	    double factor = std::pow(
		(radius[n_radial] - RMIN * parameters::damping_inner_limit) /
		    (RMIN - RMIN * parameters::damping_inner_limit),
		2);
	    double exp_factor = std::exp(-dt * factor / tau);

	    for (unsigned int n_azimuthal = 0;
		 n_azimuthal < quantity.get_size_azimuthal(); ++n_azimuthal) {
		const double X = quantity(n_radial, n_azimuthal);
		double X0;
		if (is_density) {
		    X0 = parameters::sigma_floor * parameters::sigma0;
		} else {
		    X0 = 0.0;
		}
		const double Xnew = (X - X0) * exp_factor + X0;
		quantity(n_radial, n_azimuthal) = Xnew;
		const double delta = Xnew - X;
		if (is_density) {
		    if (delta > 0) {
			sum_without_ghost_cells(InnerWaveDampingPositive,
						delta * Surf[n_radial],
						n_radial);
		    } else {
			sum_without_ghost_cells(InnerWaveDampingNegative,
						delta * Surf[n_radial],
						n_radial);
		    }
		}
	    }
	}
    }
}

void damping_single_outer_zero(t_polargrid &quantity, t_polargrid &quantity0,
			       double dt)
{
    (void)quantity0;
    // use the correct radius array corresponding to quantity
    t_radialarray &radius = quantity.is_scalar() ? Rb : Ra;

    bool is_density = strcmp(quantity.get_name(), "Sigma") == 0;

    // is this CPU in the outer damping domain?
    if ((parameters::damping_outer_limit < 1.0) &&
	(radius[quantity.get_max_radial()] >
	 RMAX * parameters::damping_outer_limit)) {
	// find range
	unsigned int limit;
	if (quantity.is_scalar()) {
	    limit = clamp_r_id_to_rmed_grid(
		get_rmed_id(RMAX * parameters::damping_outer_limit) + 1, false);
	} else {
	    limit = clamp_r_id_to_radii_grid(
		get_rinf_id(RMAX * parameters::damping_outer_limit) + 1, true);
	}

	double tau = parameters::damping_time_factor * 2.0 * M_PI /
		     calculate_omega_kepler(RMAX);

	// Needed for OpenMP to work
	double &OuterWaveDampingPositive = MassDelta.OuterWaveDampingPositive;
	double &OuterWaveDampingNegative = MassDelta.OuterWaveDampingNegative;

	#pragma omp parallel for reduction (+ : OuterWaveDampingPositive, OuterWaveDampingNegative)
	for (unsigned int n_radial = limit;
	     n_radial < quantity.get_size_radial(); ++n_radial) {
	    double factor = std::pow(
		(radius[n_radial] - RMAX * parameters::damping_outer_limit) /
		    (RMAX - RMAX * parameters::damping_outer_limit),
		2);
	    double exp_factor = std::exp(-dt * factor / tau);

	    for (unsigned int n_azimuthal = 0;
		 n_azimuthal < quantity.get_size_azimuthal(); ++n_azimuthal) {
		const double X = quantity(n_radial, n_azimuthal);
		const double X0 = 0.0;
		const double Xnew = (X - X0) * exp_factor + X0;
		quantity(n_radial, n_azimuthal) = Xnew;
		const double delta = Xnew - X;
		if (is_density) {
		    if (delta > 0) {
			sum_without_ghost_cells(OuterWaveDampingPositive,
						delta * Surf[n_radial],
						n_radial);
		    } else {
			sum_without_ghost_cells(OuterWaveDampingNegative,
						delta * Surf[n_radial],
						n_radial);
		    }
		}
	    }
	}
    }
}

void damping_single_inner_mean(t_polargrid &quantity, t_polargrid &quantity0,
			       double dt)
{
    // use the correct radius array corresponding to quantity
    t_radialarray &radius = quantity.is_scalar() ? Rb : Ra;
    double delta;
    double X, X0, Xnew;
    bool is_density = strcmp(quantity.get_name(), "Sigma") == 0;

    // is this CPU in the inner damping domain?
    if ((parameters::damping_inner_limit > 1.0) &&
	(radius[0] < RMIN * parameters::damping_inner_limit)) {
	// find range
	unsigned int limit;
	if (quantity.is_scalar()) {
	    limit = clamp_r_id_to_rmed_grid(
		get_rmed_id(RMIN * parameters::damping_inner_limit), false);
	} else {
	    limit = clamp_r_id_to_radii_grid(
		get_rinf_id(RMIN * parameters::damping_inner_limit), true);
	}

	double tau = parameters::damping_time_factor * 2.0 * M_PI /
		     calculate_omega_kepler(RMIN);

	// get mean quantity
	for (unsigned int n_radial = 0; n_radial <= limit; ++n_radial) {
	    quantity0(n_radial, 0) = 0.0;
	    for (unsigned int n_azimuthal = 0;
		 n_azimuthal < quantity.get_size_azimuthal(); ++n_azimuthal) {
		quantity0(n_radial, 0) += quantity(n_radial, n_azimuthal);
	    }
	    quantity0(n_radial, 0) /= quantity.get_size_azimuthal();
	}

	// Needed for OpenMP to work
	double &InnerWaveDampingPositive = MassDelta.InnerWaveDampingPositive;
	double &InnerWaveDampingNegative = MassDelta.InnerWaveDampingNegative;

	#pragma omp parallel for reduction (+ : InnerWaveDampingPositive, InnerWaveDampingNegative)
	for (unsigned int n_radial = 0; n_radial <= limit; ++n_radial) {
	    double factor = std::pow(
		(radius[n_radial] - RMIN * parameters::damping_inner_limit) /
		    (RMIN - RMIN * parameters::damping_inner_limit),
		2);
	    double exp_factor = std::exp(-dt * factor / tau);

	    for (unsigned int n_azimuthal = 0;
		 n_azimuthal < quantity.get_size_azimuthal(); ++n_azimuthal) {
		X = quantity(n_radial, n_azimuthal);
		X0 = quantity0(n_radial, 0);
		Xnew = (X - X0) * exp_factor + X0;
		quantity(n_radial, n_azimuthal) = Xnew;
		delta = Xnew - X;
		if (is_density) {
		    if (delta > 0) {
			sum_without_ghost_cells(InnerWaveDampingPositive,
						delta * Surf[n_radial],
						n_radial);
		    } else {
			sum_without_ghost_cells(InnerWaveDampingNegative,
						delta * Surf[n_radial],
						n_radial);
		    }
		}
	    }
	}
    }
}

void damping_vradial_inner_visc(t_polargrid &vrad, t_polargrid &viscosity,
				double dt)
{
    bool is_vrad = strcmp(vrad.get_name(), "vrad") == 0;
    assert(is_vrad);
    (void)is_vrad; /// removes IDE 'unused' warning

    t_radialarray &rinf = Ra;

    // is this CPU in the inner damping domain?
    if ((parameters::damping_inner_limit > 1.0) &&
	(rinf[0] < RMIN * parameters::damping_inner_limit)) {
	// find range

	const static unsigned int limit =
	    get_rinf_id(RMIN * parameters::damping_inner_limit);

	const double tau = parameters::damping_time_factor * 2.0 * M_PI /
			   calculate_omega_kepler(RMIN);

	const double s = parameters::viscous_outflow_speed;

	#pragma omp parallel for
	for (unsigned int n_radial = Zero_no_ghost; n_radial <= limit;
	     ++n_radial) {
	    double factor = std::pow(
		(rinf[n_radial] - RMIN * parameters::damping_inner_limit) /
		    (RMIN - RMIN * parameters::damping_inner_limit),
		2);
	    double exp_factor = std::exp(-dt * factor / tau);

	    for (unsigned int n_azimuthal = 0;
		 n_azimuthal < vrad.get_size_azimuthal(); ++n_azimuthal) {
		const double viscosity_above = viscosity(n_radial, n_azimuthal);

		double Nu;

		if (n_radial == 0) {
		    Nu = viscosity_above;
		} else {
		    const double viscosity_below =
			viscosity(n_radial - 1, n_azimuthal);
		    Nu = 0.5 * (viscosity_above + viscosity_below);
		}

		// V_rad =  - 1.5 / r * Nu (Kley, Papaloizou and Ogilvie, 2008)
		const double V_rad = -1.5 * s / Rinf[n_radial] * Nu;

		const double X = vrad(n_radial, n_azimuthal);
		const double X0 = V_rad;
		const double Xnew = (X - X0) * exp_factor + X0;
		vrad(n_radial, n_azimuthal) = Xnew;
	    }
	}
    }
}

void damping_single_outer_mean(t_polargrid &quantity, t_polargrid &quantity0,
			       double dt)
{
    // use the correct radius array corresponding to quantity
    t_radialarray &radius = quantity.is_scalar() ? Rb : Ra;
    double delta;
    double X, X0, Xnew;
    bool is_density = strcmp(quantity.get_name(), "Sigma") == 0;

    // is this CPU in the outer damping domain?
    if ((parameters::damping_outer_limit < 1.0) &&
	(radius[quantity.get_max_radial()] >
	 RMAX * parameters::damping_outer_limit)) {
	// find range
	unsigned int limit;
	if (quantity.is_scalar()) {
	    limit = clamp_r_id_to_rmed_grid(
		get_rmed_id(RMAX * parameters::damping_outer_limit) + 1, false);
	} else {
	    limit = clamp_r_id_to_radii_grid(
		get_rinf_id(RMAX * parameters::damping_outer_limit) + 1, true);
	}

	double tau = parameters::damping_time_factor * 2.0 * M_PI /
		     calculate_omega_kepler(RMAX);

	for (unsigned int n_radial = limit;
	     n_radial < quantity.get_size_radial(); ++n_radial) {
	    quantity0(n_radial, 0) = 0.0;
	    for (unsigned int n_azimuthal = 0;
		 n_azimuthal < quantity.get_size_azimuthal(); ++n_azimuthal) {
		quantity0(n_radial, 0) += quantity(n_radial, n_azimuthal);
	    }
	    quantity0(n_radial, 0) /= quantity.get_size_azimuthal();
	}

	// Needed for OpenMP to work
	double &OuterWaveDampingPositive = MassDelta.OuterWaveDampingPositive;
	double &OuterWaveDampingNegative = MassDelta.OuterWaveDampingNegative;

	#pragma omp parallel for reduction (+ : OuterWaveDampingPositive, OuterWaveDampingNegative)
	for (unsigned int n_radial = limit;
	     n_radial < quantity.get_size_radial(); ++n_radial) {
	    double factor = std::pow(
		(radius[n_radial] - RMAX * parameters::damping_outer_limit) /
		    (RMAX - RMAX * parameters::damping_outer_limit),
		2);
	    double exp_factor = std::exp(-dt * factor / tau);

	    for (unsigned int n_azimuthal = 0;
		 n_azimuthal < quantity.get_size_azimuthal(); ++n_azimuthal) {
		X = quantity(n_radial, n_azimuthal);
		X0 = quantity0(n_radial, 0);
		Xnew = (X - X0) * exp_factor + X0;
		quantity(n_radial, n_azimuthal) = Xnew;
		delta = Xnew - X;
		if (is_density) {
		    if (delta > 0) {
			sum_without_ghost_cells(OuterWaveDampingPositive,
						delta * Surf[n_radial],
						n_radial);
		    } else {
			sum_without_ghost_cells(OuterWaveDampingNegative,
						delta * Surf[n_radial],
						n_radial);
		    }
		}
	    }
	}
    }
}

void damping_initial_center_of_mass_outer(t_data &data, double dt)
{

    // use the correct radius array corresponding to quantity
    const t_radialarray &radius = Rinf;
    t_polargrid &vrad_arr = data[t_data::V_RADIAL];
    t_polargrid &vphi_arr = data[t_data::V_AZIMUTHAL];

    const unsigned int np = data.get_planetary_system().get_number_of_planets();
    const Pair com_pos = data.get_planetary_system().get_center_of_mass(np);
    const Pair com_vel =
	data.get_planetary_system().get_center_of_mass_velocity(np);
    const double com_mass = data.get_planetary_system().get_mass(np);

    // is this CPU in the outer damping domain?
    if ((parameters::damping_outer_limit < 1.0) &&
	(radius[vrad_arr.get_max_radial()] >
	 RMAX * parameters::damping_outer_limit)) {

	const unsigned int clamped_vrad_id = clamp_r_id_to_radii_grid(
	    get_rinf_id(RMAX * parameters::damping_outer_limit) + 1,
	    vrad_arr.is_vector());

	double tau = parameters::damping_time_factor * 2.0 * M_PI /
		     calculate_omega_kepler(RMAX);

	#pragma omp parallel for
	for (unsigned int n_radial = clamped_vrad_id;
	     n_radial < vrad_arr.get_size_radial(); ++n_radial) {
	    double factor = std::pow(
		(radius[n_radial] - RMAX * parameters::damping_outer_limit) /
		    (RMAX - RMAX * parameters::damping_outer_limit),
		2);
	    double exp_factor = std::exp(-dt * factor / tau);

	    for (unsigned int n_azimuthal = 0;
		 n_azimuthal < vrad_arr.get_size_azimuthal(); ++n_azimuthal) {

		const double phi = (double)n_azimuthal * dphi;
		const double rinf = radius[n_radial];

		const double cell_x = rinf * std::cos(phi);
		const double cell_y = rinf * std::sin(phi);

		// Position in center of mass frame
		const double x_com = cell_x - com_pos.x;
		const double y_com = cell_y - com_pos.y;
		const double r_com = std::sqrt(x_com * x_com + y_com * y_com);

		// pressure support correction
		double corr;
		double vr_init;
		if (parameters::initialize_pure_keplerian) {
		    corr = 1.0;
		    vr_init = 0.0;
		} else {
		    corr = std::sqrt(
			1.0 - std::pow(parameters::ASPECTRATIO_REF, 2) *
				  std::pow(r_com, 2.0 * parameters::FLARINGINDEX) *
				  (1. + parameters::SIGMASLOPE - 2.0 * parameters::FLARINGINDEX));

		    const double v_k =
			std::sqrt(constants::G * com_mass / r_com);
		    const double h =
			parameters::ASPECTRATIO_REF * std::pow(r_com, parameters::FLARINGINDEX);
		    const double cs_iso = h * v_k;
		    const double H = h * r_com;
		    const double nu = parameters::ALPHAVISCOSITY * cs_iso * H;
		    vr_init = -3.0 * nu / r_com *
			      (-parameters::SIGMASLOPE + 2.0 * parameters::FLARINGINDEX + 1.0);
		}

		// Velocity in center of mass frame
		const double cell_vphi_com =
			std::sqrt(constants::G * com_mass / r_com) * corr;
		const double cell_vr_com = vr_init;

		const double cell_vx_com =
		    (cell_vr_com * x_com - cell_vphi_com * y_com) / r_com;
		const double cell_vy_com =
		    (cell_vr_com * y_com + cell_vphi_com * x_com) / r_com;

		// shift velocity from center of mass frame to primary frame
		const double cell_vx = cell_vx_com + com_vel.x;
		const double cell_vy = cell_vy_com + com_vel.y;

		const double vr0 = (cell_x * cell_vx + cell_y * cell_vy) / rinf;

		const double vr = vrad_arr(n_radial, n_azimuthal);
		const double vr_new = (vr - vr0) * exp_factor + vr0;
		vrad_arr(n_radial, n_azimuthal) = vr_new;
	    }
	}

	const unsigned int clamped_vphi_id = clamp_r_id_to_radii_grid(
	    get_rinf_id(RMAX * parameters::damping_outer_limit) + 1,
	    vphi_arr.is_vector());

	#pragma omp parallel for
	for (unsigned int n_radial = clamped_vphi_id;
	     n_radial < vphi_arr.get_size_radial(); ++n_radial) {
	    double factor = std::pow(
		(radius[n_radial] - RMAX * parameters::damping_outer_limit) /
		    (RMAX - RMAX * parameters::damping_outer_limit),
		2);
	    double exp_factor = std::exp(-dt * factor / tau);

	    for (unsigned int n_azimuthal = 0;
		 n_azimuthal < vphi_arr.get_size_azimuthal(); ++n_azimuthal) {

		const double phi = ((double)n_azimuthal - 0.5) * dphi;
		const double rmed = Rmed[n_radial];

		const double cell_x = rmed * std::cos(phi);
		const double cell_y = rmed * std::sin(phi);

		// Position in center of mass frame
		const double x_com = cell_x - com_pos.x;
		const double y_com = cell_y - com_pos.y;
		const double r_com = std::sqrt(x_com * x_com + y_com * y_com);

		// pressure support correction
		double corr;
		double vr0;
		if (parameters::initialize_pure_keplerian) {
		    corr = 1.0;
		    vr0 = 0.0;
		} else {
		    corr = std::sqrt(
			1.0 - std::pow(parameters::ASPECTRATIO_REF, 2) *
				  std::pow(r_com, 2.0 * parameters::FLARINGINDEX) *
				  (1. + parameters::SIGMASLOPE - 2.0 * parameters::FLARINGINDEX));

		    const double v_k =
			std::sqrt(constants::G * com_mass / r_com);
		    const double h =
			parameters::ASPECTRATIO_REF * std::pow(r_com, parameters::FLARINGINDEX);
		    const double cs_iso = h * v_k;
		    const double H = h * r_com;
		    const double nu = parameters::ALPHAVISCOSITY * cs_iso * H;
		    vr0 = -3.0 * nu / r_com *
			  (-parameters::SIGMASLOPE + 2.0 * parameters::FLARINGINDEX + 1.0);
		}

		// Velocity in center of mass frame
		const double cell_vphi_com =
			std::sqrt(constants::G * com_mass / r_com) * corr;
		const double cell_vr_com = vr0;

		const double cell_vx_com =
		    (cell_vr_com * x_com - cell_vphi_com * y_com) / r_com;
		const double cell_vy_com =
		    (cell_vr_com * y_com + cell_vphi_com * x_com) / r_com;

		// shift velocity from center of mass frame to primary frame
		const double cell_vx = cell_vx_com + com_vel.x;
		const double cell_vy = cell_vy_com + com_vel.y;

		const double vp0 = (cell_x * cell_vy - cell_vx * cell_y) / rmed -
				refframe::OmegaFrame * rmed;

		const double vp = vphi_arr(n_radial, n_azimuthal);
		const double vp_new = (vp - vp0) * exp_factor + vp0;
		vphi_arr(n_radial, n_azimuthal) = vp_new;
	    }
	}

	if (parameters::Adiabatic){
	t_polargrid &energy = data[t_data::ENERGY];
	//t_polargrid &sigma = data[t_data::DENSITY];
	#pragma omp parallel for
	for (unsigned int nr = clamped_vphi_id;
		 nr < energy.get_size_radial(); ++nr) {
		double factor = std::pow(
		(radius[nr] - RMAX * parameters::damping_outer_limit) /
			(RMAX - RMAX * parameters::damping_outer_limit),
		2);
		double exp_factor = std::exp(-dt * factor / tau);

		for (unsigned int naz = 0;
		 naz < energy.get_size_azimuthal(); ++naz) {
	const double cell_x = (*CellCenterX)(nr, naz);
	const double cell_y = (*CellCenterY)(nr, naz);

	// Position in center of mass frame
	const double x_com = cell_x - com_pos.x;
	const double y_com = cell_y - com_pos.y;
	const double r_com = std::sqrt(x_com * x_com + y_com * y_com);

	/// Initial profile temperature
	const double cell_energy_profile =
	1.0 / (parameters::ADIABATICINDEX - 1.0) * parameters::sigma0 *
	std::pow(parameters::ASPECTRATIO_REF, 2) *
	std::pow(r_com, -parameters::SIGMASLOPE - 1.0 + 2.0 * parameters::FLARINGINDEX) *
	constants::G * com_mass;
	/*
	const double cell_sigma = sigma(nr, naz);
	const double temperature_floor =
	parameters::minimum_temperature *
	units::temperature.get_inverse_cgs_factor();

	const double energy_floor = temperature_floor * cell_sigma /
				parameters::MU * constants::R /
				(ADIABATICINDEX - 1.0);
	const double cell_energy0 = std::max(cell_energy_profile, energy_floor);
				*/
	const double cell_energy0 = cell_energy_profile;

	const double cell_energy = energy(nr, naz);
	const double energy_new = (cell_energy - cell_energy0) * exp_factor + cell_energy0;

	energy(nr, naz)  = energy_new;
		}
	}
	}


	/*

	t_polargrid &sigma = data[t_data::DENSITY];
	for (unsigned int nr = clamped_vphi_id;
		 nr < sigma.get_size_radial(); ++nr) {
		double factor = std::pow(
		(radius[nr] - RMAX * parameters::damping_outer_limit) /
			(RMAX - RMAX * parameters::damping_outer_limit),
		2);
		double exp_factor = std::exp(-dt * factor / tau);

		for (unsigned int naz = 0;
		 naz < sigma.get_size_azimuthal(); ++naz) {
	const double cell_x = (*CellCenterX)(nr, naz);
	const double cell_y = (*CellCenterY)(nr, naz);

	// Position in center of mass frame
	const double x_com = cell_x - com_pos.x;
	const double y_com = cell_y - com_pos.y;
	const double r_com = std::sqrt(x_com * x_com + y_com * y_com);

	const double cell_sigma0 =
	parameters::sigma0 *
	std::pow(r_com,
		 -SIGMASLOPE); // we assume the floor is not reached.

	const double cell_sigma = sigma(nr, naz);
	const double sigma_new = (cell_sigma - cell_sigma0) * exp_factor + cell_sigma0;

	sigma(nr, naz)  = sigma_new;
		}
	}*/

    }
}

/**
	damping of all selected quantities
*/
void damping(t_data &data, double dt)
{
    if (parameters::damping) {
	const unsigned int number_of_quantities_to_damp =
	    parameters::damping_vector.size();

	for (unsigned int i = 0; i < number_of_quantities_to_damp; ++i) {
	    const parameters::t_DampingType *damper =
		&parameters::damping_vector[i];
	    if (damper->inner_damping_function != nullptr)
		(damper->inner_damping_function)(
		    data[damper->array_to_damp],
		    data[damper->array_with_damping_values], dt);
	    if (damper->outer_damping_function != nullptr)
		(damper->outer_damping_function)(
		    data[damper->array_to_damp],
		    data[damper->array_with_damping_values], dt);
	}
    }
}

void mass_overflow(t_data &data, const double current_time)
{
    if (CPU_Rank != CPU_Highest) {
	return;
    }

    static double last_PhysicalTime = 0.0;

<<<<<<< HEAD
    double dt = sim::PhysicalTime - last_PhysicalTime;
=======
	double dt = current_time - last_PhysicalTime;
>>>>>>> 9c8c79fe

    if (dt == 0.0) {
	return;
    }

<<<<<<< HEAD
    last_PhysicalTime = sim::PhysicalTime;
=======
	last_PhysicalTime = current_time;
>>>>>>> 9c8c79fe

    // get location of binary star
    if (parameters::mof_planet + 1 >
	data.get_planetary_system().get_number_of_planets()) {
	logging::print_master(
	    LOG_ERROR
	    "Wrong Planet/Star for Mass Overflow specified! Old parameter file?\n");
	die("Wrong Planet/Star for Mass Overflow specified! Old parameter file?");
    }
    const t_planet &planet =
	data.get_planetary_system().get_planet(parameters::mof_planet);
    const double xplanet = planet.get_x();
    const double yplanet = planet.get_y();

    const double omega_planet = planet.get_omega();
    // get grid cell where binary star is nearest
    // atan2(y,x) is from -PI to PI
    double angle = std::atan2(yplanet, xplanet) * 0.5 * M_1_PI;
    if (angle < 0) {
	angle += 1.0;
    }

    const unsigned int Nrad = data[t_data::SIGMA].get_max_radial();
    const unsigned int Nphi = data[t_data::SIGMA].get_size_azimuthal();
    const double r_cell = Rmed[Nrad];

    const double vr_fraction = 0.002;
    const double vr_stream =
	-omega_planet * r_cell *
	vr_fraction; // radial inflow velocity is a fraction of v_Kepler, (e.g.
		     // vr_fraction = 0.002)
    const double vphi_stream =
	(omega_planet - refframe::OmegaFrame) *
	r_cell; // set angular velocity to zero (in co-rotating frame)

	const double mdot_code = parameters::mof_value;

    const double Sigma_stream = mdot_code * dt / Surf[Nrad - 2];

    int nearest_grid_cell =
	(int)((double)Nphi * angle + 0.5); // nearest gridcell to binary star
    nearest_grid_cell = nearest_grid_cell % Nphi;

    // Calculate sigma from temperature according to
    // Meyer & Meyer-Hofmeister (1983a) equation 17
    const double Porb =
	2.0 * M_PI / omega_planet * units::time.get_cgs_factor() / 3600.0; // TODO: check unit!
    // cross section Q
    const double Q = 2.4e13 * parameters::mof_temperature * Porb * Porb;
    // stream radius W
    const double W = std::sqrt(Q / M_PI);
    // circumference circ
    const double circ = 2.0 * M_PI * r_cell * units::length.get_cgs_factor(); // TODO: check unit!

    double sigma = 2 * W / circ;
    int number_of_cells =
	(double)Nphi * 3.0 *
	sigma; // walk through 3 sigma, so we get 99.7% accuracy
    double sigmabar = Nphi * sigma;

    double check = 0.0;
    for (int i = -number_of_cells; i <= number_of_cells; i++) {

	const double t_ramp =
	    parameters::mof_rampingtime * planet.get_orbital_period();

	double ramp_factor;
	if (sim::PhysicalTime < t_ramp) {
	    ramp_factor = std::pow(std::sin(sim::PhysicalTime * M_PI_2 / t_ramp), 4);
	} else {
	    ramp_factor = 1.0;
	}

	// adapt gauss profile
	double weight_factor;
	int gridcell;
	if (number_of_cells == 0) {
	    gridcell = nearest_grid_cell;
	    weight_factor = 1.0;
	} else {
	    gridcell = (nearest_grid_cell + i + Nphi) % Nphi;
	    weight_factor = 1.0 / (sigmabar * std::sqrt(2.0 * M_PI)) *
			    std::exp(-1.0 / 2.0 * std::pow(i / sigmabar, 2));
	}
	check += weight_factor;

	int gridcell_r = gridcell + 1;
	gridcell_r = gridcell_r % Nphi;

	double dens = ramp_factor * weight_factor * Sigma_stream;
	if (dens < parameters::sigma0 * parameters::sigma_floor) {
	    dens = parameters::sigma0 * parameters::sigma_floor;
	}

	if (parameters::Adiabatic) {
	    const double T_stream =
		parameters::mof_temperature; // Stream Temperature in Kelvin
	    const double e_stream =
		T_stream * units::temperature.get_inverse_cgs_factor() * dens /
		parameters::MU * constants::R /
		(parameters::ADIABATICINDEX - 1.0); // energy density equivalent to T_stream

	    data[t_data::ENERGY](Nrad - 2, gridcell) = e_stream;
	}

	data[t_data::SIGMA](Nrad - 2, gridcell) += dens;

	data[t_data::V_RADIAL](Nrad - 2, gridcell) = vr_stream;
	data[t_data::V_RADIAL](Nrad - 1, gridcell) = vr_stream;
	data[t_data::V_AZIMUTHAL](Nrad - 2, gridcell) = vphi_stream;
	data[t_data::V_AZIMUTHAL](Nrad - 2, gridcell_r) = vphi_stream;

#ifndef NDEBUG
	logging::print(
	    LOG_VERBOSE
	    "dens %lE, WF %lE , angle %lf, nearest_grid_cell %i, mass_stream %lE, gridcell %i, Nphi %i , noc %i , i %i \n",
	    data[t_data::SIGMA](Nrad, gridcell), 1.0, angle, gridcell,
	    Sigma_stream, gridcell, Nrad, Nphi * 2 + 1, 0);
#endif
    }

    // check if mass overflow is constant
    if (!(check > 0.99) || !(check < 1.01)) {
	logging::print_master(LOG_ERROR "weight_factor %lf should be 0.997 \n",
			      check);
    }
}

/**
 *	Mass overflow function copied from RH2D
 *	added gaussian profile to stream
 */
void mass_overflow_willy(t_data &data, t_polargrid *densitystar, bool transport)
{
    if (CPU_Rank != CPU_Highest) {
	return;
    }

    // get location of binary star
    if (parameters::mof_planet + 1 >
	data.get_planetary_system().get_number_of_planets()) {
	logging::print_master(
	    LOG_ERROR
	    "Wrong Planet/Star for Mass Overflow specified! Old parameter file?\n");
	die("Wrong Planet/Star for Mass Overflow specified! Old parameter file?");
    }

    const t_planet &planet =
	data.get_planetary_system().get_planet(parameters::mof_planet);
    const double xplanet = planet.get_x();
    const double yplanet = planet.get_y();

    const double omega_planet = planet.get_omega();
    // get grid cell where binary star is nearest
    // atan2(y,x) is from -PI to PI
    double angle = std::atan2(yplanet, xplanet) * 0.5 * M_1_PI;
    if (angle < 0) {
	angle += 1.0;
    }

    const unsigned int Nrad = data[t_data::SIGMA].get_max_radial();
    const unsigned int Nphi = data[t_data::SIGMA].get_size_azimuthal();
    const double r_cell = Rmed[Nrad];

    const double vr_fraction = 0.002;
    const double vr_stream =
	-omega_planet * r_cell *
	vr_fraction; // radial inflow velocity is a fraction of v_Kepler, (e.g.
		     // vr_fraction = 0.002)
    const double vphi_stream =
	(omega_planet - refframe::OmegaFrame) *
	r_cell; // set angular velocity to zero (in co-rotating frame)

	const double stream_mdot_code = parameters::mof_value;
    
    const double Sigma_stream =
	fabs(stream_mdot_code / (dphi * Rinf[Nrad] * vr_stream));

    const int nearest_grid_cell = ((int)((double)Nphi * angle + 0.5)) %
				  Nphi; // nearest gridcell to binary star

    // Calculate sigma from temperature according to
    // Meyer & Meyer-Hofmeister (1983a) equation 17
    const double Porb =
	2.0 * M_PI / omega_planet * units::time.get_cgs_factor() / 3600.0; // TODO: check unit!
    // cross section Q
    const double Q = 2.4e13 * parameters::mof_temperature * Porb * Porb;
    // stream radius W
    const double W = std::sqrt(Q * M_1_PI);
    // circumference circ
    const double circ = 2.0 * M_PI * r_cell * units::length.get_cgs_factor(); // TODO: check unit!

    double sigma = 2.0 * W / circ;
    int number_of_cells =
	(double)Nphi * 3.0 *
	sigma; // walk through 3 sigma, so we get 99.7% accuracy
    double sigmabar = Nphi * sigma;

    const double t_ramp =
	parameters::mof_rampingtime * planet.get_orbital_period();

    double ramp_factor;
    if (sim::PhysicalTime < t_ramp) {
	ramp_factor = std::pow(std::sin(sim::PhysicalTime * M_PI_2 / t_ramp), 6);
    } else {
	ramp_factor = 1.0;
    }

    double check = 0.0;
    for (int i = -number_of_cells; i <= number_of_cells; i++) {

	// adapt gauss profile
	double weight_factor;
	int gridcell;
	if (number_of_cells == 0) {
	    gridcell = nearest_grid_cell;
	    weight_factor = 1.0;
	} else {
	    gridcell = (nearest_grid_cell + i + Nphi) % Nphi;
	    weight_factor = 1.0 / (sigmabar * std::sqrt(2.0 * M_PI)) *
			    std::exp(-1.0 / 2.0 * std::pow(i / sigmabar, 2));
	}
	check += weight_factor;

	int gridcell_r = gridcell + 1;
	gridcell_r = gridcell_r % Nphi;

	double dens = ramp_factor * weight_factor * Sigma_stream;
	if (dens < parameters::sigma0 * parameters::sigma_floor) {
	    dens = parameters::sigma0 * parameters::sigma_floor;
	}

	if (parameters::Adiabatic) {
	    const double T_stream =
		parameters::mof_temperature; // Stream Temperature in Kelvin
	    const double e_stream =
		T_stream * units::temperature.get_inverse_cgs_factor() * dens /
		parameters::MU * constants::R /
		(parameters::ADIABATICINDEX - 1.0); // energy density equivalent to T_stream

	    data[t_data::ENERGY](Nrad, gridcell) = e_stream;
	}

	if (transport && (densitystar != nullptr)) {
	    (*densitystar)(Nrad, gridcell) = dens;
	} else {
	    data[t_data::SIGMA](Nrad, gridcell) = dens;
	}

	data[t_data::V_RADIAL](Nrad, gridcell) = vr_stream;
	data[t_data::V_RADIAL](Nrad + 1, gridcell) = vr_stream;
	data[t_data::V_AZIMUTHAL](Nrad, gridcell) = vphi_stream;
	data[t_data::V_AZIMUTHAL](Nrad, gridcell_r) = vphi_stream;

#ifndef NDEBUG
	logging::print(
	    LOG_VERBOSE
	    "dens %lE, WF %lE , angle %lf, nearest_grid_cell %i, mass_stream %lE, gridcell %i, Nphi %i , noc %i , i %i \n",
	    data[t_data::SIGMA](Nrad, gridcell), 1.0, angle, gridcell,
	    Sigma_stream, gridcell, Nrad, Nphi * 2 + 1, 0);
#endif
    }

    // check if mass overflow is constant
    if (!(check > 0.99) || !(check < 1.01)) {
	logging::print_master(LOG_ERROR "weight_factor %lf should be 0.997 \n",
			      check);
    }
}

void apply_boundary_condition_temperature(t_data &data)
{
    if (CPU_Rank == 0) {
	#pragma omp parallel for
	for (unsigned int n_radial = 0; n_radial <= GHOSTCELLS_B; ++n_radial) {
	    for (unsigned int n_azimuthal = 0;
		 n_azimuthal <= data[t_data::ENERGY].get_max_azimuthal();
		 ++n_azimuthal) {
		data[t_data::ENERGY](n_radial, n_azimuthal) =
		    data[t_data::TEMPERATURE](n_radial, n_azimuthal) *
		    data[t_data::SIGMA](n_radial, n_azimuthal) /
		    (parameters::ADIABATICINDEX - 1.0) / parameters::MU * constants::R;
	    }
	}

	switch (parameters::boundary_inner) {
	case parameters::boundary_condition_open:
	    open_boundary_inner(data);
	    break;
	case parameters::boundary_condition_reflecting:
	    reflecting_boundary_inner(data);
	    break;
	default:
	    logging::print_master(
		LOG_ERROR
		"Boundary condition at inner boundary not supported for temperature!\n");
	    break;
	}

	#pragma omp parallel for
	for (unsigned int n_radial = 0; n_radial <= GHOSTCELLS_B; ++n_radial) {
	    for (unsigned int n_azimuthal = 0;
		 n_azimuthal <= data[t_data::ENERGY].get_max_azimuthal();
		 ++n_azimuthal) {
		data[t_data::TEMPERATURE](n_radial, n_azimuthal) =
		    data[t_data::ENERGY](n_radial, n_azimuthal) /
		    data[t_data::SIGMA](n_radial, n_azimuthal) *
		    (parameters::ADIABATICINDEX - 1.0) * parameters::MU / constants::R;
	    }
	}
    }

    if (CPU_Rank == CPU_Highest) {
	#pragma omp parallel for
	for (unsigned int n_radial =
		 data[t_data::ENERGY].get_max_radial() - GHOSTCELLS_B;
	     n_radial <= data[t_data::ENERGY].get_max_radial(); ++n_radial) {
	    for (unsigned int n_azimuthal = 0;
		 n_azimuthal <= data[t_data::ENERGY].get_max_azimuthal();
		 ++n_azimuthal) {
		data[t_data::ENERGY](n_radial, n_azimuthal) =
		    data[t_data::TEMPERATURE](n_radial, n_azimuthal) *
		    data[t_data::SIGMA](n_radial, n_azimuthal) /
		    (parameters::ADIABATICINDEX - 1.0) / parameters::MU * constants::R;
	    }
	}

	// outer boundary
	switch (parameters::boundary_outer) {
	case parameters::boundary_condition_open:
	    open_boundary_outer(data);
	    break;
	case parameters::boundary_condition_reflecting:
	    reflecting_boundary_outer(data);
	    break;
	default:
	    logging::print_master(
		LOG_ERROR
		"Boundary condition at outer boundary not supported for temperature!\n");
	    break;
	}

	#pragma omp parallel for
	for (unsigned int n_radial =
		 data[t_data::ENERGY].get_max_radial() - GHOSTCELLS_B;
	     n_radial <= data[t_data::ENERGY].get_max_radial(); ++n_radial) {
	    for (unsigned int n_azimuthal = 0;
		 n_azimuthal <= data[t_data::ENERGY].get_max_azimuthal();
		 ++n_azimuthal) {
		data[t_data::TEMPERATURE](n_radial, n_azimuthal) =
		    data[t_data::ENERGY](n_radial, n_azimuthal) /
		    data[t_data::SIGMA](n_radial, n_azimuthal) *
		    (parameters::ADIABATICINDEX - 1.0) * parameters::MU / constants::R;
	    }
	}
    }
}

/**
	Boundary conditions for calculation of the boundary layer (BL) starting
   here:
	TODO: Stellar radiative flux into disk via implicit routine!
*/

/**
	Inner boundary: zero gradient & fixed velocities
*/

void boundary_layer_inner_boundary(t_data &data)
{

    if (CPU_Rank != 0)
	return;

	#pragma omp parallel for
    for (unsigned int n_azimuthal = 0;
	 n_azimuthal <= data[t_data::SIGMA].get_max_azimuthal();
	 ++n_azimuthal) {
	// zero gradient
	data[t_data::SIGMA](0, n_azimuthal) =
	    data[t_data::SIGMA](1, n_azimuthal);
	data[t_data::ENERGY](0, n_azimuthal) =
	    data[t_data::ENERGY](1, n_azimuthal);

	// set vrad to fraction of Keplerian velocity
	data[t_data::V_RADIAL](1, n_azimuthal) =
	    -1. * parameters::vrad_fraction_of_kepler * std::sqrt(1. / Ra[1]);
	data[t_data::V_RADIAL](0, n_azimuthal) =
	    data[t_data::V_RADIAL](1, n_azimuthal);

	// set vphi to stellar rotation rate 
	data[t_data::V_AZIMUTHAL](0, n_azimuthal) =
	    parameters::stellar_rotation_rate * std::sqrt(1. / Rb[0]);
    }
}

/**
	Outer boundary: floating boundary conditions & pressure correction for
   Omega
*/

void boundary_layer_outer_boundary(t_data &data)
{

    if (CPU_Rank != CPU_Highest)
	return;

	#pragma omp parallel for
    for (unsigned int n_azimuthal = 0;
	 n_azimuthal <= data[t_data::SIGMA].get_max_azimuthal();
	 ++n_azimuthal) {
	// floating BCs
<<<<<<< HEAD
	data[t_data::SIGMA](data[t_data::SIGMA].get_max_radial(), n_azimuthal) =
	    data[t_data::SIGMA](data[t_data::SIGMA].get_max_radial() - 1,
				n_azimuthal) *
	    std::sqrt(Ra[data[t_data::SIGMA].get_max_radial() - 1] /
		      Ra[data[t_data::SIGMA].get_max_radial()]);
=======
	data[t_data::DENSITY](data[t_data::DENSITY].get_max_radial(),
			      n_azimuthal) =
	    data[t_data::DENSITY](data[t_data::DENSITY].get_max_radial() - 1,
				  n_azimuthal) *
	    std::sqrt(Ra[data[t_data::DENSITY].get_max_radial() - 1] /
		      Ra[data[t_data::DENSITY].get_max_radial()]);

>>>>>>> 9c8c79fe
	data[t_data::ENERGY](data[t_data::ENERGY].get_max_radial(),
			     n_azimuthal) =
	    data[t_data::ENERGY](data[t_data::ENERGY].get_max_radial() - 1,
				 n_azimuthal) *
	    std::pow(Ra[data[t_data::ENERGY].get_max_radial() - 1] /
			 Ra[data[t_data::ENERGY].get_max_radial()],
		     1.25);

	data[t_data::V_RADIAL](data[t_data::V_RADIAL].get_max_radial() - 1,
			       n_azimuthal) =
	    -1. *
	    fabs(data[t_data::V_RADIAL](
		data[t_data::V_RADIAL].get_max_radial() - 2, n_azimuthal)) *
	    std::sqrt(Ra[data[t_data::V_RADIAL].get_max_radial() - 2] /
		      Ra[data[t_data::V_RADIAL].get_max_radial() - 1]);

	data[t_data::V_RADIAL](data[t_data::V_RADIAL].get_max_radial(),
			       n_azimuthal) =
	    -1. *
	    fabs(data[t_data::V_RADIAL](
		data[t_data::V_RADIAL].get_max_radial() - 2, n_azimuthal)) *
	    std::sqrt(Ra[data[t_data::V_RADIAL].get_max_radial() - 2] /
		      Ra[data[t_data::V_RADIAL].get_max_radial()]);

	// Omega at outer boundary equals calculate_omega_kepler (plus leading
	// order pressure correction)
	data[t_data::V_AZIMUTHAL](data[t_data::V_AZIMUTHAL].get_max_radial(),
				  n_azimuthal) =
	    1. / std::sqrt(Rb[data[t_data::SIGMA].get_max_radial()]);
	// TODO: Include pressure correction, like in uphi[*jN]
	// = 1./sqrt(Rb[*jN]) +
	// 0.5/Sigma[*jN]*sqrt(pow3(Rb[*jN])*pow2(Rb[*jN]))*.5/Rb[*jN]*(P[*jN+1]-P[*jN-1])/DeltaRa[*jN+1];
    }
}

/**
	End BL Boundary Conditions!
*/

void keplerian2d_boundary_inner(t_data &data)
{
    for (unsigned int n_azimuthal = 0;
	 n_azimuthal <= data[t_data::ENERGY].get_max_azimuthal();
	 ++n_azimuthal) {
	data[t_data::SIGMA](1, n_azimuthal) =
	    parameters::sigma0 * std::pow(Rmed[1], -parameters::SIGMASLOPE);
	data[t_data::SIGMA](0, n_azimuthal) =
	    parameters::sigma0 * std::pow(Rmed[0], -parameters::SIGMASLOPE);
	data[t_data::ENERGY](1, n_azimuthal) =
	    1.0 / (parameters::ADIABATICINDEX - 1.0) * parameters::sigma0 *
	    std::pow(parameters::ASPECTRATIO_REF, 2) *
	    std::pow(Rmed[1], -parameters::SIGMASLOPE - 1.0 + 2.0 * parameters::FLARINGINDEX);
	data[t_data::ENERGY](0, n_azimuthal) =
	    1.0 / (parameters::ADIABATICINDEX - 1.0) * parameters::sigma0 *
	    std::pow(parameters::ASPECTRATIO_REF, 2) *
	    std::pow(Rmed[0], -parameters::SIGMASLOPE - 1.0 + 2.0 * parameters::FLARINGINDEX);
	data[t_data::TEMPERATURE](1, n_azimuthal) =
	    data[t_data::ENERGY](1, n_azimuthal) /
	    data[t_data::SIGMA](1, n_azimuthal) * (parameters::ADIABATICINDEX - 1.0) *
	    parameters::MU * constants::R;
	data[t_data::TEMPERATURE](0, n_azimuthal) =
	    data[t_data::ENERGY](0, n_azimuthal) /
	    data[t_data::SIGMA](0, n_azimuthal) * (parameters::ADIABATICINDEX - 1.0) *
	    parameters::MU * constants::R;
	data[t_data::V_RADIAL](1, n_azimuthal) = 0.0;
	data[t_data::V_RADIAL](0, n_azimuthal) =
	    -data[t_data::V_RADIAL](2, n_azimuthal);
	data[t_data::V_AZIMUTHAL](1, n_azimuthal) =
	    std::sqrt(constants::G * hydro_center_mass / Rmed[1]);
	data[t_data::V_AZIMUTHAL](0, n_azimuthal) =
	    std::sqrt(constants::G * hydro_center_mass / Rmed[0]);
    }
}

void keplerian2d_boundary_outer(t_data &data)
{
	#pragma omp parallel for
    for (unsigned int n_azimuthal = 0;
	 n_azimuthal <= data[t_data::ENERGY].get_max_azimuthal();
	 ++n_azimuthal) {
	data[t_data::SIGMA](data[t_data::SIGMA].get_max_radial(), n_azimuthal) =
	    parameters::sigma0 *
	    std::pow(Rmed[data[t_data::SIGMA].get_max_radial()], -parameters::SIGMASLOPE);
	data[t_data::SIGMA](data[t_data::SIGMA].get_max_radial() - 1,
			    n_azimuthal) =
	    parameters::sigma0 *
	    std::pow(Rmed[data[t_data::SIGMA].get_max_radial() - 1],
		     -parameters::SIGMASLOPE);
	data[t_data::ENERGY](data[t_data::ENERGY].get_max_radial(),
			     n_azimuthal) =
	    1.0 / (parameters::ADIABATICINDEX - 1.0) * parameters::sigma0 *
	    std::pow(parameters::ASPECTRATIO_REF, 2) *
	    std::pow(Rmed[data[t_data::SIGMA].get_max_radial()],
		     -parameters::SIGMASLOPE - 1.0 + 2.0 * parameters::FLARINGINDEX);
	data[t_data::ENERGY](data[t_data::ENERGY].get_max_radial() - 1,
			     n_azimuthal) =
	    1.0 / (parameters::ADIABATICINDEX - 1.0) * parameters::sigma0 *
	    std::pow(parameters::ASPECTRATIO_REF, 2) *
	    std::pow(Rmed[data[t_data::SIGMA].get_max_radial() - 1],
		     -parameters::SIGMASLOPE - 1.0 + 2.0 * parameters::FLARINGINDEX);
	data[t_data::TEMPERATURE](data[t_data::TEMPERATURE].get_max_radial(),
				  n_azimuthal) =
	    data[t_data::ENERGY](data[t_data::ENERGY].get_max_radial(),
				 n_azimuthal) /
	    data[t_data::SIGMA](data[t_data::SIGMA].get_max_radial(),
				n_azimuthal) *
	    (parameters::ADIABATICINDEX - 1.0) * parameters::MU * constants::R;
	data[t_data::TEMPERATURE](
	    data[t_data::TEMPERATURE].get_max_radial() - 1, n_azimuthal) =
	    data[t_data::ENERGY](data[t_data::ENERGY].get_max_radial() - 1,
				 n_azimuthal) /
	    data[t_data::SIGMA](data[t_data::SIGMA].get_max_radial() - 1,
				n_azimuthal) *
	    (parameters::ADIABATICINDEX - 1.0) * parameters::MU * constants::R;
	data[t_data::V_RADIAL](data[t_data::V_RADIAL].get_max_radial(),
			       n_azimuthal) =
	    -data[t_data::V_RADIAL](data[t_data::V_RADIAL].get_max_radial() - 2,
				    n_azimuthal);
	data[t_data::V_RADIAL](data[t_data::V_RADIAL].get_max_radial() - 1,
			       n_azimuthal) = 0.0;
	data[t_data::V_AZIMUTHAL](data[t_data::V_AZIMUTHAL].get_max_radial(),
				  n_azimuthal) =
	    std::sqrt(constants::G * hydro_center_mass /
		      Rmed[data[t_data::SIGMA].get_max_radial()]);
	data[t_data::V_AZIMUTHAL](
	    data[t_data::V_AZIMUTHAL].get_max_radial() - 1, n_azimuthal) =
	    std::sqrt(constants::G * hydro_center_mass /
		      Rmed[data[t_data::SIGMA].get_max_radial() - 1]);
    }
}

/**
 * @brief initial_center_of_mass_boundary: sets the outer boundary
 *  to the initial profile in the center of mass and then shifts it to the
 * primary center. Lucas thinks this is important when simulating a circumbinary
 * disk when the coordination system is centered on the primary.
 * @param data
 */
void initial_center_of_mass_boundary(t_data &data)
{

    if (CPU_Rank != CPU_Highest)
	return;

    const unsigned int np = data.get_planetary_system().get_number_of_planets();
    const Pair com_pos = data.get_planetary_system().get_center_of_mass(np);
    const Pair com_vel =
	data.get_planetary_system().get_center_of_mass_velocity(np);
    const double com_mass = data.get_planetary_system().get_mass(np);

    auto &sigma = data[t_data::SIGMA];
    auto &energy = data[t_data::ENERGY];
    auto &vrad = data[t_data::V_RADIAL];
    auto &vaz = data[t_data::V_AZIMUTHAL];

<<<<<<< HEAD
    const unsigned int nr = data[t_data::SIGMA].get_max_radial();
    for (unsigned int naz = 0; naz <= data[t_data::SIGMA].get_max_azimuthal();
=======
    const unsigned int nr = data[t_data::DENSITY].get_max_radial();
	#pragma omp parallel for
    for (unsigned int naz = 0; naz <= data[t_data::DENSITY].get_max_azimuthal();
>>>>>>> 9c8c79fe
	 ++naz) {

	{ /// V_PHI
	    const double phi = ((double)naz - 0.5) * dphi;
	    const double rmed = Rmed[nr];

	    const double cell_x = rmed * std::cos(phi);
	    const double cell_y = rmed * std::sin(phi);

	    // Position in center of mass frame
	    const double x_com = cell_x - com_pos.x;
	    const double y_com = cell_y - com_pos.y;
	    const double r_com = std::sqrt(x_com * x_com + y_com * y_com);

	    // pressure support correction
	    double corr;
	    double vr0;
	    if (parameters::initialize_pure_keplerian) {
		corr = 1.0;
		vr0 = 0.0;
	    } else {
		corr =
		    std::sqrt(1.0 - std::pow(parameters::ASPECTRATIO_REF, 2) *
					std::pow(r_com, 2.0 * parameters::FLARINGINDEX) *
					(1. + parameters::SIGMASLOPE - 2.0 * parameters::FLARINGINDEX));

		const double v_k = std::sqrt(constants::G * com_mass / r_com);
		const double h =
		    parameters::ASPECTRATIO_REF * std::pow(r_com, parameters::FLARINGINDEX);
		const double cs_iso = h * v_k;
		const double H = h * r_com;
		const double nu = parameters::ALPHAVISCOSITY * cs_iso * H;
		vr0 = -3.0 * nu / r_com *
		      (-parameters::SIGMASLOPE + 2.0 * parameters::FLARINGINDEX + 1.0);
	    }

	    // Velocity in center of mass frame
	    const double cell_vphi_com =
		std::sqrt(constants::G * com_mass / r_com) * corr;
	    const double cell_vr_com = vr0;

	    const double cell_vx_com =
		(cell_vr_com * x_com - cell_vphi_com * y_com) / r_com;
	    const double cell_vy_com =
		(cell_vr_com * y_com + cell_vphi_com * x_com) / r_com;

	    // shift velocity from center of mass frame to primary frame
	    const double cell_vx = cell_vx_com + com_vel.x;
	    const double cell_vy = cell_vy_com + com_vel.y;

	    const double cell_vphi =
		(cell_x * cell_vy - cell_vx * cell_y) / rmed;
		vaz(nr, naz) = cell_vphi - refframe::OmegaFrame * rmed;
	} /// END V_PHI

	{ /// V_R
	    const double phi = (double)naz * dphi;
	    const double rinf = Rinf[nr];

	    const double cell_x = rinf * std::cos(phi);
	    const double cell_y = rinf * std::sin(phi);

	    // Position in center of mass frame
	    const double x_com = cell_x - com_pos.x;
	    const double y_com = cell_y - com_pos.y;
	    const double r_com = std::sqrt(x_com * x_com + y_com * y_com);

	    // pressure support correction
	    double corr;
	    double vr0;
	    if (parameters::initialize_pure_keplerian) {
		corr = 1.0;
		vr0 = 0.0;
	    } else {
		corr =
		    std::sqrt(1.0 - std::pow(parameters::ASPECTRATIO_REF, 2) *
					std::pow(r_com, 2.0 * parameters::FLARINGINDEX) *
+					(1. + parameters::SIGMASLOPE - 2.0 * parameters::FLARINGINDEX));

		const double v_k = std::sqrt(constants::G * com_mass / r_com);
		const double h =
		    parameters::ASPECTRATIO_REF * std::pow(r_com, parameters::FLARINGINDEX);
		const double cs_iso = h * v_k;
		const double H = h * r_com;
		const double nu = parameters::ALPHAVISCOSITY * cs_iso * H;
		vr0 = -3.0 * nu / r_com *
		      (-parameters::SIGMASLOPE + 2.0 * parameters::FLARINGINDEX + 1.0);
	    }

	    // Velocity in center of mass frame
	    const double cell_vphi_com =
		std::sqrt(constants::G * com_mass / r_com) * corr;
	    const double cell_vr_com = vr0;

	    const double cell_vx_com =
		(cell_vr_com * x_com - cell_vphi_com * y_com) / r_com;
	    const double cell_vy_com =
		(cell_vr_com * y_com + cell_vphi_com * x_com) / r_com;

	    // shift velocity from center of mass frame to primary frame
	    const double cell_vx = cell_vx_com + com_vel.x;
	    const double cell_vy = cell_vy_com + com_vel.y;

	    const double cell_vr = (cell_x * cell_vx + cell_y * cell_vy) / rinf;
	    vrad(nr, naz) = cell_vr;
	} /// END V_R

	{ /// V_R GHOST CELL
	    const double phi = (double)naz * dphi;
	    const double rinf = Rsup[nr];

	    const double cell_x = rinf * std::cos(phi);
	    const double cell_y = rinf * std::sin(phi);

	    // Position in center of mass frame
	    const double x_com = cell_x - com_pos.x;
	    const double y_com = cell_y - com_pos.y;
	    const double r_com = std::sqrt(x_com * x_com + y_com * y_com);

	    // pressure support correction
	    double corr;
	    double vr0;
	    if (parameters::initialize_pure_keplerian) {
		corr = 1.0;
		vr0 = 0.0;
	    } else {
		corr =
		    std::sqrt(1.0 - std::pow(parameters::ASPECTRATIO_REF, 2) *
					std::pow(r_com, 2.0 * parameters::FLARINGINDEX) *
					(1. + parameters::SIGMASLOPE - 2.0 * parameters::FLARINGINDEX));

		const double v_k = std::sqrt(constants::G * com_mass / r_com);
		const double h =
		    parameters::ASPECTRATIO_REF * std::pow(r_com, parameters::FLARINGINDEX);
		const double cs_iso = h * v_k;
		const double H = h * r_com;
		const double nu = parameters::ALPHAVISCOSITY * cs_iso * H;
		vr0 = -3.0 * nu / r_com *
		      (-parameters::SIGMASLOPE + 2.0 * parameters::FLARINGINDEX + 1.0);
	    }

	    // Velocity in center of mass frame
	    const double cell_vphi_com =
		std::sqrt(constants::G * com_mass / r_com) * corr;
	    const double cell_vr_com = vr0;

	    const double cell_vx_com =
		(cell_vr_com * x_com - cell_vphi_com * y_com) / r_com;
	    const double cell_vy_com =
		(cell_vr_com * y_com + cell_vphi_com * x_com) / r_com;

	    // shift velocity from center of mass frame to primary frame
	    const double cell_vx = cell_vx_com + com_vel.x;
	    const double cell_vy = cell_vy_com + com_vel.y;

	    const double cell_vr = (cell_x * cell_vx + cell_y * cell_vy) / rinf;
	    vrad(nr + 1, naz) = cell_vr;
	} /// END V_R GHOST CELL

	{ /// DENSITY and ENERGY
	    const double cell_x = (*CellCenterX)(nr, naz);
	    const double cell_y = (*CellCenterY)(nr, naz);

	    // Position in center of mass frame
	    const double x_com = cell_x - com_pos.x;
	    const double y_com = cell_y - com_pos.y;
	    const double r_com = std::sqrt(x_com * x_com + y_com * y_com);

	    const double cell_sigma =
		parameters::sigma0 *
		std::pow(r_com,
			 -parameters::SIGMASLOPE); // we assume the floor is not reached.
	    sigma(nr, naz) = cell_sigma;

	    /// Initial profile temperature
	const double cell_energy =
	    1.0 / (parameters::ADIABATICINDEX - 1.0) * parameters::sigma0 *
	    std::pow(parameters::ASPECTRATIO_REF, 2) *
	    std::pow(r_com, -parameters::SIGMASLOPE - 1.0 + 2.0 * parameters::FLARINGINDEX) *
	    constants::G * com_mass;

	const double temperature_floor =
	    parameters::minimum_temperature *
	    units::temperature.get_inverse_cgs_factor();

	const double energy_floor = temperature_floor * cell_sigma /
				    parameters::MU * constants::R /
				    (parameters::ADIABATICINDEX - 1.0);

	energy(nr, naz) = std::max(cell_energy, energy_floor);

	    /// dP / dr = 0
		/// energy(nr, naz) = energy(nr - 1, naz);
	} /// END DENSITY and ENERGY
    }
}

/**
	for viscous spreading ring comparison simulations for Jibin
*/
void jibin_boundary_inner(t_data &data)
{
    if (CPU_Rank != 0)
	return;

    const double h = parameters::ASPECTRATIO_REF;
    const double p = parameters::SIGMASLOPE;
    const double q = 2.0 * parameters::FLARINGINDEX - 1.0;
    const double R = Rmed[0];
    const double OmegaK = 1.0 / (R * std::sqrt(R));
    const double corr = std::sqrt(1.0 + (p + q) * h * h);
    const double vaz = R * OmegaK * corr - R * refframe::OmegaFrame;

	#pragma omp parallel for
    for (unsigned int n_azimuthal = 0;
	 n_azimuthal <= data[t_data::SIGMA].get_max_azimuthal();
	 ++n_azimuthal) {

	// copy first ring into ghost ring
	data[t_data::SIGMA](0, n_azimuthal) =
	    data[t_data::SIGMA](1, n_azimuthal);

	data[t_data::V_AZIMUTHAL](0, n_azimuthal) = vaz;

	if (data[t_data::V_RADIAL](2, n_azimuthal) <= 0.0) { // outflow
	    data[t_data::V_RADIAL](1, n_azimuthal) =
		data[t_data::V_RADIAL](2, n_azimuthal);
	    data[t_data::V_RADIAL](0, n_azimuthal) =
		data[t_data::V_RADIAL](2, n_azimuthal);
	} else { // reflective
	    data[t_data::V_RADIAL](1, n_azimuthal) =
		-data[t_data::V_RADIAL](2, n_azimuthal);
	    data[t_data::V_RADIAL](0, n_azimuthal) =
		-data[t_data::V_RADIAL](2, n_azimuthal);
	}
    }
}

/**
	for viscous spreading ring comparison simulations for Jibin
*/
void jibin_boundary_outer(t_data &data)
{
    if (CPU_Rank == CPU_Highest) {

	const double h = parameters::ASPECTRATIO_REF;
	const double p = parameters::SIGMASLOPE;
	const double q = 2.0 * parameters::FLARINGINDEX - 1.0;
	const double R = Rmed[data[t_data::V_AZIMUTHAL].get_max_radial()];
	const double OmegaK = 1.0 / (R * std::sqrt(R));
	const double corr = std::sqrt(1.0 + (p + q) * h * h);
	const double vaz = R * OmegaK * corr - R * refframe::OmegaFrame;

	#pragma omp parallel for
	for (unsigned int n_azimuthal = 0;
	     n_azimuthal <= data[t_data::SIGMA].get_max_azimuthal();
	     ++n_azimuthal) {
	    data[t_data::V_AZIMUTHAL](
		data[t_data::V_AZIMUTHAL].get_max_radial(), n_azimuthal) = vaz;
	}
    }
}

} // namespace boundary_conditions<|MERGE_RESOLUTION|>--- conflicted
+++ resolved
@@ -14,12 +14,8 @@
 #include "logging.h"
 #include "parameters.h"
 #include "util.h"
-<<<<<<< HEAD
 #include "frame_of_reference.h"
 #include "simulation.h"
-=======
-#include "quantities.h"
->>>>>>> 9c8c79fe
 #include <algorithm>
 #include <cstring>
 #include <cmath>
@@ -341,13 +337,8 @@
 	jibin_boundary_outer(data);
 	break;
     case parameters::boundary_condition_precribed_time_variable: {
-<<<<<<< HEAD
 	boundary_condition_precribed_time_variable_outer(data,
-							 &data[t_data::SIGMA]);
-=======
-	boundary_condition_precribed_time_variable_outer(
-		data, &data[t_data::DENSITY], current_time);
->>>>>>> 9c8c79fe
+							 &data[t_data::SIGMA], sim::PhysicalTime);
     } break;
     case parameters::boundary_condition_viscous_outflow:
 	die("outer viscous outflow boundary not implemented");
@@ -580,11 +571,7 @@
 	    data.get_planetary_system().get_planet(1).get_orbital_period();
 
 	const double step_size = T_bin / (double)PRESCRIBED_TIME_SEGMENT_NUMBER;
-<<<<<<< HEAD
 	const double real_time = sim::PhysicalTime / step_size;
-=======
-	const double real_time = current_time / step_size;
->>>>>>> 9c8c79fe
 	const int integer_time = (int)std::floor(real_time);
 	const int time_id = integer_time % PRESCRIBED_TIME_SEGMENT_NUMBER;
 	const int time_id_next = (time_id + 1) % PRESCRIBED_TIME_SEGMENT_NUMBER;
@@ -1471,21 +1458,13 @@
 
     static double last_PhysicalTime = 0.0;
 
-<<<<<<< HEAD
     double dt = sim::PhysicalTime - last_PhysicalTime;
-=======
-	double dt = current_time - last_PhysicalTime;
->>>>>>> 9c8c79fe
 
     if (dt == 0.0) {
 	return;
     }
 
-<<<<<<< HEAD
     last_PhysicalTime = sim::PhysicalTime;
-=======
-	last_PhysicalTime = current_time;
->>>>>>> 9c8c79fe
 
     // get location of binary star
     if (parameters::mof_planet + 1 >
@@ -1898,21 +1877,11 @@
 	 n_azimuthal <= data[t_data::SIGMA].get_max_azimuthal();
 	 ++n_azimuthal) {
 	// floating BCs
-<<<<<<< HEAD
 	data[t_data::SIGMA](data[t_data::SIGMA].get_max_radial(), n_azimuthal) =
 	    data[t_data::SIGMA](data[t_data::SIGMA].get_max_radial() - 1,
 				n_azimuthal) *
 	    std::sqrt(Ra[data[t_data::SIGMA].get_max_radial() - 1] /
 		      Ra[data[t_data::SIGMA].get_max_radial()]);
-=======
-	data[t_data::DENSITY](data[t_data::DENSITY].get_max_radial(),
-			      n_azimuthal) =
-	    data[t_data::DENSITY](data[t_data::DENSITY].get_max_radial() - 1,
-				  n_azimuthal) *
-	    std::sqrt(Ra[data[t_data::DENSITY].get_max_radial() - 1] /
-		      Ra[data[t_data::DENSITY].get_max_radial()]);
-
->>>>>>> 9c8c79fe
 	data[t_data::ENERGY](data[t_data::ENERGY].get_max_radial(),
 			     n_azimuthal) =
 	    data[t_data::ENERGY](data[t_data::ENERGY].get_max_radial() - 1,
@@ -2068,14 +2037,9 @@
     auto &vrad = data[t_data::V_RADIAL];
     auto &vaz = data[t_data::V_AZIMUTHAL];
 
-<<<<<<< HEAD
     const unsigned int nr = data[t_data::SIGMA].get_max_radial();
+	#pragma omp parallel for
     for (unsigned int naz = 0; naz <= data[t_data::SIGMA].get_max_azimuthal();
-=======
-    const unsigned int nr = data[t_data::DENSITY].get_max_radial();
-	#pragma omp parallel for
-    for (unsigned int naz = 0; naz <= data[t_data::DENSITY].get_max_azimuthal();
->>>>>>> 9c8c79fe
 	 ++naz) {
 
 	{ /// V_PHI
