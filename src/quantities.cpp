#include "quantities.h"

#include "Theo.h"
#include "constants.h"
#include "global.h"
#include "logging.h"
#include "parameters.h"
#include "stress.h"
#include "util.h"
#include "frame_of_reference.h"
#include <math.h>
#include <mpi.h>
#include <vector>
#include "SourceEuler.h"
#include "pvte_law.h"


namespace quantities
{

/**
	Calculates total gas mass.
*/
double gas_total_mass(t_data &data, const double quantitiy_radius)
{
    double local_mass = 0.0;
    double global_mass = 0.0;

    // calculate mass of this process' cells
	#pragma omp parallel for reduction(+ : local_mass)
    for (unsigned int n_radial = radial_first_active;
	 n_radial < radial_active_size; ++n_radial) {
	for (unsigned int n_azimuthal = 0;
	     n_azimuthal < data[t_data::SIGMA].get_size_azimuthal();
	     ++n_azimuthal) {
	    if (Rmed[n_radial] <= quantitiy_radius) {
		local_mass +=
		    Surf[n_radial] * data[t_data::SIGMA](n_radial, n_azimuthal);
	    }
	}
    }

	MPI_Allreduce(&local_mass, &global_mass, 1, MPI_DOUBLE, MPI_SUM,
		  MPI_COMM_WORLD);

    return global_mass;
}

/**
 * @brief gas_quantity_reduce
 Warning: Reduce, only CPU 0 has the correct value
 */
double gas_quantity_reduce(const t_polargrid& arr, const double quantitiy_radius)
{

<<<<<<< HEAD
    if (gas_total_mass <= 0.0) {
	return parameters::ASPECTRATIO_REF;
    }
=======
	double global_reduced_quantity = 0.0;
	double local_reduced_quantity = 0.0;

	// Loop thru all cells excluding GHOSTCELLS & CPUOVERLAP cells (otherwise
	// they would be included twice!)
	#pragma omp parallel for reduction(+ : local_reduced_quantity)
	for (unsigned int nr = radial_first_active; nr < radial_active_size; ++nr) {
	for (unsigned int naz = 0; naz < arr.get_size_azimuthal(); ++naz) {
		// eccentricity and semi major axis weighted with cellmass
		if (Rmed[nr] <= quantitiy_radius) {
		local_reduced_quantity += arr(nr, naz) ;
		}
	}
	}
>>>>>>> 9c8c79fe

	// synchronize threads
	MPI_Reduce(&local_reduced_quantity, &global_reduced_quantity, 1, MPI_DOUBLE, MPI_SUM, 0,
		  MPI_COMM_WORLD);

<<<<<<< HEAD
    // Loop thru all cells excluding GHOSTCELLS & CPUOVERLAP cells (otherwise
    // they would be included twice!)
    for (unsigned int n_radial = radial_first_active;
	 n_radial < radial_active_size; ++n_radial) {
	for (unsigned int n_azimuthal = 0;
	     n_azimuthal < data[t_data::SIGMA].get_size_azimuthal();
	     ++n_azimuthal) {
	    // eccentricity and semi major axis weighted with cellmass
	    if (Rmed[n_radial] <= quantitiy_radius) {
		local_mass =
		    data[t_data::SIGMA](n_radial, n_azimuthal) * Surf[n_radial];
		local_aspect_ratio +=
		    data[t_data::ASPECTRATIO](n_radial, n_azimuthal) *
		    local_mass;
	    }
=======
	return global_reduced_quantity;
}



double gas_allreduce_mass_average(t_data &data, const t_polargrid& arr, const double quantitiy_radius)
{

	const t_polargrid& sigma = data[t_data::DENSITY];

	double local_mass = 0.0;
	double global_mass = 0.0;

	double global_reduced_quantity = 0.0;
	double local_reduced_quantity = 0.0;

	// Loop thru all cells excluding GHOSTCELLS & CPUOVERLAP cells (otherwise
	// they would be included twice!)
	#pragma omp parallel for reduction(+ : local_reduced_quantity, local_mass)
	for (unsigned int nr = radial_first_active; nr < radial_active_size; ++nr) {
	for (unsigned int naz = 0; naz < arr.get_size_azimuthal(); ++naz) {
		// eccentricity and semi major axis weighted with cellmass
		if (Rmed[nr] <= quantitiy_radius) {
		const double cell_mass = sigma(nr, naz) * Surf[nr];
		local_mass += cell_mass;
		local_reduced_quantity += arr(nr, naz) * cell_mass;
		}
>>>>>>> 9c8c79fe
	}
	}

	MPI_Allreduce(&local_mass, &global_mass, 1, MPI_DOUBLE, MPI_SUM,
		  MPI_COMM_WORLD);

	// synchronize threads
	MPI_Allreduce(&local_reduced_quantity, &global_reduced_quantity, 1, MPI_DOUBLE, MPI_SUM,
		  MPI_COMM_WORLD);

	global_reduced_quantity /= global_mass;
	return global_reduced_quantity;

}


double gas_reduce_mass_average(t_data &data, const t_polargrid& arr, const double quantitiy_radius)
{

	const t_polargrid& sigma = data[t_data::DENSITY];

	double local_mass = 0.0;
	double global_mass = 0.0;

	double local_reduced_quantity = 0.0;
	double global_reduced_quantity = 0.0;

	// Loop thru all cells excluding GHOSTCELLS & CPUOVERLAP cells (otherwise
	// they would be included twice!)
	#pragma omp parallel for reduction(+ : local_reduced_quantity, local_mass)
	for (unsigned int nr = radial_first_active; nr < radial_active_size; ++nr) {
	for (unsigned int naz = 0; naz < arr.get_size_azimuthal(); ++naz) {
		// eccentricity and semi major axis weighted with cellmass
		if (Rmed[nr] <= quantitiy_radius) {
		const double cell_mass = sigma(nr, naz) * Surf[nr];
		local_mass += cell_mass;
		local_reduced_quantity += arr(nr, naz) * cell_mass;
		}
	}
	}

	MPI_Reduce(&local_mass, &global_mass, 1, MPI_DOUBLE, MPI_SUM, 0,
		  MPI_COMM_WORLD);

	// synchronize threads
	MPI_Reduce(&local_reduced_quantity, &global_reduced_quantity, 1, MPI_DOUBLE, MPI_SUM,
		  0, MPI_COMM_WORLD);

	if(CPU_Master && global_mass > 0.0){
	global_reduced_quantity /= global_mass;
	return global_reduced_quantity;
	} else {
		return 0.0;
	}
}


/**
 * @brief gas_disk_radius
 * @param data
 * @return
 */
double gas_disk_radius(t_data &data, const double total_mass)
{

    const unsigned int local_array_start = Zero_or_active;
    const unsigned int local_array_end = Max_or_active;
	static const unsigned int send_size = local_array_end - local_array_start;

	static std::vector<double> local_mass(send_size);
	double *tmp_arr = &local_mass[0]; // openMP does not accept vectors

	#pragma omp parallel for reduction(+ : tmp_arr[:send_size])
    for (unsigned int n_radial = local_array_start; n_radial < local_array_end;
	 ++n_radial) {
	local_mass[n_radial - local_array_start] = 0.0;
	for (unsigned int n_azimuthal = 0;
	     n_azimuthal < data[t_data::SIGMA].get_size_azimuthal();
	     ++n_azimuthal) {
	    local_mass[n_radial - local_array_start] +=
		Surf[n_radial] * data[t_data::SIGMA](n_radial, n_azimuthal);
	}
    }
    double radius = 0.0;
    double current_mass = 0.0;

    MPI_Gatherv(&local_mass[0], send_size, MPI_DOUBLE, GLOBAL_bufarray,
		RootNradialLocalSizes, RootNradialDisplacements, MPI_DOUBLE, 0,
		MPI_COMM_WORLD);

    if (CPU_Master) {
	int j = -1;
	for (int rank = 0; rank < CPU_Number; ++rank) {
	    int id = RootRanksOrdered[rank];
	    for (int i = RootIMIN[id]; i <= RootIMAX[id]; ++i) {
		++j;
		current_mass += GLOBAL_bufarray[i];
		if (current_mass > 0.99 * total_mass) {
		    radius = GlobalRmed[j];
		    goto found_radius; // break out of nested loop
		}
	    }
	}
	(void) tmp_arr; // So the compiler does not complain about unused variable
    found_radius:
	void();
    }
    return radius;
}

/**
	Calculates angular gas momentum.
*/
double gas_angular_momentum(t_data &data, const double quantitiy_radius)
{
    double local_angular_momentum = 0.0;
    double global_angular_momentum = 0.0;

	#pragma omp parallel for reduction(+ : local_angular_momentum)
    for (unsigned int n_radial = radial_first_active;
	 n_radial < radial_active_size; ++n_radial) {
	for (unsigned int n_azimuthal = 0;
	     n_azimuthal < data[t_data::SIGMA].get_size_azimuthal();
	     ++n_azimuthal) {
	    if (Rmed[n_radial] <= quantitiy_radius) {
		local_angular_momentum +=
		    Surf[n_radial] * 0.5 *
		    (data[t_data::SIGMA](n_radial, n_azimuthal) +
		     data[t_data::SIGMA](
			 n_radial, n_azimuthal == 0
				       ? data[t_data::SIGMA].get_max_azimuthal()
				       : n_azimuthal - 1)) *
		    Rmed[n_radial] *
		    (data[t_data::V_AZIMUTHAL](n_radial, n_azimuthal) +
		     refframe::OmegaFrame * Rmed[n_radial]);
	    }
	    // local_angular_momentum +=
	    // Surf[n_radial]*data[t_data::DENSITY](n_radial,n_azimuthal)*Rmed[n_radial]*(0.5*(data[t_data::V_AZIMUTHAL](n_radial,n_azimuthal)+data[t_data::V_AZIMUTHAL](n_radial,n_azimuthal
	    // == data[t_data::V_AZIMUTHAL].get_max_azimuthal() ? 0 :
	    // n_azimuthal+1))+frame_of_reference::OmegaFrame*Rmed[n_radial]);
	}
    }

    MPI_Allreduce(&local_angular_momentum, &global_angular_momentum, 1,
		  MPI_DOUBLE, MPI_SUM, MPI_COMM_WORLD);

    return global_angular_momentum;
}

/**
	Calculates gas internal energy
*/
double gas_internal_energy(t_data &data, const double quantitiy_radius)
{
    double local_internal_energy = 0.0;
    double global_internal_energy = 0.0;

	#pragma omp parallel for reduction(+ : local_internal_energy)
    for (unsigned int n_radial = radial_first_active;
	 n_radial < radial_active_size; ++n_radial) {
	for (unsigned int n_azimuthal = 0;
	     n_azimuthal < data[t_data::ENERGY].get_size_azimuthal();
	     ++n_azimuthal) {
	    if (Rmed[n_radial] <= quantitiy_radius) {
		local_internal_energy +=
		    Surf[n_radial] *
		    data[t_data::ENERGY](n_radial, n_azimuthal);
	    }
	}
    }

    MPI_Reduce(&local_internal_energy, &global_internal_energy, 1, MPI_DOUBLE,
	       MPI_SUM, 0, MPI_COMM_WORLD);

    return global_internal_energy;
}

double gas_viscous_dissipation(t_data &data, const double quantitiy_radius)
{
    double local_qplus = 0.0;
    double global_qplus = 0.0;

	#pragma omp parallel for reduction(+ : local_qplus)
    for (unsigned int n_radial = radial_first_active;
	 n_radial < radial_active_size; ++n_radial) {
	for (unsigned int n_azimuthal = 0;
	     n_azimuthal < data[t_data::QPLUS].get_size_azimuthal();
	     ++n_azimuthal) {
	    if (Rmed[n_radial] <= quantitiy_radius) {
		local_qplus +=
		    Surf[n_radial] * data[t_data::QPLUS](n_radial, n_azimuthal);
	    }
	}
    }

    MPI_Reduce(&local_qplus, &global_qplus, 1, MPI_DOUBLE, MPI_SUM, 0,
	       MPI_COMM_WORLD);

    return global_qplus;
}

double gas_luminosity(t_data &data, const double quantitiy_radius)
{
    double local_qminus = 0.0;
    double global_qminus = 0.0;

	#pragma omp parallel for reduction(+ : local_qminus)
    for (unsigned int n_radial = radial_first_active;
	 n_radial < radial_active_size; ++n_radial) {
	for (unsigned int n_azimuthal = 0;
	     n_azimuthal < data[t_data::QMINUS].get_size_azimuthal();
	     ++n_azimuthal) {
	    if (Rmed[n_radial] <= quantitiy_radius) {
		local_qminus += Surf[n_radial] *
				data[t_data::QMINUS](n_radial, n_azimuthal);
	    }
	}
    }

    MPI_Reduce(&local_qminus, &global_qminus, 1, MPI_DOUBLE, MPI_SUM, 0,
	       MPI_COMM_WORLD);

    return global_qminus;
}

/**
	Calculates gas kinematic energy
*/
double gas_kinematic_energy(t_data &data, const double quantitiy_radius)
{
    double local_kinematic_energy = 0.0;
    double global_kinematic_energy = 0.0;

	#pragma omp parallel for reduction(+ : local_kinematic_energy)
    for (unsigned int n_radial = radial_first_active;
	 n_radial < radial_active_size; ++n_radial) {
	for (unsigned int n_azimuthal = 0;
	     n_azimuthal < data[t_data::SIGMA].get_size_azimuthal();
	     ++n_azimuthal) {
	    // centered-in-cell radial velocity
	    if (Rmed[n_radial] <= quantitiy_radius) {
		double v_radial_center =
		    (Rmed[n_radial] - Rinf[n_radial]) *
			data[t_data::V_RADIAL](n_radial + 1, n_azimuthal) +
		    (Rsup[n_radial] - Rmed[n_radial]) *
			data[t_data::V_RADIAL](n_radial, n_azimuthal);
		v_radial_center /= (Rsup[n_radial] - Rinf[n_radial]);

		// centered-in-cell azimuthal velocity
		double v_azimuthal_center =
		    0.5 *
			(data[t_data::V_AZIMUTHAL](n_radial, n_azimuthal) +
			 data[t_data::V_AZIMUTHAL](
			     n_radial, n_azimuthal == data[t_data::V_AZIMUTHAL]
							  .get_max_azimuthal()
					   ? 0
					   : n_azimuthal + 1)) +
		    Rmed[n_radial] * refframe::OmegaFrame;

		local_kinematic_energy +=
		    0.5 * Surf[n_radial] *
		    data[t_data::SIGMA](n_radial, n_azimuthal) *
		    (std::pow(v_radial_center, 2) +
		     std::pow(v_azimuthal_center, 2));
	    }
	}
    }

    MPI_Reduce(&local_kinematic_energy, &global_kinematic_energy, 1, MPI_DOUBLE,
	       MPI_SUM, 0, MPI_COMM_WORLD);

    return global_kinematic_energy;
}

/**
	Calculates gas kinematic energy
*/
double gas_radial_kinematic_energy(t_data &data, const double quantitiy_radius)
{
    double local_kinematic_energy = 0.0;
    double global_kinematic_energy = 0.0;

	#pragma omp parallel for reduction(+ : local_kinematic_energy)
    for (unsigned int n_radial = radial_first_active;
	 n_radial < radial_active_size; ++n_radial) {
	for (unsigned int n_azimuthal = 0;
	     n_azimuthal < data[t_data::SIGMA].get_size_azimuthal();
	     ++n_azimuthal) {
	    if (Rmed[n_radial] <= quantitiy_radius) {
		// centered-in-cell radial velocity
		double v_radial_center =
		    (Rmed[n_radial] - Rinf[n_radial]) *
			data[t_data::V_RADIAL](n_radial + 1, n_azimuthal) +
		    (Rsup[n_radial] - Rmed[n_radial]) *
			data[t_data::V_RADIAL](n_radial, n_azimuthal);
		v_radial_center /= (Rsup[n_radial] - Rinf[n_radial]);

		local_kinematic_energy +=
		    0.5 * Surf[n_radial] *
		    data[t_data::SIGMA](n_radial, n_azimuthal) *
		    std::pow(v_radial_center, 2);
	    }
	}
    }

    MPI_Reduce(&local_kinematic_energy, &global_kinematic_energy, 1, MPI_DOUBLE,
	       MPI_SUM, 0, MPI_COMM_WORLD);

    return global_kinematic_energy;
}

/**
	Calculates gas kinematic energy
*/
double gas_azimuthal_kinematic_energy(t_data &data,
				      const double quantitiy_radius)
{
    double local_kinematic_energy = 0.0;
    double global_kinematic_energy = 0.0;

	#pragma omp parallel for reduction(+ : local_kinematic_energy)
    for (unsigned int n_radial = radial_first_active;
	 n_radial < radial_active_size; ++n_radial) {
	for (unsigned int n_azimuthal = 0;
	     n_azimuthal < data[t_data::SIGMA].get_size_azimuthal();
	     ++n_azimuthal) {
	    if (Rmed[n_radial] <= quantitiy_radius) {
		// centered-in-cell azimuthal velocity
		double v_azimuthal_center =
		    0.5 *
			(data[t_data::V_AZIMUTHAL](n_radial, n_azimuthal) +
			 data[t_data::V_AZIMUTHAL](
			     n_radial, n_azimuthal == data[t_data::V_AZIMUTHAL]
							  .get_max_azimuthal()
					   ? 0
					   : n_azimuthal + 1)) +
		    Rmed[n_radial] * refframe::OmegaFrame;

		local_kinematic_energy +=
		    0.5 * Surf[n_radial] *
		    data[t_data::SIGMA](n_radial, n_azimuthal) *
		    std::pow(v_azimuthal_center, 2);
	    }
	}
    }

    MPI_Reduce(&local_kinematic_energy, &global_kinematic_energy, 1, MPI_DOUBLE,
	       MPI_SUM, 0, MPI_COMM_WORLD);

    return global_kinematic_energy;
}

static void calculate_disk_ecc_peri_nbody_center(t_data &data, unsigned int timestep,
				   bool force_update)
{
	static int last_timestep_calculated = -1;

<<<<<<< HEAD
    for (unsigned int n_radial = radial_first_active;
	 n_radial < radial_active_size; ++n_radial) {
	for (unsigned int n_azimuthal = 0;
	     n_azimuthal < data[t_data::SIGMA].get_size_azimuthal();
	     ++n_azimuthal) {
	    if (Rmed[n_radial] <= quantitiy_radius) {
		local_gravitational_energy +=
		    -Surf[n_radial] *
		    data[t_data::SIGMA](n_radial, n_azimuthal) *
		    data[t_data::POTENTIAL](n_radial, n_azimuthal);
	    }
	}
    }
=======
	const double num_nbody = data.get_planetary_system().get_number_of_planets();
	const double cms_mass = data.get_planetary_system().get_mass(num_nbody);
	const Pair cms_pos = data.get_planetary_system().get_center_of_mass(num_nbody);
	const Pair cms_vel = data.get_planetary_system().get_center_of_mass_velocity(num_nbody);
>>>>>>> 9c8c79fe

	if (!force_update) {
	if (last_timestep_calculated == (int)timestep) {
		return;
	} else {
		last_timestep_calculated = timestep;
	}
	}
	// calculations outside the loop for speedup
	double sinFrameAngle = std::sin(FrameAngle);
	double cosFrameAngle = std::cos(FrameAngle);

	const unsigned int Nr = data[t_data::DENSITY].get_size_radial();
	const unsigned int Nphi = data[t_data::DENSITY].get_size_azimuthal();

	#pragma omp parallel for collapse(2)
	for (unsigned int nr = 0; nr < Nr; ++nr) {
	for (unsigned int naz = 0; naz < Nphi; ++naz) {
		const double total_mass =
		cms_mass + data[t_data::DENSITY](nr, naz) * Surf[nr];

		// location of the cell
		const double angle = (double)naz * dphi;
		const double r_x = Rmed[nr] * std::cos(angle) - cms_pos.x;
		const double r_y = Rmed[nr] * std::sin(angle) - cms_pos.y;
		const double dist = std::sqrt(r_x*r_x + r_y*r_y);

		// averaged velocities
		const double v_xmed =
		std::cos(angle) * 0.5 *
			(data[t_data::V_RADIAL](nr, naz) +
			 data[t_data::V_RADIAL](nr + 1, naz)) -
		std::sin(angle) *
			(0.5 *
			 (data[t_data::V_AZIMUTHAL](nr, naz) +
			  data[t_data::V_AZIMUTHAL](
				  nr, naz == data[t_data::V_AZIMUTHAL]
							   .get_max_azimuthal()
						? 0
						: naz + 1)) +
			 OmegaFrame * Rmed[nr]) - cms_vel.x;
		const double v_ymed =
		std::sin(angle) * 0.5 *
			(data[t_data::V_RADIAL](nr, naz) +
			 data[t_data::V_RADIAL](nr + 1, naz)) +
		std::cos(angle) *
			(0.5 *
			 (data[t_data::V_AZIMUTHAL](nr, naz) +
			  data[t_data::V_AZIMUTHAL](
				  nr, naz == data[t_data::V_AZIMUTHAL]
							   .get_max_azimuthal()
						? 0
						: naz + 1)) +
			 OmegaFrame * Rmed[nr]) - cms_vel.y;

		// specific angular momentum for each cell j = j*e_z
		const double j = r_x * v_ymed - r_y * v_xmed;
		// Runge-Lenz vector Ax = x*vy*vy-y*vx*vy-G*m*x/d;
		const double e_x =
		j * v_ymed / (constants::G * total_mass) - r_x / dist;
		const double e_y = -1.0 * j * v_xmed / (constants::G * total_mass) -
		  r_y / dist;

		data[t_data::ECCENTRICITY](nr, naz) =
		std::sqrt(std::pow(e_x, 2) + std::pow(e_y, 2));

		if (FrameAngle != 0.0) {
		// periastron grid is rotated to non-rotating coordinate system
		// to prevent phase jumps of atan2 in later transformations like
		// you would have had if you back-transform the output
		// periastron values
		data[t_data::PERIASTRON](nr, naz) =
			std::atan2(e_y * cosFrameAngle + e_x * sinFrameAngle,
				   e_x * cosFrameAngle - e_y * sinFrameAngle);
		} else {
		data[t_data::PERIASTRON](nr, naz) =
			std::atan2(e_y, e_x);
		}
	}
	}
}

static void calculate_disk_ecc_peri_hydro_center(t_data &data, unsigned int timestep,
			       bool force_update)
{
    static int last_timestep_calculated = -1;
	const double cms_mass = data.get_planetary_system().get_hydro_frame_center_mass();
	const Pair cms_pos = data.get_planetary_system().get_hydro_frame_center_position();
	const Pair cms_vel = data.get_planetary_system().get_hydro_frame_center_velocity();

    if (!force_update) {
	if (last_timestep_calculated == (int)timestep) {
	    return;
	} else {
	    last_timestep_calculated = timestep;
	}
    }

    // calculations outside the loop for speedup
<<<<<<< HEAD
    double sinFrameAngle = std::sin(refframe::FrameAngle);
    double cosFrameAngle = std::cos(refframe::FrameAngle);
    for (unsigned int n_radial = 0;
	 n_radial < data[t_data::SIGMA].get_size_radial(); ++n_radial) {
	for (unsigned int n_azimuthal = 0;
	     n_azimuthal < data[t_data::SIGMA].get_size_azimuthal();
	     ++n_azimuthal) {
	    total_mass =
		hydro_center_mass +
		data[t_data::SIGMA](n_radial, n_azimuthal) * Surf[n_radial];
=======
	const double sinFrameAngle = std::sin(FrameAngle);
	const double cosFrameAngle = std::cos(FrameAngle);

	const unsigned int Nr = data[t_data::DENSITY].get_size_radial();
	const unsigned int Nphi = data[t_data::DENSITY].get_size_azimuthal();

	#pragma omp parallel for collapse(2)
	for (unsigned int nr = 0; nr < Nr; ++nr) {
	for (unsigned int naz = 0; naz < Nphi; ++naz) {
		const double total_mass =
		cms_mass +	data[t_data::DENSITY](nr, naz) * Surf[nr];
>>>>>>> 9c8c79fe

	    // location of the cell
		const double angle = (double)naz * dphi;
		const double r_x = Rmed[nr] * std::cos(angle) - cms_pos.x;
		const double r_y = Rmed[nr] * std::sin(angle) - cms_pos.y;
		const double dist = std::sqrt(r_x*r_x + r_y*r_y);


	    // averaged velocities
		const double v_xmed =
		std::cos(angle) * 0.5 *
			(data[t_data::V_RADIAL](nr, naz) +
			 data[t_data::V_RADIAL](nr + 1, naz)) -
		std::sin(angle) *
		    (0.5 *
			 (data[t_data::V_AZIMUTHAL](nr, naz) +
			  data[t_data::V_AZIMUTHAL](
				  nr, naz == data[t_data::V_AZIMUTHAL]
							   .get_max_azimuthal()
					    ? 0
<<<<<<< HEAD
					    : n_azimuthal + 1)) +
			 refframe::OmegaFrame * Rmed[n_radial]) - cms_vel.x;
	    v_ymed =
=======
						: naz + 1)) +
			 OmegaFrame * Rmed[nr]) - cms_vel.x;
		const double v_ymed =
>>>>>>> 9c8c79fe
		std::sin(angle) * 0.5 *
			(data[t_data::V_RADIAL](nr, naz) +
			 data[t_data::V_RADIAL](nr + 1, naz)) +
		std::cos(angle) *
		    (0.5 *
			 (data[t_data::V_AZIMUTHAL](nr, naz) +
			  data[t_data::V_AZIMUTHAL](
				  nr, naz == data[t_data::V_AZIMUTHAL]
							   .get_max_azimuthal()
					    ? 0
<<<<<<< HEAD
					    : n_azimuthal + 1)) +
			 refframe::OmegaFrame * Rmed[n_radial]) - cms_vel.y;
=======
						: naz + 1)) +
			 OmegaFrame * Rmed[nr]) - cms_vel.y;
>>>>>>> 9c8c79fe

	    // specific angular momentum for each cell j = j*e_z
		const double j = r_x * v_ymed - r_y * v_xmed;
	    // Runge-Lenz vector Ax = x*vy*vy-y*vx*vy-G*m*x/d;
		const double e_x =
		j * v_ymed / (constants::G * total_mass) - r_x / dist;
		const double e_y = -1.0 * j * v_xmed / (constants::G * total_mass) -
		  r_y / dist;

		data[t_data::ECCENTRICITY](nr, naz) =
		std::sqrt(std::pow(e_x, 2) + std::pow(e_y, 2));

	    if (refframe::FrameAngle != 0.0) {
		// periastron grid is rotated to non-rotating coordinate system
		// to prevent phase jumps of atan2 in later transformations like
		// you would have had if you back-transform the output
		// periastron values
		data[t_data::PERIASTRON](nr, naz) =
		    std::atan2(e_y * cosFrameAngle + e_x * sinFrameAngle,
			       e_x * cosFrameAngle - e_y * sinFrameAngle);
	    } else {
		data[t_data::PERIASTRON](nr, naz) =
		    std::atan2(e_y, e_x);
	    }
	}
    }
}

void calculate_disk_ecc_peri(t_data &data, unsigned int timestep,
				   bool force_update){
	if(parameters::n_bodies_for_hydroframe_center == 1){
		if(data.get_planetary_system().get_number_of_planets() > 1){
			// Binary has effects out to ~ 15 abin, if that is not inside the domain, compute ecc around primary
			if(data.get_planetary_system().get_planet(1).get_semi_major_axis()*15.0 > RMAX){
				calculate_disk_ecc_peri_hydro_center(data, timestep, force_update);
			} else {
				// We are looking at a circumbinary (or more Nbodies) disk
				calculate_disk_ecc_peri_nbody_center(data, timestep, force_update);
			}
		} else {
			// We only have a star, compute ecc around primary
			calculate_disk_ecc_peri_hydro_center(data, timestep, force_update);
		}
	} else {
		// If we have multiple objects as hydro center, always compute eccentricity around hydro center
		calculate_disk_ecc_peri_hydro_center(data, timestep, force_update);
	}
}


static void calculate_disk_ecc_vector_worker(t_data &data, const unsigned int num_planets_for_center)
{

	const double cms_mass = data.get_planetary_system().get_mass(num_planets_for_center);
	const Pair cms_pos = data.get_planetary_system().get_center_of_mass(num_planets_for_center);
	const Pair cms_vel = data.get_planetary_system().get_center_of_mass_velocity(num_planets_for_center);

	const t_polargrid &density = data[t_data::DENSITY];
	const t_polargrid &vr = data[t_data::V_RADIAL];
	const t_polargrid &vphi = data[t_data::V_AZIMUTHAL];

	const double sinFrameAngle = std::sin(FrameAngle);
	const double cosFrameAngle = std::cos(FrameAngle);

	const unsigned int Nr = density.get_size_radial();
	const unsigned int Naz = density.get_size_azimuthal();

	#pragma omp parallel for collapse(2)
	for (unsigned int nr = 0; nr < Nr; ++nr) {
	for (unsigned int naz = 0; naz < Naz; ++naz) {

		const unsigned int naz_next = (naz == Naz - 1 ? 0 : naz + 1);
		const double total_mass = cms_mass + density(nr, naz) * Surf[nr];

		// location of the cell
		const double angle = (double)naz * dphi;
		const double r_x = Rmed[nr] * std::cos(angle) - cms_pos.x;
		const double r_y = Rmed[nr] * std::sin(angle) - cms_pos.y;
		const double dist = std::sqrt(r_x*r_x + r_y*r_y);

		// averaged velocities
		const double v_xmed =
		std::cos(angle) * 0.5 *	(vr(nr, naz) + vr(nr + 1, naz))
		- std::sin(angle) *	(0.5 * (vphi(nr, naz) + vphi(nr, naz_next))
							 + OmegaFrame * Rmed[nr]) - cms_vel.x;
		const double v_ymed =
		std::sin(angle) * 0.5 *	(vr(nr, naz) + vr(nr + 1, naz)) +
		std::cos(angle) * (0.5 * (vphi(nr, naz) + vphi(nr, naz_next)) +
			 OmegaFrame * Rmed[nr]) - cms_vel.y;

		// specific angular momentum for each cell j = j*e_z
		const double j = r_x * v_ymed - r_y * v_xmed;
		// Runge-Lenz vector Ax = x*vy*vy-y*vx*vy-G*m*x/d;
		const double e_x =
		j * v_ymed / (constants::G * total_mass) - r_x / dist;
		const double e_y = -1.0 * j * v_xmed / (constants::G * total_mass) -
		  r_y / dist;

		data[t_data::ECCENTRICITY_NEW](nr, naz) = std::sqrt(std::pow(e_x, 2) + std::pow(e_y, 2));

		if (FrameAngle != 0.0) {
		// periastron grid is rotated to non-rotating coordinate system
		// to prevent phase jumps of atan2 in later transformations like
		// you would have had if you back-transform the output
		// periastron values
		data[t_data::PERIASTRON_NEW](nr, naz) =
			std::atan2(e_y * cosFrameAngle + e_x * sinFrameAngle,
				   e_x * cosFrameAngle - e_y * sinFrameAngle);
		} else {
		data[t_data::PERIASTRON_NEW](nr, naz) =
			std::atan2(e_y, e_x);
		}
	}

	}
}

void calculate_disk_ecc_vector(t_data &data){
	int n_bodies_for_cms;
	if(parameters::n_bodies_for_hydroframe_center == 1){
		if(data.get_planetary_system().get_number_of_planets() > 1){
			// Binary has effects out to ~ 15 abin, if that is not inside the domain, compute ecc around primary
			if(data.get_planetary_system().get_planet(1).get_semi_major_axis()*15.0 > RMAX){
				n_bodies_for_cms = parameters::n_bodies_for_hydroframe_center;
			} else {
				// We are looking at a circumbinary (or more Nbodies) disk
				n_bodies_for_cms = data.get_planetary_system().get_number_of_planets();
			}
		} else {
			// We only have a star, compute ecc around primary
			n_bodies_for_cms = parameters::n_bodies_for_hydroframe_center;
		}
	} else {
		// If we have multiple objects as hydro center, always compute eccentricity around hydro center
		n_bodies_for_cms = parameters::n_bodies_for_hydroframe_center;
	}
	calculate_disk_ecc_vector_worker(data, n_bodies_for_cms);

}

void state_disk_ecc_peri_calculation_center(t_data &data){
	if(parameters::n_bodies_for_hydroframe_center == 1){
		if(data.get_planetary_system().get_number_of_planets() > 1){
			// Binary has effects out to ~ 15 abin, if that is not inside the domain, compute ecc around primary
			if(data.get_planetary_system().get_planet(1).get_semi_major_axis()*15.0 > RMAX){
				logging::print_master(LOG_INFO "Computing eccentricity / pericenter with respect to the hydro frame (primary) center!\n");
			} else {
				logging::print_master(LOG_INFO "Computing eccentricity / pericenter with respect to the center of mass of the Nbody system!\n");
			}
		} else {
			// We only have a star, compute ecc around primary
			logging::print_master(LOG_INFO "Computing eccentricity / pericenter with respect to the hydro frame (primary) center!\n");
		}
	} else {
		// If we have multiple objects as hydro center, always compute eccentricity around hydro center
		logging::print_master(LOG_INFO "Computing eccentricity / pericenter with respect to the hydro frame (Nbody) center!\n");
	}
}

void calculate_disk_delta_ecc_peri(t_data &data, double &dEcc, double &dPer)
{
	// ecc holds the current eccentricity
	t_polargrid &ecc_new = data[t_data::ECCENTRICITY_NEW];
	t_polargrid &P_new = data[t_data::PERIASTRON_NEW];

	// compute new eccentricity into ecc
	calculate_disk_ecc_vector(data);

	const double e_new = quantities::gas_reduce_mass_average(data, ecc_new, quantities_radius_limit);
	const double peri_new = quantities::gas_reduce_mass_average(data, P_new, quantities_radius_limit);

	const double de = e_new - ecc_old;
	double dp = peri_new - peri_old;

	if(dp < -M_PI){
		dp += 2.0*M_PI;
	}
	if(dp > M_PI){
		dp -= 2.0*M_PI;
	}

	ecc_old = e_new;
	peri_old = peri_new;

	dEcc += de;
	dPer += dp;
	return;
}


/**
	compute alpha gravitational

	alpha(R) = |d ln Omega/d ln R|^-1 (Tgrav)/(Sigma cs^2)
*/
void calculate_alpha_grav(t_data &data, unsigned int timestep,
			  bool force_update)
{
    static int last_timestep_calculated = -1;

    if (parameters::self_gravity != true)
	return;

    if (!force_update) {
	if (last_timestep_calculated == (int)timestep) {
	    return;
	} else {
	    last_timestep_calculated = timestep;
	}
    }

    stress::calculate_gravitational_stress(data);

	const unsigned int Nr = data[t_data::ALPHA_GRAV].get_size_radial();
	const unsigned int Nphi = data[t_data::ALPHA_GRAV].get_size_azimuthal();

	#pragma omp parallel for collapse(2)
	for (unsigned int nr = 0; nr < Nr; ++nr) {
	for (unsigned int naz = 0; naz < Nphi; ++naz) {
	    /*data[t_data::ALPHA_GRAV](n_radial, n_azimuthal) = -2.0/3.0 *
	     * (data[t_data::T_GRAVITATIONAL](n_radial,n_azimuthal)+data[t_data::T_REYNOLDS](n_radial,
	     * n_azimuthal))/(data[t_data::DENSITY](n_radial,n_azimuthal)*pow2(data[t_data::SOUNDSPEED](n_radial,
	     * n_azimuthal)));*/
		data[t_data::ALPHA_GRAV](nr, naz) =
		2.0 / 3.0 *
<<<<<<< HEAD
		data[t_data::T_GRAVITATIONAL](n_radial, n_azimuthal) /
		(data[t_data::SIGMA](n_radial, n_azimuthal) *
		 std::pow(data[t_data::SOUNDSPEED](n_radial, n_azimuthal), 2));
=======
		data[t_data::T_GRAVITATIONAL](nr, naz) /
		(data[t_data::DENSITY](nr, naz) *
		 std::pow(data[t_data::SOUNDSPEED](nr, naz), 2));
>>>>>>> 9c8c79fe
	}
    }
}

void calculate_alpha_grav_mean_sumup(t_data &data, unsigned int timestep,
				     double dt)
{
    calculate_alpha_grav(data, timestep, true);

	const unsigned int Nr = data[t_data::ALPHA_GRAV_MEAN].get_size_radial();
	const unsigned int Nphi = data[t_data::ALPHA_GRAV_MEAN].get_size_azimuthal();

	#pragma omp parallel for collapse(2)
	for (unsigned int nr = 0; nr < Nr; ++nr) {
	for (unsigned int naz = 0; naz < Nphi; ++naz) {
		data[t_data::ALPHA_GRAV_MEAN](nr, naz) +=
		data[t_data::ALPHA_GRAV](nr, naz) * dt;
	}
    }
}

/**
	compute alpha Reynolds

	alpha(R) = |d ln Omega/d ln R|^-1 (Trey)/(Sigma cs^2)
*/
void calculate_alpha_reynolds(t_data &data, unsigned int timestep,
			      bool force_update)
{
    static int last_timestep_calculated = -1;

    stress::calculate_Reynolds_stress(data);

    if (!force_update) {
	if (last_timestep_calculated == (int)timestep) {
	    return;
	} else {
	    last_timestep_calculated = timestep;
	}
    }

<<<<<<< HEAD
    for (unsigned int n_radial = 0;
	 n_radial < data[t_data::ALPHA_REYNOLDS].get_size_radial();
	 ++n_radial) {
	for (unsigned int n_azimuthal = 0;
	     n_azimuthal < data[t_data::ALPHA_REYNOLDS].get_size_azimuthal();
	     ++n_azimuthal) {
	    data[t_data::ALPHA_REYNOLDS](n_radial, n_azimuthal) =
		2.0 / 3.0 * data[t_data::T_REYNOLDS](n_radial, n_azimuthal) /
		(data[t_data::SIGMA](n_radial, n_azimuthal) *
		 std::pow(data[t_data::SOUNDSPEED](n_radial, n_azimuthal), 2));
=======
	const unsigned int Nr = data[t_data::ALPHA_REYNOLDS].get_size_radial();
	const unsigned int Nphi = data[t_data::ALPHA_REYNOLDS].get_size_azimuthal();

	#pragma omp parallel for collapse(2)
	for (unsigned int nr = 0; nr < Nr; ++nr) {
	for (unsigned int naz = 0; naz < Nphi; ++naz) {
		data[t_data::ALPHA_REYNOLDS](nr, naz) =
		2.0 / 3.0 * data[t_data::T_REYNOLDS](nr, naz) /
		(data[t_data::DENSITY](nr, naz) *
		 std::pow(data[t_data::SOUNDSPEED](nr, naz), 2));
>>>>>>> 9c8c79fe
	}
    }
}

void calculate_alpha_reynolds_mean_sumup(t_data &data, unsigned int timestep,
					 double dt)
{
    calculate_alpha_reynolds(data, timestep, true);

	const unsigned int Nr = data[t_data::ALPHA_REYNOLDS_MEAN].get_size_radial();
	const unsigned int Nphi = data[t_data::ALPHA_REYNOLDS_MEAN].get_size_azimuthal();

	#pragma omp parallel for collapse(2)
	for (unsigned int nr = 0; nr < Nr; ++nr) {
	for (unsigned int naz = 0; naz < Nphi; ++naz) {
		data[t_data::ALPHA_REYNOLDS_MEAN](nr, naz) +=
		data[t_data::ALPHA_REYNOLDS](nr, naz) * dt;
	}
    }
}

/**
	Calculates Toomre Q parameter
*/
void calculate_toomre(t_data &data, unsigned int /* timestep */,
		      bool /* force_update */)
{
    double kappa;

	const unsigned int Nr = data[t_data::TOOMRE].get_size_radial();
	const unsigned int Nphi = data[t_data::TOOMRE].get_size_azimuthal();

	#pragma omp parallel for collapse(2)
	for (unsigned int nr = 1; nr < Nr; ++nr) {
	for (unsigned int naz = 0; naz < Nphi; ++naz) {
	    // kappa^2 = 1/r^3 d((r^2 Omega)^2)/dr = 1/r^3 d((r*v_phi)^2)/dr
	    kappa = std::sqrt(std::fabs(
		std::pow(InvRmed[nr], 3) *
		(std::pow(data[t_data::V_AZIMUTHAL](nr, naz) * Rmed[nr],  2) -
		 std::pow(data[t_data::V_AZIMUTHAL](nr - 1, naz) * Rmed[nr - 1], 2)) *
		InvDiffRmed[nr]));

	    // Q = (c_s kappa) / (Pi G Sigma)
	    // data[t_data::TOOMRE](n_radial, n_azimuthal) =
	    // data[t_data::SOUNDSPEED](n_radial,
	    // n_azimuthal)*calculate_omega_kepler(Rmed[n_radial])/(PI*G*data[t_data::DENSITY](n_radial,
	    // n_azimuthal));
		data[t_data::TOOMRE](nr, naz) =
		data[t_data::SOUNDSPEED](nr, naz) * kappa /
		(M_PI * constants::G *
<<<<<<< HEAD
		 data[t_data::SIGMA](n_radial, n_azimuthal));
=======
		 data[t_data::DENSITY](nr, naz));
>>>>>>> 9c8c79fe
	}
    }
}

void calculate_radial_luminosity(t_data &data, unsigned int timestep,
				 bool force_update)
{
    static int last_timestep_calculated = -1;

    if ((!force_update) && (last_timestep_calculated == (int)timestep)) {
	return;
    }

    last_timestep_calculated = timestep;

	const unsigned int Nr = data[t_data::LUMINOSITY_1D].get_size_radial();
	const unsigned int Nphi = data[t_data::QMINUS].get_size_azimuthal();

	#pragma omp parallel for
	for (unsigned int nr = 0; nr < Nr; ++nr) {
	// L = int( int(sigma T^4 r ,phi) ,r);
	data[t_data::LUMINOSITY_1D](nr) = 0.0;

	for (unsigned int naz = 0; naz < Nphi; ++naz) {
		const double dr = (Rsup[nr] - Rinf[nr]);
		data[t_data::LUMINOSITY_1D](nr) +=
		data[t_data::QMINUS](nr, naz) * Rmed[nr] *
		dr * dphi;
	}
    }
}

void calculate_radial_dissipation(t_data &data, unsigned int timestep,
				  bool force_update)
{
    static int last_timestep_calculated = -1;

    if ((!force_update) && (last_timestep_calculated == (int)timestep)) {
	return;
    }

    last_timestep_calculated = timestep;

	const unsigned int Nr = data[t_data::DISSIPATION_1D].get_size_radial();
	const unsigned int Nphi = data[t_data::QPLUS].get_size_azimuthal();

	#pragma omp parallel for
	for (unsigned int nr = 0; nr < Nr; ++nr) {
	data[t_data::DISSIPATION_1D](nr) = 0.0;

	for (unsigned int naz = 0;  naz < Nphi; ++naz) {
		double dr = (Rsup[nr] - Rinf[nr]);

		data[t_data::DISSIPATION_1D](nr) +=
		data[t_data::QPLUS](nr, naz) * Rmed[nr] *
		dr * dphi;
	}
    }
}

void calculate_massflow(t_data &data, unsigned int timestep, bool force_update)
{
    (void)timestep;
    (void)force_update;

<<<<<<< HEAD
    double denom;
    denom = parameters::NINTERM * parameters::DT;
=======
	const double denom = NINTERM * DT;
>>>>>>> 9c8c79fe

    // divide the data in massflow by the large timestep DT before writing out
    // to obtain the massflow from the mass difference
	 data[t_data::MASSFLOW] /= denom;
}


void compute_aspectratio(t_data &data, unsigned int timestep, bool force_update)
{
    static int last_timestep_calculated = -1;

    if ((!force_update) && (last_timestep_calculated == (int)timestep)) {
	return;
    }

<<<<<<< HEAD
    switch (parameters::ASPECTRATIO_MODE) {
=======
	const unsigned int Nr = data[t_data::SCALE_HEIGHT].get_size_radial();
	const unsigned int Nphi = data[t_data::SCALE_HEIGHT].get_size_azimuthal();

    switch (ASPECTRATIO_MODE) {
>>>>>>> 9c8c79fe
    case 0: {
			#pragma omp parallel for collapse(2)
			for (unsigned int nr = 0; nr < Nr; ++nr) {
				for (unsigned int naz = 0; naz < Nphi; ++naz) {
					const double h = data[t_data::SCALE_HEIGHT](nr, naz) / Rb[nr];
					data[t_data::ASPECTRATIO](nr, naz) = h;
				}
			}

	break;
    }
    case 1: {

			static const unsigned int N_planets =
					data.get_planetary_system().get_number_of_planets();

			// setup planet data
			for (unsigned int k = 0; k < N_planets; k++) {
				const t_planet &planet = data.get_planetary_system().get_planet(k);
				g_mpl[k] = planet.get_rampup_mass(PhysicalTime);
				g_xpl[k] = planet.get_x();
				g_ypl[k] = planet.get_y();
				g_rpl[k] = planet.get_planet_radial_extend();
			}

			// h = H/r
			// H = = c_s,iso / (GM/r^3) = c_s/sqrt(gamma) / / (GM/r^3)
			// for an Nbody system, H^-2 = sum_n (H_n)^-2
			// See Günter & Kley 2003 Eq. 8, but beware of wrong extra square.
			// Better see Thun et al. 2017 Eq. 8 instead.
			#pragma omp parallel for collapse(2)
			for (unsigned int nr = 0; nr < Nr; ++nr) {
			for (unsigned int naz = 0; naz < Nphi; ++naz) {

					const int cell = get_cell_id(nr, naz);
					const double x = CellCenterX->Field[cell];
					const double y = CellCenterY->Field[cell];
					const double cs2 =
							std::pow(data[t_data::SOUNDSPEED](nr, naz), 2);

					double inv_h2 = 0.0; // inverse aspectratio squared

					for (unsigned int k = 0; k < N_planets; k++) {

						/// since the mass is distributed homogeniously distributed
						/// inside the cell, we assume that the planet is always at
						/// least cell_size / 2 plus planet radius away from the gas
						/// this is an rough estimate without explanation
						/// alternatively you can think about it yourself
						const double min_dist =
								0.5 * std::max(Rsup[nr] - Rinf[nr],
											   Rmed[nr] * dphi) +
								g_rpl[k];

						const double dx = x - g_xpl[k];
						const double dy = y - g_ypl[k];

						const double dist = std::max(
									std::sqrt(std::pow(dx, 2) + std::pow(dy, 2)), min_dist);

						// H^2 = (GM / dist^3 / Cs_iso^2)^-1
						if (parameters::Adiabatic || parameters::Polytropic) {
							const double gamma1 = pvte::get_gamma1(data, nr, naz);

								const double tmp_inv_h2 =
										constants::G * g_mpl[k] * gamma1 / (dist * cs2);
								inv_h2 += tmp_inv_h2;

						} else {

								const double tmp_inv_h2 =
										constants::G * g_mpl[k] / (dist * cs2);
								inv_h2 += tmp_inv_h2;
						}
					}

						const double h = std::sqrt(1.0 / inv_h2);
						data[t_data::ASPECTRATIO](nr, naz) = h;
				}
			}

	break;
    }
    case 2: {

		const Pair r_cm = data.get_planetary_system().get_center_of_mass();
		const double m_cm = data.get_planetary_system().get_mass();

		#pragma omp parallel for collapse(2)
		for (unsigned int nr = 0; nr < Nr; ++nr) {
		for (unsigned int n_az = 0; n_az < Nphi; ++n_az) {

			const int cell = get_cell_id(nr, n_az);
			const double x = CellCenterX->Field[cell];
			const double y = CellCenterY->Field[cell];
			const double cs = data[t_data::SOUNDSPEED](nr, n_az);

			// const double min_dist =
			//	0.5 * std::max(Rsup[n_rad] - Rinf[n_rad],
			//		   Rmed[n_rad] * dphi);

			const double dx = x - r_cm.x;
			const double dy = y - r_cm.y;

			// const double dist = std::max(
			//	std::sqrt(std::pow(dx, 2) + std::pow(dy, 2)), min_dist);
			const double dist = std::sqrt(std::pow(dx, 2) + std::pow(dy, 2));

			// h^2 = Cs_iso / vk = (Cs_iso^2 / (GM / dist))
			// H^2 = Cs_iso / Omegak = (Cs_iso^2 / (GM / dist^3))
			// H = h * dist
			if (parameters::Adiabatic || parameters::Polytropic) {
			/// Convert sound speed to isothermal sound speed cs,iso = cs /
			/// sqrt(gamma)
			const double gamma1 = pvte::get_gamma1(data, nr, n_az);
			const double h = cs * std::sqrt(dist / (constants::G * m_cm * gamma1));

			if(parameters::heating_star_enabled || parameters::self_gravity){
			data[t_data::ASPECTRATIO](nr, n_az) = h;
			}
			const double H = dist * h;
			data[t_data::SCALE_HEIGHT](nr, n_az) = H;

			} else { // locally isothermal
			const double h = cs * std::sqrt(dist / (constants::G * m_cm));
			if(parameters::heating_star_enabled || parameters::self_gravity){
			data[t_data::ASPECTRATIO](nr, n_az) = h;
			}
			const double H = dist * h;
			data[t_data::SCALE_HEIGHT](nr, n_az) = H;
			}
		}
	}
	break;
    }
    default: {
	#pragma omp parallel for collapse(2)
	for (unsigned int nr = 0; nr < Nr; ++nr) {
		for (unsigned int naz = 0; naz < Nphi; ++naz) {
		data[t_data::ASPECTRATIO](nr, naz) =
			data[t_data::SCALE_HEIGHT](nr, naz) / Rmed[nr];
	    }
	}
    }
	}
}

void calculate_viscous_torque(t_data &data, unsigned int timestep,
			      bool force_update)
{
    (void)timestep;
    (void)force_update;

    if (!parameters::write_at_every_timestep) {
<<<<<<< HEAD
	denom = (double)parameters::NINTERM;
	// divide the data in massflow by the large timestep DT before writing
	// out to obtain the massflow from the mass difference
	for (unsigned int nRadial = 0;
	     nRadial < data[t_data::VISCOUS_TORQUE].get_size_radial();
	     ++nRadial) {
	    for (unsigned int nAzimuthal = 0;
		 nAzimuthal < data[t_data::VISCOUS_TORQUE].get_size_azimuthal();
		 ++nAzimuthal) {
		data[t_data::VISCOUS_TORQUE](nRadial, nAzimuthal) *= 1. / denom;
	    }
	}
=======
	const double denom = (double)NINTERM;
	data[t_data::VISCOUS_TORQUE] /= denom;
>>>>>>> 9c8c79fe
    }
}

void calculate_gravitational_torque(t_data &data, unsigned int timestep,
				    bool force_update)
{
    (void)timestep;
    (void)force_update;

    if (!parameters::write_at_every_timestep) {
<<<<<<< HEAD
	denom = (double)parameters::NINTERM;
	// divide the data in massflow by the large timestep DT before writing
	// out to obtain the massflow from the mass difference
	for (unsigned int nRadial = 0;
	     nRadial < data[t_data::GRAVITATIONAL_TORQUE_NOT_INTEGRATED]
			   .get_size_radial();
	     ++nRadial) {
	    for (unsigned int nAzimuthal = 0;
		 nAzimuthal < data[t_data::GRAVITATIONAL_TORQUE_NOT_INTEGRATED]
				  .get_size_azimuthal();
		 ++nAzimuthal) {
		data[t_data::GRAVITATIONAL_TORQUE_NOT_INTEGRATED](
		    nRadial, nAzimuthal) *= 1. / denom;
	    }
	}
=======
	const double denom = (double)NINTERM;
	data[t_data::GRAVITATIONAL_TORQUE_NOT_INTEGRATED] /= denom;
>>>>>>> 9c8c79fe
    }
}

void calculate_advection_torque(t_data &data, unsigned int timestep,
				bool force_update)
{
    (void)timestep;
    (void)force_update;

    if (!parameters::write_at_every_timestep) {
<<<<<<< HEAD
	denom = (double)parameters::NINTERM;
	// divide the data in massflow by the large timestep DT before writing
	// out to obtain the massflow from the mass difference
	for (unsigned int nRadial = 0;
	     nRadial < data[t_data::ADVECTION_TORQUE].get_size_radial();
	     ++nRadial) {
	    for (unsigned int nAzimuthal = 0;
		 nAzimuthal <
		 data[t_data::ADVECTION_TORQUE].get_size_azimuthal();
		 ++nAzimuthal) {
		data[t_data::ADVECTION_TORQUE](nRadial, nAzimuthal) *=
		    1. / denom;
	    }
	}
=======
	const double denom = (double)NINTERM;
	data[t_data::ADVECTION_TORQUE] /= denom;
>>>>>>> 9c8c79fe
    }
}

} // namespace quantities<|MERGE_RESOLUTION|>--- conflicted
+++ resolved
@@ -13,6 +13,8 @@
 #include <vector>
 #include "SourceEuler.h"
 #include "pvte_law.h"
+#include "simulation.h"
+#include "gas_torques.h"
 
 
 namespace quantities
@@ -53,11 +55,6 @@
 double gas_quantity_reduce(const t_polargrid& arr, const double quantitiy_radius)
 {
 
-<<<<<<< HEAD
-    if (gas_total_mass <= 0.0) {
-	return parameters::ASPECTRATIO_REF;
-    }
-=======
 	double global_reduced_quantity = 0.0;
 	double local_reduced_quantity = 0.0;
 
@@ -72,29 +69,11 @@
 		}
 	}
 	}
->>>>>>> 9c8c79fe
 
 	// synchronize threads
 	MPI_Reduce(&local_reduced_quantity, &global_reduced_quantity, 1, MPI_DOUBLE, MPI_SUM, 0,
 		  MPI_COMM_WORLD);
 
-<<<<<<< HEAD
-    // Loop thru all cells excluding GHOSTCELLS & CPUOVERLAP cells (otherwise
-    // they would be included twice!)
-    for (unsigned int n_radial = radial_first_active;
-	 n_radial < radial_active_size; ++n_radial) {
-	for (unsigned int n_azimuthal = 0;
-	     n_azimuthal < data[t_data::SIGMA].get_size_azimuthal();
-	     ++n_azimuthal) {
-	    // eccentricity and semi major axis weighted with cellmass
-	    if (Rmed[n_radial] <= quantitiy_radius) {
-		local_mass =
-		    data[t_data::SIGMA](n_radial, n_azimuthal) * Surf[n_radial];
-		local_aspect_ratio +=
-		    data[t_data::ASPECTRATIO](n_radial, n_azimuthal) *
-		    local_mass;
-	    }
-=======
 	return global_reduced_quantity;
 }
 
@@ -103,7 +82,7 @@
 double gas_allreduce_mass_average(t_data &data, const t_polargrid& arr, const double quantitiy_radius)
 {
 
-	const t_polargrid& sigma = data[t_data::DENSITY];
+	const t_polargrid& sigma = data[t_data::SIGMA];
 
 	double local_mass = 0.0;
 	double global_mass = 0.0;
@@ -122,7 +101,6 @@
 		local_mass += cell_mass;
 		local_reduced_quantity += arr(nr, naz) * cell_mass;
 		}
->>>>>>> 9c8c79fe
 	}
 	}
 
@@ -142,7 +120,7 @@
 double gas_reduce_mass_average(t_data &data, const t_polargrid& arr, const double quantitiy_radius)
 {
 
-	const t_polargrid& sigma = data[t_data::DENSITY];
+	const t_polargrid& sigma = data[t_data::SIGMA];
 
 	double local_mass = 0.0;
 	double global_mass = 0.0;
@@ -480,26 +458,10 @@
 {
 	static int last_timestep_calculated = -1;
 
-<<<<<<< HEAD
-    for (unsigned int n_radial = radial_first_active;
-	 n_radial < radial_active_size; ++n_radial) {
-	for (unsigned int n_azimuthal = 0;
-	     n_azimuthal < data[t_data::SIGMA].get_size_azimuthal();
-	     ++n_azimuthal) {
-	    if (Rmed[n_radial] <= quantitiy_radius) {
-		local_gravitational_energy +=
-		    -Surf[n_radial] *
-		    data[t_data::SIGMA](n_radial, n_azimuthal) *
-		    data[t_data::POTENTIAL](n_radial, n_azimuthal);
-	    }
-	}
-    }
-=======
 	const double num_nbody = data.get_planetary_system().get_number_of_planets();
 	const double cms_mass = data.get_planetary_system().get_mass(num_nbody);
 	const Pair cms_pos = data.get_planetary_system().get_center_of_mass(num_nbody);
 	const Pair cms_vel = data.get_planetary_system().get_center_of_mass_velocity(num_nbody);
->>>>>>> 9c8c79fe
 
 	if (!force_update) {
 	if (last_timestep_calculated == (int)timestep) {
@@ -509,17 +471,17 @@
 	}
 	}
 	// calculations outside the loop for speedup
-	double sinFrameAngle = std::sin(FrameAngle);
-	double cosFrameAngle = std::cos(FrameAngle);
-
-	const unsigned int Nr = data[t_data::DENSITY].get_size_radial();
-	const unsigned int Nphi = data[t_data::DENSITY].get_size_azimuthal();
+	double sinFrameAngle = std::sin(refframe::FrameAngle);
+	double cosFrameAngle = std::cos(refframe::FrameAngle);
+
+	const unsigned int Nr = data[t_data::SIGMA].get_size_radial();
+	const unsigned int Nphi = data[t_data::SIGMA].get_size_azimuthal();
 
 	#pragma omp parallel for collapse(2)
 	for (unsigned int nr = 0; nr < Nr; ++nr) {
 	for (unsigned int naz = 0; naz < Nphi; ++naz) {
 		const double total_mass =
-		cms_mass + data[t_data::DENSITY](nr, naz) * Surf[nr];
+		cms_mass + data[t_data::SIGMA](nr, naz) * Surf[nr];
 
 		// location of the cell
 		const double angle = (double)naz * dphi;
@@ -540,7 +502,7 @@
 							   .get_max_azimuthal()
 						? 0
 						: naz + 1)) +
-			 OmegaFrame * Rmed[nr]) - cms_vel.x;
+			 refframe::OmegaFrame * Rmed[nr]) - cms_vel.x;
 		const double v_ymed =
 		std::sin(angle) * 0.5 *
 			(data[t_data::V_RADIAL](nr, naz) +
@@ -553,7 +515,7 @@
 							   .get_max_azimuthal()
 						? 0
 						: naz + 1)) +
-			 OmegaFrame * Rmed[nr]) - cms_vel.y;
+			 refframe::OmegaFrame * Rmed[nr]) - cms_vel.y;
 
 		// specific angular momentum for each cell j = j*e_z
 		const double j = r_x * v_ymed - r_y * v_xmed;
@@ -566,7 +528,7 @@
 		data[t_data::ECCENTRICITY](nr, naz) =
 		std::sqrt(std::pow(e_x, 2) + std::pow(e_y, 2));
 
-		if (FrameAngle != 0.0) {
+		if (refframe::FrameAngle != 0.0) {
 		// periastron grid is rotated to non-rotating coordinate system
 		// to prevent phase jumps of atan2 in later transformations like
 		// you would have had if you back-transform the output
@@ -599,30 +561,17 @@
     }
 
     // calculations outside the loop for speedup
-<<<<<<< HEAD
-    double sinFrameAngle = std::sin(refframe::FrameAngle);
-    double cosFrameAngle = std::cos(refframe::FrameAngle);
-    for (unsigned int n_radial = 0;
-	 n_radial < data[t_data::SIGMA].get_size_radial(); ++n_radial) {
-	for (unsigned int n_azimuthal = 0;
-	     n_azimuthal < data[t_data::SIGMA].get_size_azimuthal();
-	     ++n_azimuthal) {
-	    total_mass =
-		hydro_center_mass +
-		data[t_data::SIGMA](n_radial, n_azimuthal) * Surf[n_radial];
-=======
-	const double sinFrameAngle = std::sin(FrameAngle);
-	const double cosFrameAngle = std::cos(FrameAngle);
-
-	const unsigned int Nr = data[t_data::DENSITY].get_size_radial();
-	const unsigned int Nphi = data[t_data::DENSITY].get_size_azimuthal();
+	const double sinFrameAngle = std::sin(refframe::FrameAngle);
+	const double cosFrameAngle = std::cos(refframe::FrameAngle);
+
+	const unsigned int Nr = data[t_data::SIGMA].get_size_radial();
+	const unsigned int Nphi = data[t_data::SIGMA].get_size_azimuthal();
 
 	#pragma omp parallel for collapse(2)
 	for (unsigned int nr = 0; nr < Nr; ++nr) {
 	for (unsigned int naz = 0; naz < Nphi; ++naz) {
 		const double total_mass =
-		cms_mass +	data[t_data::DENSITY](nr, naz) * Surf[nr];
->>>>>>> 9c8c79fe
+		cms_mass +	data[t_data::SIGMA](nr, naz) * Surf[nr];
 
 	    // location of the cell
 		const double angle = (double)naz * dphi;
@@ -643,15 +592,9 @@
 				  nr, naz == data[t_data::V_AZIMUTHAL]
 							   .get_max_azimuthal()
 					    ? 0
-<<<<<<< HEAD
-					    : n_azimuthal + 1)) +
-			 refframe::OmegaFrame * Rmed[n_radial]) - cms_vel.x;
-	    v_ymed =
-=======
 						: naz + 1)) +
-			 OmegaFrame * Rmed[nr]) - cms_vel.x;
+			 refframe::OmegaFrame * Rmed[nr]) - cms_vel.x;
 		const double v_ymed =
->>>>>>> 9c8c79fe
 		std::sin(angle) * 0.5 *
 			(data[t_data::V_RADIAL](nr, naz) +
 			 data[t_data::V_RADIAL](nr + 1, naz)) +
@@ -659,16 +602,9 @@
 		    (0.5 *
 			 (data[t_data::V_AZIMUTHAL](nr, naz) +
 			  data[t_data::V_AZIMUTHAL](
-				  nr, naz == data[t_data::V_AZIMUTHAL]
-							   .get_max_azimuthal()
-					    ? 0
-<<<<<<< HEAD
-					    : n_azimuthal + 1)) +
-			 refframe::OmegaFrame * Rmed[n_radial]) - cms_vel.y;
-=======
-						: naz + 1)) +
-			 OmegaFrame * Rmed[nr]) - cms_vel.y;
->>>>>>> 9c8c79fe
+				  nr, 
+				  naz == data[t_data::V_AZIMUTHAL].get_max_azimuthal() ? 0: naz + 1)) +
+			 refframe::OmegaFrame * Rmed[nr]) - cms_vel.y;
 
 	    // specific angular momentum for each cell j = j*e_z
 		const double j = r_x * v_ymed - r_y * v_xmed;
@@ -726,12 +662,12 @@
 	const Pair cms_pos = data.get_planetary_system().get_center_of_mass(num_planets_for_center);
 	const Pair cms_vel = data.get_planetary_system().get_center_of_mass_velocity(num_planets_for_center);
 
-	const t_polargrid &density = data[t_data::DENSITY];
+	const t_polargrid &density = data[t_data::SIGMA];
 	const t_polargrid &vr = data[t_data::V_RADIAL];
 	const t_polargrid &vphi = data[t_data::V_AZIMUTHAL];
 
-	const double sinFrameAngle = std::sin(FrameAngle);
-	const double cosFrameAngle = std::cos(FrameAngle);
+	const double sinFrameAngle = std::sin(refframe::FrameAngle);
+	const double cosFrameAngle = std::cos(refframe::FrameAngle);
 
 	const unsigned int Nr = density.get_size_radial();
 	const unsigned int Naz = density.get_size_azimuthal();
@@ -753,11 +689,11 @@
 		const double v_xmed =
 		std::cos(angle) * 0.5 *	(vr(nr, naz) + vr(nr + 1, naz))
 		- std::sin(angle) *	(0.5 * (vphi(nr, naz) + vphi(nr, naz_next))
-							 + OmegaFrame * Rmed[nr]) - cms_vel.x;
+							 + refframe::OmegaFrame * Rmed[nr]) - cms_vel.x;
 		const double v_ymed =
 		std::sin(angle) * 0.5 *	(vr(nr, naz) + vr(nr + 1, naz)) +
 		std::cos(angle) * (0.5 * (vphi(nr, naz) + vphi(nr, naz_next)) +
-			 OmegaFrame * Rmed[nr]) - cms_vel.y;
+			 refframe::OmegaFrame * Rmed[nr]) - cms_vel.y;
 
 		// specific angular momentum for each cell j = j*e_z
 		const double j = r_x * v_ymed - r_y * v_xmed;
@@ -769,7 +705,7 @@
 
 		data[t_data::ECCENTRICITY_NEW](nr, naz) = std::sqrt(std::pow(e_x, 2) + std::pow(e_y, 2));
 
-		if (FrameAngle != 0.0) {
+		if (refframe::FrameAngle != 0.0) {
 		// periastron grid is rotated to non-rotating coordinate system
 		// to prevent phase jumps of atan2 in later transformations like
 		// you would have had if you back-transform the output
@@ -837,8 +773,8 @@
 	// compute new eccentricity into ecc
 	calculate_disk_ecc_vector(data);
 
-	const double e_new = quantities::gas_reduce_mass_average(data, ecc_new, quantities_radius_limit);
-	const double peri_new = quantities::gas_reduce_mass_average(data, P_new, quantities_radius_limit);
+	const double e_new = quantities::gas_reduce_mass_average(data, ecc_new, parameters::quantities_radius_limit);
+	const double peri_new = quantities::gas_reduce_mass_average(data, P_new, parameters::quantities_radius_limit);
 
 	const double de = e_new - ecc_old;
 	double dp = peri_new - peri_old;
@@ -894,15 +830,9 @@
 	     * n_azimuthal)));*/
 		data[t_data::ALPHA_GRAV](nr, naz) =
 		2.0 / 3.0 *
-<<<<<<< HEAD
-		data[t_data::T_GRAVITATIONAL](n_radial, n_azimuthal) /
-		(data[t_data::SIGMA](n_radial, n_azimuthal) *
-		 std::pow(data[t_data::SOUNDSPEED](n_radial, n_azimuthal), 2));
-=======
 		data[t_data::T_GRAVITATIONAL](nr, naz) /
-		(data[t_data::DENSITY](nr, naz) *
+		(data[t_data::SIGMA](nr, naz) *
 		 std::pow(data[t_data::SOUNDSPEED](nr, naz), 2));
->>>>>>> 9c8c79fe
 	}
     }
 }
@@ -944,18 +874,6 @@
 	}
     }
 
-<<<<<<< HEAD
-    for (unsigned int n_radial = 0;
-	 n_radial < data[t_data::ALPHA_REYNOLDS].get_size_radial();
-	 ++n_radial) {
-	for (unsigned int n_azimuthal = 0;
-	     n_azimuthal < data[t_data::ALPHA_REYNOLDS].get_size_azimuthal();
-	     ++n_azimuthal) {
-	    data[t_data::ALPHA_REYNOLDS](n_radial, n_azimuthal) =
-		2.0 / 3.0 * data[t_data::T_REYNOLDS](n_radial, n_azimuthal) /
-		(data[t_data::SIGMA](n_radial, n_azimuthal) *
-		 std::pow(data[t_data::SOUNDSPEED](n_radial, n_azimuthal), 2));
-=======
 	const unsigned int Nr = data[t_data::ALPHA_REYNOLDS].get_size_radial();
 	const unsigned int Nphi = data[t_data::ALPHA_REYNOLDS].get_size_azimuthal();
 
@@ -964,9 +882,8 @@
 	for (unsigned int naz = 0; naz < Nphi; ++naz) {
 		data[t_data::ALPHA_REYNOLDS](nr, naz) =
 		2.0 / 3.0 * data[t_data::T_REYNOLDS](nr, naz) /
-		(data[t_data::DENSITY](nr, naz) *
+		(data[t_data::SIGMA](nr, naz) *
 		 std::pow(data[t_data::SOUNDSPEED](nr, naz), 2));
->>>>>>> 9c8c79fe
 	}
     }
 }
@@ -1014,14 +931,7 @@
 	    // data[t_data::SOUNDSPEED](n_radial,
 	    // n_azimuthal)*calculate_omega_kepler(Rmed[n_radial])/(PI*G*data[t_data::DENSITY](n_radial,
 	    // n_azimuthal));
-		data[t_data::TOOMRE](nr, naz) =
-		data[t_data::SOUNDSPEED](nr, naz) * kappa /
-		(M_PI * constants::G *
-<<<<<<< HEAD
-		 data[t_data::SIGMA](n_radial, n_azimuthal));
-=======
-		 data[t_data::DENSITY](nr, naz));
->>>>>>> 9c8c79fe
+		data[t_data::TOOMRE](nr, naz) = data[t_data::SOUNDSPEED](nr, naz) * kappa / (M_PI * constants::G * data[t_data::SIGMA](nr, naz));
 	}
     }
 }
@@ -1087,12 +997,7 @@
     (void)timestep;
     (void)force_update;
 
-<<<<<<< HEAD
-    double denom;
-    denom = parameters::NINTERM * parameters::DT;
-=======
-	const double denom = NINTERM * DT;
->>>>>>> 9c8c79fe
+	const double denom = parameters::NINTERM * parameters::DT;
 
     // divide the data in massflow by the large timestep DT before writing out
     // to obtain the massflow from the mass difference
@@ -1108,14 +1013,10 @@
 	return;
     }
 
-<<<<<<< HEAD
-    switch (parameters::ASPECTRATIO_MODE) {
-=======
 	const unsigned int Nr = data[t_data::SCALE_HEIGHT].get_size_radial();
 	const unsigned int Nphi = data[t_data::SCALE_HEIGHT].get_size_azimuthal();
 
-    switch (ASPECTRATIO_MODE) {
->>>>>>> 9c8c79fe
+    switch (parameters::ASPECTRATIO_MODE) {
     case 0: {
 			#pragma omp parallel for collapse(2)
 			for (unsigned int nr = 0; nr < Nr; ++nr) {
@@ -1135,7 +1036,7 @@
 			// setup planet data
 			for (unsigned int k = 0; k < N_planets; k++) {
 				const t_planet &planet = data.get_planetary_system().get_planet(k);
-				g_mpl[k] = planet.get_rampup_mass(PhysicalTime);
+				g_mpl[k] = planet.get_rampup_mass(sim::PhysicalTime);
 				g_xpl[k] = planet.get_x();
 				g_ypl[k] = planet.get_y();
 				g_rpl[k] = planet.get_planet_radial_extend();
@@ -1270,23 +1171,8 @@
     (void)force_update;
 
     if (!parameters::write_at_every_timestep) {
-<<<<<<< HEAD
-	denom = (double)parameters::NINTERM;
-	// divide the data in massflow by the large timestep DT before writing
-	// out to obtain the massflow from the mass difference
-	for (unsigned int nRadial = 0;
-	     nRadial < data[t_data::VISCOUS_TORQUE].get_size_radial();
-	     ++nRadial) {
-	    for (unsigned int nAzimuthal = 0;
-		 nAzimuthal < data[t_data::VISCOUS_TORQUE].get_size_azimuthal();
-		 ++nAzimuthal) {
-		data[t_data::VISCOUS_TORQUE](nRadial, nAzimuthal) *= 1. / denom;
-	    }
-	}
-=======
-	const double denom = (double)NINTERM;
+	const double denom = (double)parameters::NINTERM;
 	data[t_data::VISCOUS_TORQUE] /= denom;
->>>>>>> 9c8c79fe
     }
 }
 
@@ -1297,26 +1183,8 @@
     (void)force_update;
 
     if (!parameters::write_at_every_timestep) {
-<<<<<<< HEAD
-	denom = (double)parameters::NINTERM;
-	// divide the data in massflow by the large timestep DT before writing
-	// out to obtain the massflow from the mass difference
-	for (unsigned int nRadial = 0;
-	     nRadial < data[t_data::GRAVITATIONAL_TORQUE_NOT_INTEGRATED]
-			   .get_size_radial();
-	     ++nRadial) {
-	    for (unsigned int nAzimuthal = 0;
-		 nAzimuthal < data[t_data::GRAVITATIONAL_TORQUE_NOT_INTEGRATED]
-				  .get_size_azimuthal();
-		 ++nAzimuthal) {
-		data[t_data::GRAVITATIONAL_TORQUE_NOT_INTEGRATED](
-		    nRadial, nAzimuthal) *= 1. / denom;
-	    }
-	}
-=======
-	const double denom = (double)NINTERM;
+	const double denom = (double)parameters::NINTERM;
 	data[t_data::GRAVITATIONAL_TORQUE_NOT_INTEGRATED] /= denom;
->>>>>>> 9c8c79fe
     }
 }
 
@@ -1327,26 +1195,34 @@
     (void)force_update;
 
     if (!parameters::write_at_every_timestep) {
-<<<<<<< HEAD
-	denom = (double)parameters::NINTERM;
-	// divide the data in massflow by the large timestep DT before writing
-	// out to obtain the massflow from the mass difference
-	for (unsigned int nRadial = 0;
-	     nRadial < data[t_data::ADVECTION_TORQUE].get_size_radial();
-	     ++nRadial) {
-	    for (unsigned int nAzimuthal = 0;
-		 nAzimuthal <
-		 data[t_data::ADVECTION_TORQUE].get_size_azimuthal();
-		 ++nAzimuthal) {
-		data[t_data::ADVECTION_TORQUE](nRadial, nAzimuthal) *=
-		    1. / denom;
-	    }
-	}
-=======
-	const double denom = (double)NINTERM;
+	const double denom = (double)parameters::NINTERM;
 	data[t_data::ADVECTION_TORQUE] /= denom;
->>>>>>> 9c8c79fe
-    }
-}
+    }
+}
+
+
+
+void CalculateMonitorQuantitiesAfterHydroStep(t_data &data,
+						     int nTimeStep, double dt)
+{
+    if (data[t_data::ADVECTION_TORQUE].get_write()) {
+	gas_torques::calculate_advection_torque(data, dt / parameters::DT);
+    }
+    if (data[t_data::VISCOUS_TORQUE].get_write()) {
+	gas_torques::calculate_viscous_torque(data, dt / parameters::DT);
+    }
+    if (data[t_data::GRAVITATIONAL_TORQUE_NOT_INTEGRATED].get_write()) {
+	gas_torques::calculate_gravitational_torque(data, dt / parameters::DT);
+    }
+
+    if (data[t_data::ALPHA_GRAV_MEAN].get_write()) {
+	calculate_alpha_grav_mean_sumup(data, nTimeStep, dt / parameters::DT);
+    }
+    if (data[t_data::ALPHA_REYNOLDS_MEAN].get_write()) {
+	calculate_alpha_reynolds_mean_sumup(data, nTimeStep,
+							dt / parameters::DT);
+    }
+}
+
 
 } // namespace quantities