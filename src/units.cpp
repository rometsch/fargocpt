/**
	\file units.cpp
	\author Tobias Mueller <Tobias_Mueller@twam.info>

	This file handles all kinds of unit information to allow output in CGS
   units
*/

#include "units.h"
#include "LowTasks.h"
#include "constants.h"
#include "global.h"
#include "logging.h"
#include "options.h"
#include "parameters.h"
#include <math.h>
#include <sstream>
#include <stdlib.h>
#include <string.h>

namespace units
{

t_unit length;
t_unit mass;
t_unit time;
t_unit temperature;
t_unit energy;
t_unit energy_density;
t_unit density;
t_unit surface_density;
t_unit opacity;
t_unit energy_flux;
t_unit velocity;
t_unit angular_momentum;
t_unit kinematic_viscosity;
t_unit dynamic_viscosity;
t_unit acceleration;
t_unit stress;
t_unit pressure;
t_unit power;
t_unit torque;
t_unit force;
t_unit mass_accretion_rate;

t_unit::t_unit()
{
    m_cgs_symbol = NULL;
    m_cgs_factor = 1;
}

t_unit::~t_unit() { delete[] m_cgs_symbol; }

/**
	set conversion factor to cgs system

	\param factor cgs conversion factor
*/
void t_unit::set_cgs_factor(double factor)
{
    m_cgs_factor = factor;
    m_inverse_cgs_factor = 1.0 / factor;
}

/**
	set unit symbol in cgs system
*/
void t_unit::set_cgs_symbol(const char *symbol)
{
    // delete old symbol
    delete[] m_cgs_symbol;

    // aquire memory for symbol
    m_cgs_symbol = new char[strlen(symbol) + 1];

    // copy symbol
    strcpy(m_cgs_symbol, symbol);
}

/**
	get unit symbol in cgs system
*/
const char *t_unit::get_cgs_symbol(void) const { return m_cgs_symbol; }

std::string t_unit::get_cgs_factor_symbol()
{
    // a string containing the pair of value and unit as
    // a string such as '1.7823468234...e16 g'
    // i.e. the number with format #.16e
    std::stringstream us;
    us.precision(16);
    us << std::scientific << m_cgs_factor << " " << std::string(m_cgs_symbol);
    return us.str();
}

#include <stdio.h>

void calculate_unit_factors()
{

    length.set_cgs_factor(parameters::L0 * cgs_AU);
    length.set_cgs_symbol("cm");

    mass.set_cgs_factor(parameters::M0 * cgs_Msol);
    mass.set_cgs_symbol("g");

    time.set_cgs_factor(sqrt((length * length * length) /
			     (mass * constants::_G.get_cgs_value())));
    time.set_cgs_symbol("s");

    energy.set_cgs_factor(length * length * mass / (time * time));
    energy.set_cgs_symbol("erg");

    energy_density.set_cgs_factor(mass / (time * time));
    energy_density.set_cgs_symbol("erg cm^-2");

    temperature.set_cgs_factor((constants::_G.get_cgs_value() * mass) /
			       (constants::_R.get_cgs_value() * length));
    temperature.set_cgs_symbol("K");

    density.set_cgs_factor(mass / (length * length * length));
    density.set_cgs_symbol("g cm^-3");

    surface_density.set_cgs_factor(mass / (length * length));
    surface_density.set_cgs_symbol("g cm^-2");

    opacity.set_cgs_factor(length * length / mass);
    opacity.set_cgs_symbol("g^-1 cm^2");

    energy_flux.set_cgs_factor(energy / (length * length * time));
    energy_flux.set_cgs_symbol("erg cm^-2 s^-1");

    velocity.set_cgs_factor(length / time);
    velocity.set_cgs_symbol("cm s^-1");

    acceleration.set_cgs_factor(length / (time * time));
    acceleration.set_cgs_symbol("cm s^-2");

    angular_momentum.set_cgs_factor(length * mass * velocity);
    angular_momentum.set_cgs_symbol("cm^2 g s^-1");

    kinematic_viscosity.set_cgs_factor(length * length / time);
    kinematic_viscosity.set_cgs_symbol("cm^2 s^-1");

    dynamic_viscosity.set_cgs_factor(mass / (length * time));
    dynamic_viscosity.set_cgs_symbol("P");

    stress.set_cgs_factor(mass / (time * time));
    stress.set_cgs_symbol("g s^-2");

    pressure.set_cgs_factor(mass / (time * time));
    pressure.set_cgs_symbol("dyn cm^-1");

    power.set_cgs_factor(mass * length * length / (time * time * time));
    power.set_cgs_symbol("erg/s");

    torque.set_cgs_factor(length * length * mass / (time * time));
    torque.set_cgs_symbol("erg");

    force.set_cgs_factor(mass * length / (time * time));
    force.set_cgs_symbol("dyn");

    mass_accretion_rate.set_cgs_factor(mass / time);
    mass_accretion_rate.set_cgs_symbol("g s^-1");

    // after all units have calculated, calculate constants in code units
    constants::calculate_constants_in_code_units();
}

void print_code_units()
{
    logging::verbose_master("Code units:\n");
    logging::verbose_master("                     length:       l0 = %.16g %s\n",
			  length.get_cgs_factor(), length.get_cgs_symbol());
    logging::verbose_master("                       mass:       m0 = %.16g %s\n",
			  mass.get_cgs_factor(), mass.get_cgs_symbol());
    logging::verbose_master("                       time:       t0 = %.16g %s\t\t= %15.10g a\n",
	time.get_cgs_factor(), time.get_cgs_symbol(),
	time.get_cgs_factor() / (24 * 60 * 60 * 365.2425));
    logging::verbose_master("                temperature:       T0 = %.16g %s\n",
	temperature.get_cgs_factor(), temperature.get_cgs_symbol());
    logging::verbose_master("                     energy:       E0 = %.16g %s\n",
			  energy.get_cgs_factor(), energy.get_cgs_symbol());
    logging::verbose_master("             energy density:       e0 = %.16g %s\n",
	energy_density.get_cgs_factor(), energy_density.get_cgs_symbol());
    logging::verbose_master("                    density:     rho0 = %.16g %s\n",
			  density.get_cgs_factor(), density.get_cgs_symbol());
    logging::verbose_master("            surface density:   Sigma0 = %.16g %s\n",
	surface_density.get_cgs_factor(), surface_density.get_cgs_symbol());
    logging::verbose_master("                energy flux:       S0 = %.16g %s\n",
	energy_flux.get_cgs_factor(), energy_flux.get_cgs_symbol());
    logging::verbose_master("                   velocity:       v0 = %.16g %s\n",
			  velocity.get_cgs_factor(), velocity.get_cgs_symbol());
    logging::verbose_master("               acceleration:       a0 = %.16g %s\n",
	acceleration.get_cgs_factor(), acceleration.get_cgs_symbol());
    logging::verbose_master("        kinematic viscosity:      nu0 = %.16g %s\n",
			  kinematic_viscosity.get_cgs_factor(),
			  kinematic_viscosity.get_cgs_symbol());
<<<<<<< HEAD
    logging::print_master(LOG_VERBOSE
			  "                     stress:   sigma0 = %.16g %s\n",
=======
    logging::verbose_master("                     stress:          = %.16g %s\n",
>>>>>>> 2035cb3c
			  stress.get_cgs_factor(), stress.get_cgs_symbol());
    logging::verbose_master("                   pressure:       p0 = %.16g %s\n",
			  pressure.get_cgs_factor(), pressure.get_cgs_symbol());
	logging::print_master(LOG_VERBOSE
			  "           angular momentum:      L0 = %.16g %s\n",
			  angular_momentum.get_cgs_factor(),
			  angular_momentum.get_cgs_symbol());
	logging::print_master(LOG_VERBOSE
			  "                      power:       P0 = %.16g %s\n",
			  power.get_cgs_factor(), power.get_cgs_symbol());

	logging::print_master(LOG_VERBOSE
			  "                     torque:     tau0 = %.16g %s\n",
			  torque.get_cgs_factor(), torque.get_cgs_symbol());
	logging::print_master(LOG_VERBOSE
			  "                      force:       F0 = %.16g %s\n",
			  force.get_cgs_factor(), force.get_cgs_symbol());
	logging::print_master(LOG_VERBOSE
			  "        mass accretion rate:    Mdot0 = %.16g %s\n",
			  mass_accretion_rate.get_cgs_factor(), mass_accretion_rate.get_cgs_symbol());
	logging::print_master(LOG_VERBOSE
			  "                    opacity:   kappa0 = %.16g %s\n",
			  opacity.get_cgs_factor(), opacity.get_cgs_symbol());
}

void write_code_unit_file()
{
    /* Write a file containing the base units to the output folder. */

    FILE *fd = 0;
    char *fd_filename;

    if (CPU_Master) {
	if (asprintf(&fd_filename, "%s%s", OUTPUTDIR.c_str(), "units.dat") == -1) {
	    logging::error_master(
				  "Not enough memory for string buffer.\n");
	    PersonalExit(1);
	}
	fd = fopen(fd_filename, "w");
	if (fd == NULL) {
	    logging::error_master(
				  "Can't write 'units.dat' file. Aborting.\n");
	    PersonalExit(1);
	}

	free(fd_filename);

	fprintf(fd, "# units-file : 1.0\n");
	fprintf(fd, "# log output of units:\n");
	fprintf(fd, "#                    length:       l0 = %.16g %s\n",
		length.get_cgs_factor(), length.get_cgs_symbol());
	fprintf(fd, "#                      mass:       m0 = %.16g %s\n",
		mass.get_cgs_factor(), mass.get_cgs_symbol());
	fprintf(
	    fd,
	    "#                      time:       t0 = %.16g %s\t\t= %15.10g a\n",
	    time.get_cgs_factor(), time.get_cgs_symbol(),
	    time.get_cgs_factor() / (24 * 60 * 60 * 365.2425));
	fprintf(fd, "#               temperature:       T0 = %.16g %s\n",
		temperature.get_cgs_factor(), temperature.get_cgs_symbol());
	fprintf(fd, "#                    energy:       E0 = %.16g %s\n",
		energy.get_cgs_factor(), energy.get_cgs_symbol());
	fprintf(fd, "#            energy density:       e0 = %.16g %s\n",
		energy_density.get_cgs_factor(),
		energy_density.get_cgs_symbol());
	fprintf(fd, "#                   density:     rho0 = %.16g %s\n",
		density.get_cgs_factor(), density.get_cgs_symbol());
	fprintf(fd, "#           surface density:   Sigma0 = %.16g %s\n",
		surface_density.get_cgs_factor(),
		surface_density.get_cgs_symbol());
	fprintf(fd, "#               energy flux:       S0 = %.16g %s\n",
		energy_flux.get_cgs_factor(), energy_flux.get_cgs_symbol());
	fprintf(fd, "#                  velocity:       v0 = %.16g %s\n",
		velocity.get_cgs_factor(), velocity.get_cgs_symbol());
	fprintf(fd, "#              acceleration:       a0 = %.16g %s\n",
		acceleration.get_cgs_factor(), acceleration.get_cgs_symbol());
	fprintf(fd, "#       kinematic viscosity:      nu0 = %.16g %s\n",
		kinematic_viscosity.get_cgs_factor(),
		kinematic_viscosity.get_cgs_symbol());
	fprintf(fd, "#                    stress:   sigma0 = %.16g %s\n",
		stress.get_cgs_factor(), stress.get_cgs_symbol());
	fprintf(fd, "#                  pressure:       p0 = %.16g %s\n",
		pressure.get_cgs_factor(), pressure.get_cgs_symbol());

	fprintf(fd, "#          angular momentum:       L0 = %.16g %s\n",
		angular_momentum.get_cgs_factor(), angular_momentum.get_cgs_symbol());
	fprintf(fd, "#                     power:       P0 = %.16g %s\n",
		power.get_cgs_factor(), power.get_cgs_symbol());
	fprintf(fd, "#                    torque:     tau0 = %.16g %s\n",
		torque.get_cgs_factor(), torque.get_cgs_symbol());
	fprintf(fd, "#                     force:       F0 = %.16g %s\n",
		force.get_cgs_factor(), force.get_cgs_symbol());
	fprintf(fd, "#       mass_accretion_rate:    Mdot0 = %.16g %s\n",
		mass_accretion_rate.get_cgs_factor(), mass_accretion_rate.get_cgs_symbol());
	fprintf(fd, "#                   opacity:   kappa0 = %.16g %s\n",
		opacity.get_cgs_factor(), opacity.get_cgs_symbol());



	fprintf(fd, "# Syntax: base unit <tab> value <tab> unit name\n");
	fprintf(fd, "length\t%.16e\t%s\n", length.get_cgs_factor(),
		length.get_cgs_symbol());
	fprintf(fd, "mass\t%.16e\t%s\n", mass.get_cgs_factor(),
		mass.get_cgs_symbol());
	fprintf(fd, "time\t%.16e\t%s\n", time.get_cgs_factor(),
		time.get_cgs_symbol());
	fprintf(fd, "current\t \t \n");
	fprintf(fd, "temperature\t%.16e\t%s\n", temperature.get_cgs_factor(),
		temperature.get_cgs_symbol());
	fprintf(fd, "amount\t \t \n");
	fprintf(fd, "intensity\t \t ");
	fclose(fd);
    }
    MPI_Barrier(MPI_COMM_WORLD);
}

} // namespace units<|MERGE_RESOLUTION|>--- conflicted
+++ resolved
@@ -196,12 +196,7 @@
     logging::verbose_master("        kinematic viscosity:      nu0 = %.16g %s\n",
 			  kinematic_viscosity.get_cgs_factor(),
 			  kinematic_viscosity.get_cgs_symbol());
-<<<<<<< HEAD
-    logging::print_master(LOG_VERBOSE
-			  "                     stress:   sigma0 = %.16g %s\n",
-=======
     logging::verbose_master("                     stress:          = %.16g %s\n",
->>>>>>> 2035cb3c
 			  stress.get_cgs_factor(), stress.get_cgs_symbol());
     logging::verbose_master("                   pressure:       p0 = %.16g %s\n",
 			  pressure.get_cgs_factor(), pressure.get_cgs_symbol());
