/**
	\file particles.cpp
	\author Tobias Mueller <Tobias_Mueller@twam.info>
*/

#include "particles.h"
#include "Force.h"
#include "LowTasks.h"
#include "Pframeforce.h"
#include "SourceEuler.h"
#include "commbound.h"
#include "constants.h"
#include "global.h"
#include "logging.h"
#include "parameters.h"
#include "selfgravity.h"
#include "util.h"
#include <math.h>
#include <mpi.h>
#include <random>
#include <stdlib.h>

extern Pair IndirectTerm;

namespace particles
{

/// local particle storage
t_particle *particles;

/// current size of local particle storage
unsigned int particles_size;

/// current number of particles on this node
unsigned int local_number_of_particles;

/// global number of particles;
unsigned int global_number_of_particles;

double local_r_min;
double local_r_max;

static MPI_Datatype mpi_particle;

// inverse of the Cumulative distribution function for a slope proportional to
// r^n
static double f(double x, double n)
{
    double rmin = parameters::particle_minimum_radius;
    double rmax = parameters::particle_maximum_radius;

    // make sure particles are not initialized on an orbit that moves out of
    // particle-bounds
    if (RMAX < parameters::particle_maximum_radius *
		   (1.0 + parameters::particle_eccentricity))
	rmax = parameters::particle_maximum_radius /
	       (1.0 + parameters::particle_eccentricity);

    if (RMIN > parameters::particle_minimum_radius *
		   (1.0 - parameters::particle_eccentricity))
	rmin = parameters::particle_minimum_radius /
	       (1.0 - parameters::particle_eccentricity);

    if (n == -1) {
	return exp(log(rmax / rmin) * x) * rmin;
    } else {
	return exp(
	    log(x * (-pow(rmin, n + 1) + pow(rmax, n + 1)) + pow(rmin, n + 1)) /
	    (n + 1));
    }
}

static double check_angle(double &phi)
{
    if (phi >= 2.0 * PI) {
	return phi -= 2.0 * PI;
    } else {
	if (phi < 0.0) {
	    return phi += 2.0 * PI;
	} else {
	    return phi;
	}
    }
}

static void transformCartCyl(double *cart, double *cyl, double r, double phi)
{
    (void)r;
    cyl[0] = cart[0] * cos(phi);
    cyl[0] += cart[1] * sin(phi);

    cyl[1] = -cart[0] * sin(phi);
    cyl[1] += cart[1] * cos(phi);
}

void find_nearest(const t_polargrid &quantity, unsigned int &n_radial_a_minus,
		  unsigned int &n_radial_a_plus,
		  unsigned int &n_azimuthal_a_minus,
		  unsigned int &n_azimuthal_a_plus,
		  unsigned int &n_radial_b_minus, unsigned int &n_radial_b_plus,
		  unsigned int &n_azimuthal_b_minus,
		  unsigned int &n_azimuthal_b_plus, const double r,
		  const double phi)
{

    double dphi = 2.0 * PI / (double)quantity.get_size_azimuthal();

    // find nearest n_radials
    // we do not need to check if n_radial_a_plus < NRadial because it this
    // would be the case, something in the move part went wrong :)
    while (Ra[n_radial_a_plus] < r)
	n_radial_a_plus++;
    n_radial_a_minus = n_radial_a_plus - 1;
    while (Rb[n_radial_b_plus] < r)
	n_radial_b_plus++;
    n_radial_b_minus = n_radial_b_plus - 1;

    // find nearest n_azimuthals
    n_azimuthal_a_minus = trunc(phi / dphi);
    n_azimuthal_a_plus = n_azimuthal_a_minus + 1;
    if (n_azimuthal_a_plus == quantity.get_size_azimuthal()) {
	n_azimuthal_a_plus = 0;
    }

    int tmp = floor((phi - 0.5 * dphi) / dphi);
    n_azimuthal_b_minus =
	(tmp == -1) ? quantity.get_max_azimuthal() : (unsigned int)tmp;
    n_azimuthal_b_plus = n_azimuthal_b_minus + 1;
    if (n_azimuthal_b_plus == quantity.get_size_azimuthal()) {
	n_azimuthal_b_plus = 0;
    }
}

static double interpolate_bilinear_sg(const double *array1D,
				      const unsigned int n_radial_minus,
				      const unsigned int n_radial_plus,
				      const unsigned int n_azimuthal_minus,
				      const unsigned int n_azimuthal_plus,
				      const double r, double phi)
{

    const unsigned int last_index = NAzimuthal - 1;
    double dphi = 2.0 * PI / (double)NAzimuthal;

    // values at corners
    double Qmm = array1D[n_radial_minus * NAzimuthal + n_azimuthal_minus];
    double Qpm = array1D[n_radial_plus * NAzimuthal + n_azimuthal_minus];
    double Qmp = array1D[n_radial_minus * NAzimuthal + n_azimuthal_plus];
    double Qpp = array1D[n_radial_plus * NAzimuthal + n_azimuthal_plus];

    double rm = Rb[n_radial_minus];
    double rp = Rb[n_radial_plus];

    double phim;
    double phip;

    if (n_azimuthal_minus == last_index) {
	if (phi < PI) {
	    // particle is inside cell with n_azimuthal = 0
	    // previous cell is at N_azimuthal_max - 1, but measure distance
	    // from -0.5*dphi
	    phim = -0.5 * dphi;
	    phip = 0.5 * dphi;
	} else // phi > PI
	{
	    // particle is inside cell with n_azimuthal = N_azimuthal_max - 1
	    // next cell is at N_azimuthal = 0, but measure distance from
	    // 2*PI+0.5*dphi
	    phim = (n_azimuthal_minus + 0.5) * dphi;
	    phip = (n_azimuthal_minus + 1.5) * dphi;
	}
    } else {
	phim = (n_azimuthal_minus + 0.5) * dphi;
	phip = (n_azimuthal_plus + 0.5) * dphi;
    }

    if ((phim > 2.0 * PI) || (phip > 2.0 * PI)) {
	phim -= PI;
	phip -= PI;
	phi -= PI;
    }

    double Qm = ((rm * phip - rm * phi) * Qmm + (rm * phi - rm * phim) * Qmp) /
		(rm * phip - rm * phim);
    double Qp = ((rp * phip - rp * phi) * Qpm + (rp * phi - rp * phim) * Qpp) /
		(rp * phip - rp * phim);

    return ((rp - r) * Qm + (r - rm) * Qp) / (rp - rm);
}

/*
static double get_particle_eccentricity(int particle_index)
{
	// used for debugging the integrators
	const int i = particle_index;

	// Runge-Lenz vector A = (p x L) - m * G * m * hydro_center_mass * r/|r|
	const double kappa = constants::G * hydro_center_mass *
particles[i].mass; const double reduced_mass =
hydro_center_mass*particles[i].mass / (hydro_center_mass + particles[i].mass);
	const double A_r = reduced_mass * pow3(particles[i].r) *
pow2(particles[i].phi_dot) - kappa; const double A_phi = reduced_mass *
pow2(particles[i].r) * particles[i].r_dot * particles[i].phi_dot; const double A
= sqrt(A_r*A_r + A_phi*A_phi); const double eccentricity = A / kappa;

	return eccentricity;
}
*/

/**
 * @brief init_particle_timestep init particle timestep for adaptive explicit
 * integrator
 * @param data
 */
static void init_particle_timestep(t_data &data)
{

    for (unsigned int i = 0; i < local_number_of_particles; ++i) {
	double sk, h1, der2, der12, sqr;

	int iord = 5;
	double dnf = 0.0;
	double dny = 0.0;
	double atoli = 1e-12;
	double rtoli = 0.0;
	particles[i].facold = 1.0e-4;

	double temp_ar, temp_aphi, temp_r, temp_phi, temp_r_dot, temp_phi_dot;

	temp_r = particles[i].r;
	temp_phi = particles[i].phi;
	temp_r_dot = particles[i].r_dot;
	temp_phi_dot = particles[i].phi_dot;

	// Cash–Karp method
	// (http://en.wikipedia.org/wiki/Cash%E2%80%93Karp_method) cartesian
	// coordinates are written inside the polar coordinates
	if (CartesianParticles) {
	    calculate_accelerations_from_star_and_planets_cart(
		temp_ar, temp_aphi, temp_r, temp_phi, data);
	} else {
	    calculate_accelerations_from_star_and_planets(
		temp_ar, temp_aphi, temp_r, temp_r_dot, temp_phi, temp_phi_dot,
		data);
	}

	// calculate k1
	double k1_r, k1_phi, k1_r_dot, k1_phi_dot;
	double k2_r, k2_phi, k2_r_dot, k2_phi_dot;

	k1_r_dot = temp_ar;
	k1_phi_dot = temp_aphi;
	k1_r = temp_r_dot;
	k1_phi = temp_phi_dot;

	sk = atoli + rtoli * fabs(temp_r);
	sqr = k1_r / sk;
	dnf += sqr * sqr;
	sqr = temp_r / sk;
	dny += sqr * sqr;

	sk = atoli + rtoli * fabs(temp_phi);
	sqr = k1_phi / sk;
	dnf += sqr * sqr;
	sqr = temp_phi / sk;
	dny += sqr * sqr;

	sk = atoli + rtoli * fabs(temp_r_dot);
	sqr = k1_r_dot / sk;
	dnf += sqr * sqr;
	sqr = temp_r_dot / sk;
	dny += sqr * sqr;

	sk = atoli + rtoli * fabs(temp_phi_dot);
	sqr = k1_phi_dot / sk;
	dnf += sqr * sqr;
	sqr = temp_phi_dot / sk;
	dny += sqr * sqr;

	if ((dnf <= 1.0E-10) || (dny <= 1.0E-10))
	    particles[i].timestep = 1.0E-6;
	else
	    particles[i].timestep = sqrt(dny / dnf) * 0.01;

	// perform an explicit Euler step
	temp_r = particles[i].r + particles[i].timestep * k1_r;
	temp_phi = particles[i].phi + particles[i].timestep * k1_phi;

	temp_r_dot = particles[i].r_dot + particles[i].timestep * k1_r_dot;
	temp_phi_dot =
	    particles[i].phi_dot + particles[i].timestep * k1_phi_dot;

	if (CartesianParticles) {
	    calculate_accelerations_from_star_and_planets_cart(
		temp_ar, temp_aphi, temp_r, temp_phi, data);
	} else {
	    calculate_accelerations_from_star_and_planets(
		temp_ar, temp_aphi, temp_r, temp_r_dot, temp_phi, temp_phi_dot,
		data);
	}

	// calculate k2
	k2_r_dot = temp_ar;
	k2_phi_dot = temp_aphi;
	k2_r = temp_r_dot;
	k2_phi = temp_phi_dot;

	// estimate the second derivative of the solution
	der2 = 0.0;

	sk = atoli + rtoli * fabs(temp_r);
	sqr = (k2_r - k1_r) / sk;
	der2 += sqr * sqr;

	sk = atoli + rtoli * fabs(temp_phi);
	sqr = (k2_phi - k1_phi) / sk;
	der2 += sqr * sqr;

	sk = atoli + rtoli * fabs(temp_r_dot);
	sqr = (k2_r_dot - k1_r_dot) / sk;
	der2 += sqr * sqr;

	sk = atoli + rtoli * fabs(temp_phi_dot);
	sqr = (k2_phi_dot - k1_phi_dot) / sk;
	der2 += sqr * sqr;

	der2 = sqrt(der2) / particles[i].timestep;

	// step size is computed such that h**iord * max_d(norm(f0),norm(der2))
	// = 0.01
	der12 = fmax(fabs(der2), sqrt(dnf));
	if (der12 <= 1.0E-15)
	    h1 = fmax(1.0E-6, fabs(particles[i].timestep) * 1.0E-3);
	else
	    h1 = pow(0.01 / der12, 1.0 / (double)iord);
	particles[i].timestep = fmin(100.0 * particles[i].timestep, h1);
    }
}

static void correct_for_self_gravity(t_data &data, const unsigned int i)
{

    const double r = particles[i].get_distance_to_star();
    const double phi = particles[i].get_angle();

    const double eccentricity =
	particles[i].phi_ddot; // reused variable for storage, will be
			       // initialized correctly in this function to 0.0
    const double semi_major_axis = r / (1.0 + eccentricity);

    double sg_radial = 0.0;
    if (parameters::particle_disk_gravity_enabled) {

	// find nearest cells
	unsigned int n_radial_a_minus = 0, n_radial_a_plus = 1;
	unsigned int n_radial_b_minus = 0, n_radial_b_plus = 1;
	unsigned int n_azimuthal_a_minus = 0, n_azimuthal_a_plus = 0;
	unsigned int n_azimuthal_b_minus = 0, n_azimuthal_b_plus = 0;
	find_nearest(data[t_data::DENSITY], n_radial_a_minus, n_radial_a_plus,
		     n_azimuthal_a_minus, n_azimuthal_a_plus, n_radial_b_minus,
		     n_radial_b_plus, n_azimuthal_b_minus, n_azimuthal_b_plus,
		     r, phi);

	sg_radial = interpolate_bilinear_sg(
	    selfgravity::g_radial, n_radial_a_minus, n_radial_a_plus,
	    n_azimuthal_b_minus, n_azimuthal_b_plus, r, phi);
    }

    double v = sqrt(constants::G * (hydro_center_mass + particles[i].mass) /
			semi_major_axis -
		    sg_radial * semi_major_axis) *
	       sqrt((1.0 - eccentricity) / (1.0 + eccentricity));

    // only need to update velocities, set accelerations to 0 anyway
    if (CartesianParticles) {
	// Beware: cartesian particles still use the names of polar coordinates
	// vx = r_dot
	// vy = phi_dot

	particles[i].r_dot = -v * sin(phi);
	particles[i].phi_dot = v * cos(phi);
    } else {
	particles[i].r_dot = 0.0;
	particles[i].phi_dot = v / r;
    }

    particles[i].r_ddot = 0.0;
    particles[i].phi_ddot = 0.0;
}

static void
init_particle(const unsigned int &i, const unsigned int &id_offset,
	      std::mt19937 &generator,
	      std::uniform_real_distribution<double> &dis_one,
	      std::uniform_real_distribution<double> &dis_twoPi,
	      std::uniform_real_distribution<double> &dis_eccentricity)
{
    double semi_major_axis = f(dis_one(generator), parameters::particle_slope);
    double phi = dis_twoPi(generator);
    double eccentricity = dis_eccentricity(generator);

    /*
    // debug setup
    const int num_particles_per_ring = 10;
    int global_id = i + id_offset;

    double rmin = parameters::particle_minimum_radius;
    double rmax = parameters::particle_maximum_radius;

    // make sure particles are not initialized on an orbit that moves out of
    particle-bounds if(RMAX <
    parameters::particle_maximum_radius*(1.0+parameters::particle_eccentricity))
	    rmax =
    parameters::particle_maximum_radius/(1.0+parameters::particle_eccentricity);

    if(RMIN >
    parameters::particle_minimum_radius*(1.0-parameters::particle_eccentricity))
	    rmin =
    parameters::particle_minimum_radius/(1.0-parameters::particle_eccentricity);


    phi = 2.0*PI / num_particles_per_ring * (global_id/num_particles_per_ring);
    semi_major_axis = (rmax - rmin) *
    double(global_id%num_particles_per_ring)/double(num_particles_per_ring) +
    rmin; eccentricity = 0.0;
    */

    particles[i].radius = parameters::particle_radius;

    if (true) {
	const int particle_type = i % 4; // 4 different particle sizes
	switch (particle_type) {
	case 0: // very small particles
	    particles[i].radius *= 1.0;
	    break;
	case 1: // small particles
	    particles[i].radius *= 5.0;
	    break;
	case 2: // medium particles
	    particles[i].radius *= 10.0;
	    break;
	case 3: // very large particles
	    particles[i].radius *= 50.0;
	    break;
	}
    }

    double volume = 4.0 / 3.0 * PI * pow3(particles[i].radius);

    particles[i].mass = volume * parameters::particle_density;

    double r = semi_major_axis * (1.0 + eccentricity);
    double v = sqrt(constants::G * (hydro_center_mass + particles[i].mass) /
		    semi_major_axis) *
	       sqrt((1.0 - eccentricity) / (1.0 + eccentricity));

    if (CartesianParticles) {
	// Beware: cartesian particles still use the names of polar coordinates
	// x = r
	// y = phi
	// vx = r_dot
	// vy = phi_dot
	particles[i].r = r * cos(phi);
	particles[i].phi = r * sin(phi);

	particles[i].r_dot = -v * sin(phi);
	particles[i].phi_dot = v * cos(phi);
    } else {
	particles[i].r = r;
	particles[i].phi = phi;

	particles[i].r_dot = 0.0;
	particles[i].phi_dot = v / r;
    }

    particles[i].r_ddot = v;
    particles[i].phi_ddot = eccentricity;

    // only needed for adaptive integrator, initialized later
    particles[i].timestep = 0.0;
    particles[i].facold = 0.0;

    particles[i].id = id_offset + i;
}

void init(t_data &data)
{
    // calculate number of initial local particles
    global_number_of_particles = parameters::number_of_particles;
    local_number_of_particles = global_number_of_particles / CPU_Number;

    if ((unsigned int)CPU_Rank <
	global_number_of_particles - CPU_Number * local_number_of_particles) {
	local_number_of_particles++;
    }

    local_r_min = Ra[CPU_Rank == 0 ? GHOSTCELLS_A - 1 : CPUOVERLAP];
    local_r_max = Ra[CPU_Rank == CPU_Highest ? NRadial - GHOSTCELLS_A + 1
					     : NRadial - CPUOVERLAP];

    // create storage
    particles_size = local_number_of_particles;
    particles = (t_particle *)malloc(sizeof(t_particle) * particles_size);

    const unsigned int seed = parameters::random_seed;
    logging::print(LOG_DEBUG "random generator seed: %u\n", seed);

    // random generator and distributions
    std::mt19937 generator(seed);
    std::uniform_real_distribution<double> dis_one(0.0, 1.0);
    std::uniform_real_distribution<double> dis_twoPi(0.0, 2.0 * PI);

    std::uniform_real_distribution<double> dis_eccentricity(
	0.0,
	parameters::particle_eccentricity); // for generating eccentricities
					    // same as Marzari & Scholl 2000

    // get number of local particles from all nodes to compute correct offsets
    unsigned int nodes_number_of_particles[CPU_Number];
    MPI_Allgather(&local_number_of_particles, 1, MPI_UNSIGNED,
		  nodes_number_of_particles, 1, MPI_UNSIGNED, MPI_COMM_WORLD);

    // compute local offset
    unsigned int local_offset = 0;
    for (int cpu = 0; cpu < CPU_Rank; ++cpu) {
	local_offset += nodes_number_of_particles[cpu];
    }

    for (unsigned int i = 0; i < local_offset; ++i) {
	init_particle(
	    0, local_offset, generator, dis_one, dis_twoPi,
	    dis_eccentricity); // bring random generator to correct position
    }

    for (unsigned int i = 0; i < local_number_of_particles; ++i) {
	init_particle(i, local_offset, generator, dis_one, dis_twoPi,
		      dis_eccentricity);
    }

    // create MPI datatype
    int mpi_particle_count = 11;
    int mpi_particle_lengths[11] = {1, 1, 1, 1, 1, 1, 1, 1, 1, 1, 1};
    MPI_Aint mpi_particle_offsets[11];
    MPI_Datatype mpi_particle_types[11] = {MPI_UNSIGNED, MPI_DOUBLE, MPI_DOUBLE,
					   MPI_DOUBLE,	 MPI_DOUBLE, MPI_DOUBLE,
					   MPI_DOUBLE,	 MPI_DOUBLE, MPI_DOUBLE,
					   MPI_DOUBLE,	 MPI_DOUBLE};

    // calculate offsets
    MPI_Aint base;
    MPI_Get_address(particles, &base);
    MPI_Get_address(&particles[0].id, mpi_particle_offsets);
    MPI_Get_address(&particles[0].r, mpi_particle_offsets + 1);
    MPI_Get_address(&particles[0].phi, mpi_particle_offsets + 2);
    MPI_Get_address(&particles[0].r_dot, mpi_particle_offsets + 3);
    MPI_Get_address(&particles[0].phi_dot, mpi_particle_offsets + 4);
    MPI_Get_address(&particles[0].r_ddot, mpi_particle_offsets + 5);
    MPI_Get_address(&particles[0].phi_ddot, mpi_particle_offsets + 6);
    MPI_Get_address(&particles[0].mass, mpi_particle_offsets + 7);
    MPI_Get_address(&particles[0].radius, mpi_particle_offsets + 8);
    MPI_Get_address(&particles[0].timestep, mpi_particle_offsets + 9);
    MPI_Get_address(&particles[0].facold, mpi_particle_offsets + 10);

    for (int i = 0; i < 11; ++i) {
	mpi_particle_offsets[i] -= base;
    }

    MPI_Type_create_struct(mpi_particle_count, mpi_particle_lengths,
			   mpi_particle_offsets, mpi_particle_types,
			   &mpi_particle);
    MPI_Type_commit(&mpi_particle);

    // particles might be created on the wrong node, so move them to the correct
    // one :)
    for (int i = 0; i < CPU_Number; ++i) {
	move();
    }

    if (parameters::particle_disk_gravity_enabled) {
	for (unsigned int i = 0; i < local_number_of_particles; ++i) {
	    correct_for_self_gravity(data, i);
	}
    }
    check_tstop(data);

    if (parameters::integrator == parameters::integrator_adaptive)
	init_particle_timestep(data);
}

void restart(unsigned int timestep)
{

    logging::print_master(
	LOG_WARNING
	"Beware: when restarting particles, the user is responsible that the loaded particle file is written with the same coordinate system as the simulation is running on!\n\n");

    FILE *fd;
    char *filename = 0;
    // create filename
    if (asprintf(&filename, "%sparticles%u.dat", OUTPUTDIR, timestep) < 0) {
	logging::print(LOG_ERROR "Not enough memory!\n");
	PersonalExit(1);
    }

    fd = fopen(filename, "r");
    if (fd == nullptr) {
	logging::print_master(
	    LOG_INFO
	    "Can't find file particles%d.dat. Using generated particles.\n",
	    timestep);
	return;
    }
    fseek(fd, 0L, SEEK_END);
    long int size = ftell(fd);
    fclose(fd); // go back to beginning of file

    unsigned int num_particles_in_file = size / sizeof(t_particle);

    if (num_particles_in_file < parameters::number_of_particles) {
	logging::print_master(
	    LOG_ERROR
	    "Warning: Simulation runs with %d particles but only %d particles can be loaded from file!\n\n",
	    parameters::number_of_particles, num_particles_in_file);
	global_number_of_particles = num_particles_in_file;
	parameters::number_of_particles = num_particles_in_file;
	local_number_of_particles = global_number_of_particles / CPU_Number;
	free(particles);

	if ((unsigned int)CPU_Rank <
	    global_number_of_particles -
		CPU_Number * local_number_of_particles) {
	    local_number_of_particles++;
	}

	local_r_min = Ra[CPU_Rank == 0 ? GHOSTCELLS_A - 1 : CPUOVERLAP];
	local_r_max = Ra[CPU_Rank == CPU_Highest ? NRadial - GHOSTCELLS_A + 1
						 : NRadial - CPUOVERLAP];

	// create storage
	particles_size = local_number_of_particles;
	particles = (t_particle *)malloc(sizeof(t_particle) * particles_size);
    }
    if (num_particles_in_file > parameters::number_of_particles) {
	logging::print_master(
	    LOG_WARNING
	    "Warning: particle File contains %d particles but only %d particles can be loaded into Simulation!\n\n",
	    num_particles_in_file, parameters::number_of_particles);
    }

    MPI_File fh;
    MPI_Status status;
    int error, error_class, error_length;
    char error_string[MPI_MAX_ERROR_STRING + 1];

    // try to open file
    error = MPI_File_open(MPI_COMM_WORLD, filename, MPI_MODE_RDONLY,
			  MPI_INFO_NULL, &fh);
    if (error != MPI_SUCCESS) {
	logging::print_master(
	    LOG_ERROR
	    "Error while reading to file '%s'. Check file permissions and IO support of MPI library\n",
	    filename);

	// error class
	MPI_Error_class(error, &error_class);
	MPI_Error_string(error_class, error_string, &error_length);
	error_string[error_length] = 0;
	logging::print_master(LOG_ERROR "MPI error class: %s\n", error_string);

	// error code
	MPI_Error_string(error, error_string, &error_length);
	error_string[error_length] = 0;
	logging::print_master(LOG_ERROR "MPI error code: %s\n", error_string);

	MPI_Abort(MPI_COMM_WORLD, EXIT_FAILURE);
    }

    logging::print_master(LOG_INFO "Reading file '%s' with %u bytes.\n",
			  filename, size);
    free(filename);

    // get number of local particles from all nodes to compute correct offsets
    unsigned int nodes_number_of_particles[CPU_Number];
    MPI_Allgather(&local_number_of_particles, 1, MPI_UNSIGNED,
		  nodes_number_of_particles, 1, MPI_UNSIGNED, MPI_COMM_WORLD);

    // compute local offset
    unsigned int local_offset = 0;
    for (int cpu = 0; cpu < CPU_Rank; ++cpu) {
	local_offset += nodes_number_of_particles[cpu];
    }

    MPI_File_set_view(fh, 0, mpi_particle, mpi_particle,
		      const_cast<char *>("native"), MPI_INFO_NULL);
    MPI_File_seek(fh, local_offset, MPI_SEEK_SET);
    MPI_File_read_all(fh, particles, local_number_of_particles, mpi_particle,
		      &status);

    // close file
    MPI_File_close(&fh);

    // particles might be loaded to the wrong node, so move them to the correct
    // one
    for (int i = 0; i < CPU_Number; ++i)
	move();
}

void calculate_accelerations_from_star_and_planets(
    double &ar, double &aphi, const double r, const double r_dot,
    const double phi, const double phi_dot, t_data &data)
{

    constexpr double epsilon = 0.005;
    constexpr double epsilon_sq = epsilon * epsilon;

    ar = 0.0;
    aphi = 0.0;

    // planets
    for (unsigned int k = 0;
	 k < data.get_planetary_system().get_number_of_planets(); ++k) {
	const t_planet &planet = data.get_planetary_system().get_planet(k);

	const double r_planet = planet.get_r();
	const double phi_planet = planet.get_phi();

	const double delta_phi = phi - phi_planet;
	double sin_delta_phi;
	double cos_delta_phi;
	sincos(delta_phi, &sin_delta_phi, &cos_delta_phi);

	const double distance_to_planet = sqrt(
	    r * r + r_planet * r_planet - 2 * r * r_planet * cos_delta_phi);
	const double distance_to_planet_pow2_smoothed =
	    distance_to_planet * distance_to_planet + epsilon_sq;

	const double factor =
	    constants::G * planet.get_mass() /
	    (distance_to_planet * distance_to_planet_pow2_smoothed);

	ar -= factor * (r - r_planet * cos_delta_phi);
	aphi -= factor * r_planet * sin_delta_phi / r;
    }
}

void calculate_accelerations_from_star_and_planets_cart(double &ax, double &ay,
							const double x,
							const double y,
							t_data &data)
{
    ax = 0;
    ay = 0;

    constexpr double epsilon = 0.005;
    constexpr double epsilon_sq = epsilon * epsilon;

    // planets
    for (unsigned int k = 0;
	 k < data.get_planetary_system().get_number_of_planets(); ++k) {
	t_planet &planet = data.get_planetary_system().get_planet(k);
	double r2 = pow2(planet.get_x() - x) + pow2(planet.get_y() - y);
	const double r = sqrt(r2);
	r2 += epsilon_sq;
	const double factor = constants::G * planet.get_mass() / (r * r2);

	ax += factor * (planet.get_x() - x);
	ay += factor * (planet.get_y() - y);
    }
}

void calculate_derivitives_from_star_and_planets(double &grav_r_ddot,
						 double &minus_grav_l_dot,
						 const double r,
						 const double phi, t_data &data)
{
    constexpr double epsilon = 0.005;
    constexpr double epsilon_sq = epsilon * epsilon;

    grav_r_ddot = 0.0;
    minus_grav_l_dot = 0.0;

    // planets
    for (unsigned int k = 0;
	 k < data.get_planetary_system().get_number_of_planets(); ++k) {
	const t_planet &planet = data.get_planetary_system().get_planet(k);

	const double r_planet = planet.get_r();
	const double phi_planet = planet.get_phi();
	const double planet_mass = planet.get_mass();

	const double delta_phi = phi - phi_planet;
	double sin_delta_phi;
	double cos_delta_phi;
	sincos(delta_phi, &sin_delta_phi, &cos_delta_phi);

	const double distance_to_planet = sqrt(
	    r * r + r_planet * r_planet - 2.0 * r * r_planet * cos_delta_phi);
	const double distance_to_planet_smoothed_pow2 =
	    distance_to_planet * distance_to_planet + epsilon_sq;

	// direct term
	grav_r_ddot -= constants::G * planet_mass *
		       (r - r_planet * cos_delta_phi) /
		       (distance_to_planet_smoothed_pow2 * distance_to_planet);
	minus_grav_l_dot -=
	    constants::G * planet_mass * r * r_planet * sin_delta_phi /
	    (distance_to_planet_smoothed_pow2 * distance_to_planet);
    }
}

void calculate_derivitives_from_star_and_planets_in_cart(
    double &grav_r_ddot, double &minus_grav_l_dot, const double r,
    const double phi, t_data &data)
{
    constexpr double epsilon = 0.005;
    constexpr double epsilon_sq = epsilon * epsilon;

    double acart[2];
    double acyl[2];

    acart[0] = 0.0;
    acart[1] = 0.0;

    const double x = r * cos(phi);
    const double y = r * sin(phi);

    // planets
    for (unsigned int k = 0;
	 k < data.get_planetary_system().get_number_of_planets(); ++k) {
	const t_planet &planet = data.get_planetary_system().get_planet(k);

	const double x_planet = planet.get_x();
	const double y_planet = planet.get_y();
	const double planet_mass = planet.get_mass();

	const double x_dist = x - x_planet;
	const double y_dist = y - y_planet;

	double dist2 = x_dist * x_dist + y_dist * y_dist;
	const double dist = sqrt(dist2);
	dist2 += epsilon_sq;

	// direct term
	acart[0] += -constants::G * planet_mass * x_dist / (dist * dist2);
	acart[1] += -constants::G * planet_mass * y_dist / (dist * dist2);
    }

    transformCartCyl(acart, acyl, r, phi);
    grav_r_ddot = acyl[0];
    minus_grav_l_dot = acyl[1] * r;
}

static double
interpolate_bilinear(t_polargrid &quantity, bool radial_a_grid,
		     bool azimuthal_a_grid, unsigned int n_radial_minus,
		     unsigned int n_radial_plus, unsigned int n_azimuthal_minus,
		     unsigned int n_azimuthal_plus, double r, double phi)
{
    const double dphi = 2.0 * PI / (double)quantity.get_size_azimuthal();
    const unsigned int last_index = quantity.get_max_azimuthal();

    // values at corners
    double Qmm = quantity(n_radial_minus, n_azimuthal_minus);
    double Qpm = quantity(n_radial_plus, n_azimuthal_minus);
    double Qmp = quantity(n_radial_minus, n_azimuthal_plus);
    double Qpp = quantity(n_radial_plus, n_azimuthal_plus);

    double rm = radial_a_grid ? Ra[n_radial_minus] : Rb[n_radial_minus];
    double rp = radial_a_grid ? Ra[n_radial_plus] : Rb[n_radial_plus];

    double phim;
    double phip;

    if (azimuthal_a_grid) {

	phim = n_azimuthal_minus * dphi;

	// particle is in cell with n_azimuthal = N_azimuthal_max - 1
	// next cells is at n_azimuthal = 0, but measure distance from 2*PI
	// instead
	if (n_azimuthal_plus == 0) {
	    phip = double(n_azimuthal_minus + 1) * dphi;
	} else {
	    phip = n_azimuthal_plus * dphi;
	}
    } else {
	if (n_azimuthal_minus == last_index) {
	    if (phi < PI) {
		// particle is inside cell with n_azimuthal = 0
		// previous cell is at N_azimuthal_max - 1, but measure distance
		// from -0.5*dphi
		phim = -0.5 * dphi;
		phip = 0.5 * dphi;
	    } else {
		// particle is inside cell with n_azimuthal = N_azimuthal_max -
		// 1 next cell is at N_azimuthal = 0, but measure distance from
		// 2*PI+0.5*dphi
		phim = (n_azimuthal_minus + 0.5) * dphi;
		phip = (n_azimuthal_minus + 1.5) * dphi;
	    }
	} else {
	    phim = (n_azimuthal_minus + 0.5) * dphi;
	    phip = (n_azimuthal_plus + 0.5) * dphi;
	}
    }

    // double Qm =
    // ((rm*phip-rm*phi)*Qmm+(rm*phi-rm*phim)*Qmp)/(rm*phip-rm*phim); double Qp
    // =
    // ((rp*phip-rp*phi)*Qpm+(rp*phi-rp*phim)*Qpp)/(rp*phip-rp*phim);
    // mathematically the same, but less computations
    const double Qm = ((phip - phi) * Qmm + (phi - phim) * Qmp) / dphi;
    const double Qp = ((phip - phi) * Qpm + (phi - phim) * Qpp) / dphi;

    const double Q = ((rp - r) * Qm + (r - rm) * Qp) / (rp - rm);

    return Q;
}

static void calculate_tstop(const double r, const double phi,
			    const double r_dot, const double phi_dot,
			    t_data &data, const double radius,
			    double &minus_r_dotel_r, double &minus_l_rel,
			    double &tstop)
{

    unsigned int n_radial_a_minus = 0, n_radial_a_plus = 1,
		 n_radial_b_minus = 0, n_radial_b_plus = 1;
    unsigned int n_azimuthal_a_minus = 0, n_azimuthal_a_plus = 0,
		 n_azimuthal_b_minus = 0, n_azimuthal_b_plus = 0;
    find_nearest(data[t_data::DENSITY], n_radial_a_minus, n_radial_a_plus,
		 n_azimuthal_a_minus, n_azimuthal_a_plus, n_radial_b_minus,
		 n_radial_b_plus, n_azimuthal_b_minus, n_azimuthal_b_plus, r,
		 phi);

    // calculate gas quantities at the particle location
    const double rho = interpolate_bilinear(
	data[t_data::RHO], false, false, n_radial_b_minus, n_radial_b_plus,
	n_azimuthal_b_minus, n_azimuthal_b_plus, r, phi);
    const double temperature = interpolate_bilinear(
	data[t_data::TEMPERATURE], false, false, n_radial_b_minus,
	n_radial_b_plus, n_azimuthal_b_minus, n_azimuthal_b_plus, r, phi);
    const double vg_radial = interpolate_bilinear(
	data[t_data::V_RADIAL], true, false, n_radial_a_minus, n_radial_a_plus,
	n_azimuthal_b_minus, n_azimuthal_b_plus, r, phi);
    const double vg_azimuthal = interpolate_bilinear(
	data[t_data::V_AZIMUTHAL], false, true, n_radial_b_minus,
	n_radial_b_plus, n_azimuthal_a_minus, n_azimuthal_a_plus, r, phi);
    const double m0 = parameters::MU * constants::m_u.get_code_value();
    const double vthermal =
	sqrt(8.0 * constants::k_B.get_code_value() * temperature / (PI * m0));

    // calculate relative velocities
    minus_r_dotel_r = vg_radial - r_dot;
    const double vrel_phi = vg_azimuthal - phi_dot * r;
    minus_l_rel = r * vrel_phi;

    const double vrel = sqrt(pow2(minus_r_dotel_r) + pow2(vrel_phi));

    // a0 = 1.5e-8 cm for molecular hydrogen
    double sigma = (PI * pow2(1.5e-8 / units::length.get_cgs_factor()));
    double nu = 1.0 / 3.0 * m0 * vthermal / sigma;

    // calculate Reynolds number
    double reynolds = 2.0 * rho * radius * vrel / nu;

    // calculate coefficient
    double Cd;
    if (reynolds < 1.0) {
	Cd = 24.0 / reynolds;
    } else if (reynolds < 800.0) {
	Cd = 24.0 * pow(reynolds, -0.6);
    } else {
	Cd = 0.44;
    }

    // mean free path for molecular hydrogen (see Haghighipour & Boss, 2003 eq.
    // 20)
    double l = 4.72e-9 / rho;
    double f = radius / (radius + l);

    // ***************************************************************************
    // Combined Epstein + Stokes drag regimes (see Haghighipour & Boss, 2003 eq.
    // 8)
    double term = rho * ((1.0 - f) * vthermal + 3.0 / 8.0 * f * Cd * vrel);
    // ***************************************************************************
    // Epstein only drag regime
    // double term = rho*vthermal;
    // ***************************************************************************
    // Stokes only drag regime
    // double term = rho*vthermal*9.0/4.0*l/particles[i].radius;
    // ***************************************************************************

    // Stopping time
    tstop = radius * parameters::particle_density / term;
}

static void calculate_tstop2(const double r, const double phi,
			     const double r_dot, const double phi_dot,
			     t_data &data, const double radius,
			     double &minus_r_dotel_r, double &minus_l_rel,
			     double &tstop, const double r0, const double l0)
{

    // r has been updated since last  move(), so we need to confirm that the
    // particle is still inside the domain the gas values are determined at the
    // edge of the domain if particle is outside the domain
    double r_tmp = fmax(r, local_r_min);
    r_tmp = fmin(r, local_r_max);

    unsigned int n_radial_a_minus = 0, n_radial_a_plus = 1,
		 n_radial_b_minus = 0, n_radial_b_plus = 1;
    unsigned int n_azimuthal_a_minus = 0, n_azimuthal_a_plus = 0,
		 n_azimuthal_b_minus = 0, n_azimuthal_b_plus = 0;
    find_nearest(data[t_data::DENSITY], n_radial_a_minus, n_radial_a_plus,
		 n_azimuthal_a_minus, n_azimuthal_a_plus, n_radial_b_minus,
		 n_radial_b_plus, n_azimuthal_b_minus, n_azimuthal_b_plus,
		 r_tmp, phi);

    // calculate gas quantities at the particle location
    const double rho = interpolate_bilinear(
	data[t_data::RHO], false, false, n_radial_b_minus, n_radial_b_plus,
	n_azimuthal_b_minus, n_azimuthal_b_plus, r_tmp, phi);
    const double temperature = interpolate_bilinear(
	data[t_data::TEMPERATURE], false, false, n_radial_b_minus,
	n_radial_b_plus, n_azimuthal_b_minus, n_azimuthal_b_plus, r_tmp, phi);
    const double vg_radial = interpolate_bilinear(
	data[t_data::V_RADIAL], true, false, n_radial_a_minus, n_radial_a_plus,
	n_azimuthal_b_minus, n_azimuthal_b_plus, r_tmp, phi);
    const double vg_azimuthal = interpolate_bilinear(
	data[t_data::V_AZIMUTHAL], false, true, n_radial_b_minus,
	n_radial_b_plus, n_azimuthal_a_minus, n_azimuthal_a_plus, r_tmp, phi);
    const double m0 = parameters::MU * constants::m_u.get_code_value();
    const double vthermal =
	sqrt(8.0 * constants::k_B.get_code_value() * temperature / (PI * m0));

    // calculate relative velocities
    minus_r_dotel_r = vg_radial - r_dot;
    const double vrel_phi = vg_azimuthal - phi_dot * r0;

    const double vrel = sqrt(pow2(minus_r_dotel_r) + pow2(vrel_phi));

    minus_l_rel = r * vg_azimuthal - l0;

    // a0 = 1.5e-8 cm for molecular hydrogen
    double sigma = (PI * pow2(1.5e-8 / units::length.get_cgs_factor()));
    double nu = 1.0 / 3.0 * m0 * vthermal / sigma;

    // calculate Reynolds number
    double reynolds = 2.0 * rho * radius * vrel / nu;

    // calculate coefficient
    double Cd;
    if (reynolds < 1.0) {
	Cd = 24.0 / reynolds;
    } else if (reynolds < 800.0) {
	Cd = 24.0 * pow(reynolds, -0.6);
    } else {
	Cd = 0.44;
    }

    // mean free path for molecular hydrogen (see Haghighipour & Boss, 2003 eq.
    // 20)
    double l = 4.72e-9 / rho;
    double f = radius / (radius + l);

    // ***************************************************************************
    // Combined Epstein + Stokes drag regimes (see Haghighipour & Boss, 2003 eq.
    // 8)
    double term = rho * ((1.0 - f) * vthermal + 3.0 / 8.0 * f * Cd * vrel);
    // ***************************************************************************
    // Epstein only drag regime
    // double term = rho*vthermal;
    // ***************************************************************************
    // Stokes only drag regime
    // double term = rho*vthermal*9.0/4.0*l/particles[i].radius;
    // ***************************************************************************

    // Stopping time
    tstop = radius * parameters::particle_density / term;
}

// confirm that tstop < dt/10, else make user change integrator
// tstop > dt/10 can cause numerical instabilities for the explicit integrator
void check_tstop(t_data &data)
{

    double dt = DT;

    double local_gas_time_step_cfl = 1.0;
    double global_gas_time_step_cfl = 1.0;
    CommunicateBoundaries(&data[t_data::DENSITY], &data[t_data::V_RADIAL],
			  &data[t_data::V_AZIMUTHAL], &data[t_data::ENERGY]);
    local_gas_time_step_cfl =
	condition_cfl(data, data[t_data::V_RADIAL], data[t_data::V_AZIMUTHAL],
		      data[t_data::SOUNDSPEED], DT);

    MPI_Allreduce(&local_gas_time_step_cfl, &global_gas_time_step_cfl, 1,
		  MPI_DOUBLE, MPI_MAX, MPI_COMM_WORLD);
    dt = DT / global_gas_time_step_cfl;

    compute_rho(data, true);
    compute_temperature(data, true);
    for (unsigned int i = 0; i < local_number_of_particles; ++i) {
	const double radius = particles[i].radius;
	const double r = particles[i].get_distance_to_star();
	const double phi = particles[i].get_angle();
	const double r_dot = particles[i].get_r_dot();
	const double phi_dot = particles[i].get_phi_dot();

	unsigned int n_radial_a_minus = 0, n_radial_a_plus = 1,
		     n_radial_b_minus = 0, n_radial_b_plus = 1;
	unsigned int n_azimuthal_a_minus = 0, n_azimuthal_a_plus = 0,
		     n_azimuthal_b_minus = 0, n_azimuthal_b_plus = 0;

	find_nearest(data[t_data::DENSITY], n_radial_a_minus, n_radial_a_plus,
		     n_azimuthal_a_minus, n_azimuthal_a_plus, n_radial_b_minus,
		     n_radial_b_plus, n_azimuthal_b_minus, n_azimuthal_b_plus,
		     r, phi);

	// calculate gas quantities at the particle location
	const double rho = interpolate_bilinear(
	    data[t_data::RHO], false, false, n_radial_b_minus, n_radial_b_plus,
	    n_azimuthal_b_minus, n_azimuthal_b_plus, r, phi);
	const double temperature = interpolate_bilinear(
	    data[t_data::TEMPERATURE], false, false, n_radial_b_minus,
	    n_radial_b_plus, n_azimuthal_b_minus, n_azimuthal_b_plus, r, phi);
	const double vg_radial = interpolate_bilinear(
	    data[t_data::V_RADIAL], true, false, n_radial_a_minus,
	    n_radial_a_plus, n_azimuthal_b_minus, n_azimuthal_b_plus, r, phi);
	const double vg_azimuthal = interpolate_bilinear(
	    data[t_data::V_AZIMUTHAL], false, true, n_radial_b_minus,
	    n_radial_b_plus, n_azimuthal_a_minus, n_azimuthal_a_plus, r, phi);
	const double m0 = parameters::MU * constants::m_u.get_code_value();
	const double vthermal = sqrt(8.0 * constants::k_B.get_code_value() *
				     temperature / (PI * m0));

	// calculate relative velocities
	double minus_r_dotel_r = vg_radial - r_dot;
	const double vrel_phi = vg_azimuthal - phi_dot * r;

	const double vrel = sqrt(pow2(minus_r_dotel_r) + pow2(vrel_phi));

	// a0 = 1.5e-8 cm for molecular hydrogen
	double sigma = (PI * pow2(1.5e-8 / units::length.get_cgs_factor()));
	double nu = 1.0 / 3.0 * m0 * vthermal / sigma;

	// calculate Reynolds number
	double reynolds = 2.0 * rho * radius * vrel / nu;

	// calculate coefficient
	double Cd;
	if (reynolds < 1.0) {
	    Cd = 24.0 / reynolds;
	} else if (reynolds < 800.0) {
	    Cd = 24.0 * pow(reynolds, -0.6);
	} else {
	    Cd = 0.44;
	}

	// mean free path for molecular hydrogen (see Haghighipour & Boss, 2003
	// eq. 20)
	double l = 4.72e-9 / rho;
	double f = radius / (radius + l);

	// ***************************************************************************
	// Combined Epstein + Stokes drag regimes (see Haghighipour & Boss, 2003
	// eq. 8)
	double term = rho * ((1.0 - f) * vthermal + 3.0 / 8.0 * f * Cd * vrel);
	// ***************************************************************************
	// Epstein only drag regime
	// double term = rho*vthermal;
	// ***************************************************************************
	// Stokes only drag regime
	// double term = rho*vthermal*9.0/4.0*l/particles[i].radius;
	// ***************************************************************************

	// Stopping time
	double tstop = radius * parameters::particle_density / term;

	if (tstop < 10.0 * dt && parameters::particle_gas_drag_enabled &&
	    (parameters::integrator == parameters::integrator_explicit ||
	     parameters::integrator == parameters::integrator_adaptive)) {
	    logging::print_master(
		LOG_ERROR
		"Particle stopping time too small for explicit integrator! Use the semiimplicit or implicit integrator instead!");
	    PersonalExit(1);
	}

	if (tstop < 0.005 * dt && parameters::particle_gas_drag_enabled &&
	    parameters::integrator == parameters::integrator_semiimplicit) {
	    logging::print_master(
		LOG_ERROR
		"Particle stopping time too small for semiimplicit integrator! Use the implicit integrator instead!");
	    PersonalExit(1);
	}
    }
}

// apply disk feedback on primary onto the particles
void update_velocities_from_indirect_term(const double dt)
{
    // Naming of r and phi weird!!!!!!!
    for (unsigned int i = 0; i < local_number_of_particles; ++i) {

	double indirect_q1_dot;
	double indirect_q2_dot;
	if (CartesianParticles) {
	    indirect_q1_dot = IndirectTerm.x * dt + particles[i].r_dot;
	    indirect_q2_dot = IndirectTerm.y * dt + particles[i].phi_dot;
	} else {
	    double r = particles[i].r;
	    double phi = particles[i].phi;

	    const double r_dot = particles[i].r_dot;
	    const double phi_dot = particles[i].phi_dot;

	    indirect_q1_dot = r_dot + dt * (IndirectTerm.x * cos(phi) +
					    IndirectTerm.y * sin(phi));
	    indirect_q2_dot =
		phi_dot +
		dt * (-IndirectTerm.x * sin(phi) + IndirectTerm.y * cos(phi)) /
		    r;
	}

	particles[i].r_dot = indirect_q1_dot;
	particles[i].phi_dot = indirect_q2_dot;
    }
}

void update_velocities_from_gas_drag_cart(t_data &data, double dt)
{

    compute_rho(data, true);

    for (unsigned int i = 0; i < local_number_of_particles; ++i) {
	double r = particles[i].get_distance_to_star();
	double phi = particles[i].get_angle();

	// check if particle has left disc
	if ((r < RMIN) || (r > RMAX)) {
	    continue;
	}

	// find nearest cells
	unsigned int n_radial_a_minus = 0, n_radial_a_plus = 1;
	unsigned int n_radial_b_minus = 0, n_radial_b_plus = 1;
	unsigned int n_azimuthal_a_minus = 0, n_azimuthal_a_plus = 0;
	unsigned int n_azimuthal_b_minus = 0, n_azimuthal_b_plus = 0;
	find_nearest(data[t_data::DENSITY], n_radial_a_minus, n_radial_a_plus,
		     n_azimuthal_a_minus, n_azimuthal_a_plus, n_radial_b_minus,
		     n_radial_b_plus, n_azimuthal_b_minus, n_azimuthal_b_plus,
		     r, phi);

	// calculate quantities needed
	double rho = interpolate_bilinear(
	    data[t_data::RHO], false, false, n_radial_b_minus, n_radial_b_plus,
	    n_azimuthal_b_minus, n_azimuthal_b_plus, r, phi);
	double vg_radial = interpolate_bilinear(
	    data[t_data::V_RADIAL], true, false, n_radial_a_minus,
	    n_radial_a_plus, n_azimuthal_b_minus, n_azimuthal_b_plus, r, phi);
	double vg_azimuthal = interpolate_bilinear(
	    data[t_data::V_AZIMUTHAL], false, true, n_radial_b_minus,
	    n_radial_b_plus, n_azimuthal_a_minus, n_azimuthal_a_plus, r, phi);
	double temperature = interpolate_bilinear(
	    data[t_data::TEMPERATURE], false, false, n_radial_b_minus,
	    n_radial_b_plus, n_azimuthal_b_minus, n_azimuthal_b_plus, r, phi);

	// calculate gas velocities in cartesian coordinates
	double vg_x =
	    cos(phi) * vg_radial - sin(phi) * (vg_azimuthal + OmegaFrame * r);
	double vg_y =
	    sin(phi) * vg_radial + cos(phi) * (vg_azimuthal + OmegaFrame * r);

	// particles store cartesian data
	double &vx = particles[i].r_dot;
	double &vy = particles[i].phi_dot;

	// calculate relative velocities
	double vrel_x = vx - vg_x;
	double vrel_y = vy - vg_y;
	double vrel = sqrt(pow2(vrel_x) + pow2(vrel_y));

	double m0 = parameters::MU * constants::m_u.get_code_value();
	double vthermal = sqrt(8.0 * constants::k_B.get_code_value() *
			       temperature / (PI * m0));
	// a0 = 1.5e-8 cm for molecular hydrogen
	double sigma = (PI * pow2(1.5e-8 / units::length.get_cgs_factor()));
	double nu = 1.0 / 3.0 * m0 * vthermal / sigma;

	// calculate Reynolds number
	double reynolds = 2.0 * rho * particles[i].radius * vrel / nu;

	// calculate coefficient
	double Cd;
	if (reynolds < 1.0) {
	    Cd = 24.0 / reynolds;
	} else if (reynolds < 800.0) {
	    Cd = 24.0 * pow(reynolds, -0.6);
	} else {
	    Cd = 0.44;
	}

	double fdrag_temp =
	    -0.5 * Cd * PI * pow2(particles[i].radius) * rho * vrel;
	double fdrag_x = fdrag_temp * vrel_x;
	double fdrag_y = fdrag_temp * vrel_y;

	// update velocities
	vx += dt * fdrag_x / particles[i].mass;
	vy += dt * fdrag_y / particles[i].mass;

	if (parameters::particle_disk_gravity_enabled) {
	    update_velocity_from_disk_gravity_cart(
		n_radial_a_minus, n_radial_a_plus, n_azimuthal_b_minus,
		n_azimuthal_b_plus, r, phi, i, dt);
	}
    }

    /*
    // For testing purpose only, very slow
    if (parameters::particle_disk_gravity_enabled) {
	    update_velocity_from_disk_gravity_cart_old(data, dt);
    }
    */
}

void update_velocities_from_gas_drag(t_data &data, double dt)
{

    compute_rho(data, true);

    for (unsigned int i = 0; i < local_number_of_particles; ++i) {
	double r = particles[i].get_distance_to_star();
	double phi = particles[i].get_angle();

	// check if particle has left disc
	if ((r < RMIN) || (r > RMAX)) {
	    continue;
	}

	// find nearest cells
	unsigned int n_radial_a_minus = 0, n_radial_a_plus = 1;
	unsigned int n_radial_b_minus = 0, n_radial_b_plus = 1;
	unsigned int n_azimuthal_a_minus = 0, n_azimuthal_a_plus = 0;
	unsigned int n_azimuthal_b_minus = 0, n_azimuthal_b_plus = 0;
	find_nearest(data[t_data::DENSITY], n_radial_a_minus, n_radial_a_plus,
		     n_azimuthal_a_minus, n_azimuthal_a_plus, n_radial_b_minus,
		     n_radial_b_plus, n_azimuthal_b_minus, n_azimuthal_b_plus,
		     r, phi);

	// calculate quantities needed
	const double rho = interpolate_bilinear(
	    data[t_data::RHO], false, false, n_radial_b_minus, n_radial_b_plus,
	    n_azimuthal_b_minus, n_azimuthal_b_plus, r, phi);
	const double vg_radial = interpolate_bilinear(
	    data[t_data::V_RADIAL], true, false, n_radial_a_minus,
	    n_radial_a_plus, n_azimuthal_b_minus, n_azimuthal_b_plus, r, phi);
	const double vg_azimuthal = interpolate_bilinear(
	    data[t_data::V_AZIMUTHAL], false, true, n_radial_b_minus,
	    n_radial_b_plus, n_azimuthal_a_minus, n_azimuthal_a_plus, r, phi);
	const double temperature = interpolate_bilinear(
	    data[t_data::TEMPERATURE], false, false, n_radial_b_minus,
	    n_radial_b_plus, n_azimuthal_b_minus, n_azimuthal_b_plus, r, phi);

	// calculate relative velocities
	const double vrel_r = particles[i].r_dot - vg_radial;
	const double vrel_phi =
	    r * (particles[i].phi_dot - OmegaFrame) - vg_azimuthal;
	const double vrel = sqrt(pow2(vrel_r) + pow2(vrel_phi));

	const double m0 = parameters::MU * constants::m_u.get_code_value();
	const double vthermal = sqrt(8.0 * constants::k_B.get_code_value() *
				     temperature / (PI * m0));
	// a0 = 1.5e-8 cm for molecular hydrogen
	const double sigma =
	    (PI * pow2(1.5e-8 / units::length.get_cgs_factor()));
	const double nu = 1.0 / 3.0 * m0 * vthermal / sigma;

	// calculate Reynolds number
	const double reynolds = 2.0 * rho * particles[i].radius * vrel / nu;

	// calculate coefficient
	double Cd;
	if (reynolds < 1.0) {
	    Cd = 24.0 / reynolds;
	} else if (reynolds < 800.0) {
	    Cd = 24.0 * pow(reynolds, -0.6);
	} else {
	    Cd = 0.44;
	}

	const double fdrag_temp = -0.5 * Cd * PI * pow2(particles[i].radius) *
				  rho * vrel / particles[i].mass;

	const double fdrag_r = dt * fdrag_temp * vrel_r;
	const double fdrag_phi = dt * fdrag_temp * vrel_phi / r;

	// update velocities
	particles[i].r_dot += fdrag_r;
	particles[i].phi_dot += fdrag_phi;

	if (parameters::particle_disk_gravity_enabled) {
	    update_velocity_from_disk_gravity(
		n_radial_a_minus, n_radial_a_plus, n_azimuthal_b_minus,
		n_azimuthal_b_plus, r, phi, i, dt);
	}
    }
}

void update_velocity_from_disk_gravity(const int n_radial_a_minus,
				       const int n_radial_a_plus,
				       const int n_azimuthal_b_minus,
				       const int n_azimuthal_b_plus,
				       const double r, const double phi,
				       const int particle_id, const double dt)
{

    const double sg_radial = interpolate_bilinear_sg(
	selfgravity::g_radial, n_radial_a_minus, n_radial_a_plus,
	n_azimuthal_b_minus, n_azimuthal_b_plus, r, phi);
    const double sg_azimuthal = interpolate_bilinear_sg(
	selfgravity::g_azimuthal, n_radial_a_minus, n_radial_a_plus,
	n_azimuthal_b_minus, n_azimuthal_b_plus, r, phi);

    particles[particle_id].r_dot += dt * sg_radial;
    particles[particle_id].phi_dot += dt * sg_azimuthal / r;
}

void integrate(t_data &data, const double dt)
{
    switch (parameters::integrator) {
    case parameters::integrator_explicit: {
	integrate_explicit(data, dt);
	break;
    }
    case parameters::integrator_adaptive: {
	integrate_explicit_adaptive(data, dt);
	break;
    }
    case parameters::integrator_semiimplicit: {
	integrate_semiimplicit(data, dt);
	break;
    }
    case parameters::integrator_implicit: {
	integrate_implicit(data, dt);
	break;
    }
    default: {
	die("No particle integrator");
    }
    }
}

void update_velocity_from_disk_gravity_cart(
    const int n_radial_a_minus, const int n_radial_a_plus,
    const int n_azimuthal_b_minus, const int n_azimuthal_b_plus, const double r,
    const double phi, const int particle_id, const double dt)
{

    const double sg_radial = interpolate_bilinear_sg(
	selfgravity::g_radial, n_radial_a_minus, n_radial_a_plus,
	n_azimuthal_b_minus, n_azimuthal_b_plus, r, phi);
    const double sg_azimuthal = interpolate_bilinear_sg(
	selfgravity::g_azimuthal, n_radial_a_minus, n_radial_a_plus,
	n_azimuthal_b_minus, n_azimuthal_b_plus, r, phi);

    double &vx = particles[particle_id].r_dot;
    double &vy = particles[particle_id].phi_dot;

    vx += dt * (cos(phi) * sg_radial - sin(phi) * sg_azimuthal);
    vy += dt * (sin(phi) * sg_radial + cos(phi) * sg_azimuthal);
}

void update_velocity_from_disk_gravity_cart_old(t_data &data, double dt)
{
    int *number_of_particles = (int *)malloc(sizeof(int) * CPU_Number);
    int *particle_offsets = (int *)malloc(sizeof(int) * CPU_Number);
    t_particle *all_particles =
	(t_particle *)malloc(sizeof(t_particle) * global_number_of_particles);
    double *force_x =
	(double *)malloc(sizeof(double) * global_number_of_particles);
    double *force_y =
	(double *)malloc(sizeof(double) * global_number_of_particles);

    // get particle amounts from all nodes
    MPI_Allgather(&local_number_of_particles, 1, MPI_INT, number_of_particles,
		  1, MPI_INT, MPI_COMM_WORLD);

    // calculate offsets
    for (int i = 0; i < CPU_Number; ++i) {
	particle_offsets[i] = 0;
	for (int j = 0; j < i; ++j) {
	    particle_offsets[i] += number_of_particles[j];
	}
    }

    // get all particles
    MPI_Allgatherv(particles, local_number_of_particles, mpi_particle,
		   all_particles, number_of_particles, particle_offsets,
		   mpi_particle, MPI_COMM_WORLD);

    for (unsigned int i = 0; i < global_number_of_particles; ++i) {
	force_x[i] = 0;
	force_y[i] = 0;
    }

    double dphi = 2.0 * PI / (double)data[t_data::DENSITY].get_size_azimuthal();
    for (unsigned int n_radial = Zero_or_active; n_radial < Max_or_active;
	 ++n_radial) {
	for (unsigned int n_azimuthal = 0;
	     n_azimuthal <= data[t_data::DENSITY].get_max_azimuthal();
	     ++n_azimuthal) {
	    double cell_angle = n_azimuthal * dphi;
	    double cell_x = Rmed[n_radial] * cos(cell_angle);
	    double cell_y = Rmed[n_radial] * sin(cell_angle);
	    double cell_mass =
		Surf[n_radial] * data[t_data::DENSITY](n_radial, n_azimuthal);
	    for (unsigned int i = 0; i < global_number_of_particles; ++i) {
		const double &x = all_particles[i].r;
		const double &y = all_particles[i].phi;
		double smoothing = compute_smoothing_isothermal(
		    all_particles[i].get_distance_to_star());
		double d_x = cell_x - x;
		double d_y = cell_y - y;
		double invdist3 =
		    pow(pow2(d_x) + pow2(d_y) + pow2(smoothing), -3.0 / 2.0);

		force_x[i] += constants::G * cell_mass * d_x * invdist3;
		force_y[i] += constants::G * cell_mass * d_y * invdist3;
	    }
	}
    }

    // send force back
    MPI_Allreduce(MPI_IN_PLACE, force_x, global_number_of_particles, MPI_DOUBLE,
		  MPI_SUM, MPI_COMM_WORLD);
    MPI_Allreduce(MPI_IN_PLACE, force_y, global_number_of_particles, MPI_DOUBLE,
		  MPI_SUM, MPI_COMM_WORLD);

    // update particles
    unsigned int offset = particle_offsets[CPU_Rank];
    for (unsigned int i = 0; i < local_number_of_particles; ++i) {
	double &vx = particles[i].r_dot;
	double &vy = particles[i].phi_dot;
	vx += dt * force_x[offset + i];
	vy += dt * force_y[offset + i];
    }

    free(number_of_particles);
    free(particle_offsets);
    free(all_particles);
    free(force_x);
    free(force_y);
}

void integrate_semiimplicit(t_data &data, const double dt)
{

    if (parameters::disk_feedback) {
	update_velocities_from_indirect_term(dt);
    }

    // Semi implicit integrator in cylindrical coordinates (see Zhu et al. 2014,
    // eqs. A4-A12)
    if (parameters::particle_gas_drag_enabled) {
	compute_rho(data, true);
    }

    for (unsigned int i = 0; i < local_number_of_particles; ++i) {

	// initialize
	const double r0 = particles[i].r;
	const double phi0 = particles[i].phi;

	const double r_dot0 = particles[i].r_dot;
	const double phi_dot0 = particles[i].phi_dot;

	const double l0 = r0 * r0 * phi_dot0;

	const double hfdt = 0.5 * dt;
	double tstop = dt;
	double dt1 = dt;
	double vrel_r;

	// Half-drift
	const double r_dot1 = r_dot0;
	const double l1 = l0;
	const double phi_dot1 = phi_dot0; // follows from  l1 = l0

	const double r1 = r0 + r_dot0 * hfdt;
	double phi1 = phi0 + 0.5 * (l0 / pow2(r0) + l0 / pow2(r1)) * hfdt;
	check_angle(phi1);

	// Kick
	const double r2 = r1;
	const double phi2 = phi1;
	double minus_l_rel;

	if (parameters::particle_gas_drag_enabled) {
	    calculate_tstop2(r1, phi1, r_dot1, phi_dot1, data,
			     particles[i].radius, vrel_r, minus_l_rel, tstop,
			     r0, l0);
	    dt1 = dt / (1.0 + hfdt / tstop);
	}
	double grav_r_ddot;
	double minus_grav_l_dot;
	if (ParticlesInCartesian) {
	    calculate_derivitives_from_star_and_planets_in_cart(
		grav_r_ddot, minus_grav_l_dot, r1, phi1, data);
	} else {

	    calculate_derivitives_from_star_and_planets(
		grav_r_ddot, minus_grav_l_dot, r1, phi1, data);
	}

	double l2 = l1 + minus_grav_l_dot * dt1;
	if (parameters::particle_gas_drag_enabled) {
	    l2 += minus_l_rel / tstop * dt1;
	}

	// Updating radial velocity
	double r_dot2 = r_dot1;
	r_dot2 += grav_r_ddot * dt1;
	r_dot2 += 0.5 * (l1 * l1 + l2 * l2) / (r1 * r1 * r1) * dt1;

	if (parameters::particle_gas_drag_enabled) {
	    r_dot2 += vrel_r / tstop * dt1;
	}

	// Half-drift
	const double r3 = r1 + r_dot2 * hfdt;
	const double phi3 = phi2 + 0.5 * (l2 / pow2(r2) + l2 / pow2(r3)) * hfdt;

	particles[i].r_dot = r_dot2;
	particles[i].r = r3;
	// particles[i].phi  = phi1 + 0.5*(phi_dot0 + l2/pow2(particles[i].r)) *
	// hfdt; particles[i].phi  = phi1 +
	// 0.5*(l1/pow2(r1)+l2/pow2(particles[i].r)) * hfdt;
	particles[i].phi = phi3;
	check_angle(particles[i].phi);
	particles[i].phi_dot = l2 / pow2(particles[i].r);
    }
    move();
}

void integrate_implicit(t_data &data, const double dt)
{
    if (parameters::disk_feedback) {
	update_velocities_from_indirect_term(dt);
    }

    // Fully implicit integrator in cylindrical coordinates (see Zhu et al.
    // 2014, eqs. A15-A18)
    double r1, phi1, l1, r_dot1, tstop1, tstop0, dt0, dt1;
    double r_ddot0, minus_l_dot0, r_ddot1, minus_l_dot1, hfdt, minus_r_dot_rel0,
	minus_l_rel0, minus_r_dot_rel1, minus_l_rel1;

    // initialize with failsave values to suppress compiler warning
    // "-Wmaybe-uninitialized"
    minus_l_rel0 = 0.0;
    minus_r_dot_rel0 = 0.0;
    tstop0 = 1e+300;
    if (parameters::particle_gas_drag_enabled) {
	compute_rho(data, true);
    }

    for (unsigned int i = 0; i < local_number_of_particles; ++i) {
	const double r0 = particles[i].r;
	const double phi0 = particles[i].phi;
	const double r_dot0 = particles[i].r_dot;
	const double phi_dot0 = particles[i].phi_dot;
	const double l0 = r0 * r0 * phi_dot0;
	dt1 = dt;
	dt0 = dt1;
	hfdt = 0.5 * dt;

	// Half-drift
	r1 = r0 + r_dot0 * dt;
	phi1 = phi0 + 0.5 * (l0 / pow2(r0) + l0 / pow2(r1)) * dt;
	check_angle(phi1);

	// Kick
	// Current position
	if (parameters::particle_gas_drag_enabled) {
	    calculate_tstop(r0, phi0, r_dot0, phi_dot0, data,
			    particles[i].radius, minus_r_dot_rel0, minus_l_rel0,
			    tstop0);
	    dt0 = 1.0 + dt / tstop0;
	}

	if (ParticlesInCartesian) {
	    calculate_derivitives_from_star_and_planets_in_cart(
		r_ddot0, minus_l_dot0, r0, phi0, data);
	} else {
	    calculate_derivitives_from_star_and_planets(r_ddot0, minus_l_dot0,
							r0, phi0, data);
	}
	// Predicted position
	if (parameters::particle_gas_drag_enabled) {
	    calculate_tstop2(r1, phi1, r_dot0, phi_dot0, data,
			     particles[i].radius, minus_r_dot_rel1,
			     minus_l_rel1, tstop1, r0, l0);
	    dt1 = hfdt / (1.0 + hfdt / tstop0 + hfdt / tstop1 +
			  hfdt * dt / (tstop0 * tstop1));
	}

	if (ParticlesInCartesian) {
	    calculate_derivitives_from_star_and_planets_in_cart(
		r_ddot1, minus_l_dot1, r1, phi1, data);
	} else {
	    calculate_derivitives_from_star_and_planets(r_ddot1, minus_l_dot1,
							r1, phi1, data);
	}

	l1 = l0;
	l1 += (minus_l_dot0 + minus_l_dot1 * dt0) * dt1;
	if (parameters::particle_gas_drag_enabled) {
	    l1 += (minus_l_rel0 / tstop0 + minus_l_rel1 / tstop1 * dt0) * dt1;
	}

	r_dot1 = r_dot0;
	r_dot1 += (r_ddot0 + r_ddot1 * dt0) * dt1;
	r_dot1 += (pow2(l0) / pow3(r0) + pow2(l1) / pow3(r1) * dt0) * dt1;
	if (parameters::particle_gas_drag_enabled) {
	    r_dot1 +=
		(minus_r_dot_rel0 / tstop0 + minus_r_dot_rel1 / tstop1 * dt0) *
		dt1;
	}

	// Half-drift
	const double r2 = r0 + (r_dot0 + r_dot1) * hfdt;
	const double phi2 = phi0 + (l0 / pow2(r0) + l1 / pow2(r2)) * hfdt;
	particles[i].r_dot = r_dot1;
	particles[i].r = r2;
	particles[i].phi = phi2;
	check_angle(particles[i].phi);
	particles[i].phi_dot = l1 / pow2(particles[i].r);
    }

    move();
}

void integrate_explicit_adaptive(t_data &data, const double dt)
{

    if (CartesianParticles) {
	// disk gravity on particles is inside gas_drag function
	if (parameters::particle_gas_drag_enabled)
	    update_velocities_from_gas_drag_cart(data, dt);
    } else {
	// disk gravity on particles is inside gas_drag function
	if (parameters::particle_gas_drag_enabled)
	    update_velocities_from_gas_drag(data, dt);
    }

    if (parameters::disk_feedback) {
	update_velocities_from_indirect_term(dt);
    }

    // as particles move independent of each other, we can integrate one after
    // one
    for (unsigned int i = 0; i < local_number_of_particles; ++i) {

	double fac, fac11;
	double atoli, rtoli, err, sk;
	double sqr;

	constexpr double beta = 0.04;
	constexpr double fac1 = 0.2;
	constexpr double fac2 = 10.0;
	constexpr double safe = 0.9;

	constexpr double expo1 = 0.2 - beta * 0.75;
	constexpr double facc1 = 1.0 / fac1;
	constexpr double facc2 = 1.0 / fac2;

	constexpr double e1 = 37.0 / 378.0 - 2825.0 / 27648.0;
	constexpr double e3 = 250.0 / 621.0 - 18575.0 / 48384.0;
	constexpr double e4 = 125.0 / 594.0 - 13525 / 55296.0;
	constexpr double e5 = -277.0 / 14336.0;
	constexpr double e6 = 512.0 / 1771.0 - 1.0 / 4.0;

	// initial preparations
	atoli = 1e-14;
	rtoli = 1e-12;
	bool last = false;

	bool reject = false;

	// basic integration step
	double dt_particle_temp = 0.0;

	while (!last) {
	    double timestep = particles[i].timestep;
	    const double &old_timestep = particles[i].timestep;
	    bool update_timestep = true;

	    if (dt_particle_temp + timestep * 1.01 > dt) {
		timestep = dt - dt_particle_temp;
		last = true;
		update_timestep = false;
	    }

	    double k1_r, k1_phi, k1_r_dot, k1_phi_dot;
	    double k2_r, k2_phi, k2_r_dot, k2_phi_dot;
	    double k3_r, k3_phi, k3_r_dot, k3_phi_dot;
	    double k4_r, k4_phi, k4_r_dot, k4_phi_dot;
	    double k5_r, k5_phi, k5_r_dot, k5_phi_dot;
	    double k6_r, k6_phi, k6_r_dot, k6_phi_dot;

	    double temp_ar, temp_aphi, temp_r, temp_phi, temp_r_dot,
		temp_phi_dot;

	    temp_r = particles[i].r;
	    temp_phi = particles[i].phi;
	    temp_r_dot = particles[i].r_dot;
	    temp_phi_dot = particles[i].phi_dot;

	    // Cash–Karp method
	    // (http://en.wikipedia.org/wiki/Cash%E2%80%93Karp_method) cartesian
	    // coordinates are written inside the polar coordinates
	    if (CartesianParticles) {
		calculate_accelerations_from_star_and_planets_cart(
		    temp_ar, temp_aphi, temp_r, temp_phi, data);
	    } else {
		calculate_accelerations_from_star_and_planets(
		    temp_ar, temp_aphi, temp_r, temp_r_dot, temp_phi,
		    temp_phi_dot, data);
	    }

	    // calculate k1
	    k1_r_dot = temp_ar;
	    k1_phi_dot = temp_aphi;
	    k1_r = temp_r_dot;
	    k1_phi = temp_phi_dot;

	    temp_r = particles[i].r + timestep * 0.2 * k1_r;
	    temp_phi = particles[i].phi + timestep * 0.2 * k1_phi;

	    temp_r_dot = particles[i].r_dot + timestep * 0.2 * k1_r_dot;
	    temp_phi_dot = particles[i].phi_dot + timestep * 0.2 * k1_phi_dot;

	    if (CartesianParticles) {
		calculate_accelerations_from_star_and_planets_cart(
		    temp_ar, temp_aphi, temp_r, temp_phi, data);
	    } else {
		calculate_accelerations_from_star_and_planets(
		    temp_ar, temp_aphi, temp_r, temp_r_dot, temp_phi,
		    temp_phi_dot, data);
	    }
	    // calculate k2
	    k2_r_dot = temp_ar;
	    k2_phi_dot = temp_aphi;
	    k2_r = temp_r_dot;
	    k2_phi = temp_phi_dot;

	    temp_r = particles[i].r + timestep * (0.075 * k1_r + 0.225 * k2_r);
	    temp_phi =
		particles[i].phi + timestep * (0.075 * k1_phi + 0.225 * k2_phi);

	    temp_r_dot = particles[i].r_dot +
			 timestep * (0.075 * k1_r_dot + 0.225 * k2_r_dot);
	    temp_phi_dot = particles[i].phi_dot +
			   timestep * (0.075 * k1_phi_dot + 0.225 * k2_phi_dot);

	    if (CartesianParticles) {
		calculate_accelerations_from_star_and_planets_cart(
		    temp_ar, temp_aphi, temp_r, temp_phi, data);
	    } else {
		calculate_accelerations_from_star_and_planets(
		    temp_ar, temp_aphi, temp_r, temp_r_dot, temp_phi,
		    temp_phi_dot, data);
	    }
	    // calculate k3
	    k3_r_dot = temp_ar;
	    k3_phi_dot = temp_aphi;
	    k3_r = temp_r_dot;
	    k3_phi = temp_phi_dot;

	    temp_r = particles[i].r +
		     timestep * (0.3 * k1_r - 0.9 * k2_r + 1.2 * k3_r);
	    temp_phi = particles[i].phi +
		       timestep * (0.3 * k1_phi - 0.9 * k2_phi + 1.2 * k3_phi);

	    temp_r_dot =
		particles[i].r_dot +
		timestep * (0.3 * k1_r_dot - 0.9 * k2_r_dot + 1.2 * k3_r_dot);
	    temp_phi_dot = particles[i].phi_dot +
			   timestep * (0.3 * k1_phi_dot - 0.9 * k2_phi_dot +
				       1.2 * k3_phi_dot);

	    if (CartesianParticles) {
		calculate_accelerations_from_star_and_planets_cart(
		    temp_ar, temp_aphi, temp_r, temp_phi, data);
	    } else {
		calculate_accelerations_from_star_and_planets(
		    temp_ar, temp_aphi, temp_r, temp_r_dot, temp_phi,
		    temp_phi_dot, data);
	    }
	    // calculate k4
	    k4_r_dot = temp_ar;
	    k4_phi_dot = temp_aphi;
	    k4_r = temp_r_dot;
	    k4_phi = temp_phi_dot;

	    temp_r = particles[i].r +
		     timestep * (-11.0 / 54.0 * k1_r + 2.5 * k2_r -
				 70.0 / 27.0 * k3_r + 35.0 / 27.0 * k4_r);
	    temp_phi = particles[i].phi +
		       timestep * (-11.0 / 54.0 * k1_phi + 2.5 * k2_phi -
				   70.0 / 27.0 * k3_phi + 35.0 / 27.0 * k4_phi);

	    temp_r_dot =
		particles[i].r_dot +
		timestep * (-11.0 / 54.0 * k1_r_dot + 2.5 * k2_r_dot -
			    70.0 / 27.0 * k3_r_dot + 35.0 / 27.0 * k4_r_dot);
	    temp_phi_dot =
		particles[i].phi_dot +
		timestep *
		    (-11.0 / 54.0 * k1_phi_dot + 2.5 * k2_phi_dot -
		     70.0 / 27.0 * k3_phi_dot + 35.0 / 27.0 * k4_phi_dot);

	    if (CartesianParticles) {
		calculate_accelerations_from_star_and_planets_cart(
		    temp_ar, temp_aphi, temp_r, temp_phi, data);
	    } else {
		calculate_accelerations_from_star_and_planets(
		    temp_ar, temp_aphi, temp_r, temp_r_dot, temp_phi,
		    temp_phi_dot, data);
	    }
	    // calculate k5
	    k5_r_dot = temp_ar;
	    k5_phi_dot = temp_aphi;
	    k5_r = temp_r_dot;
	    k5_phi = temp_phi_dot;

	    temp_r =
		particles[i].r +
		timestep * (1631.0 / 55296.0 * k1_r + 175.0 / 512.0 * k2_r +
			    575.0 / 13824.0 * k3_r + 44275.0 / 110592.0 * k4_r +
			    253.0 / 4096.0 * k5_r);
	    temp_phi =
		particles[i].phi +
		timestep *
		    (1631.0 / 55296.0 * k1_phi + 175.0 / 512.0 * k2_phi +
		     575.0 / 13824.0 * k3_phi + 44275.0 / 110592.0 * k4_phi +
		     253.0 / 4096.0 * k5_phi);

	    temp_r_dot =
		particles[i].r_dot +
		timestep *
		    (1631.0 / 55296.0 * k1_r_dot + 175.0 / 512.0 * k2_r_dot +
		     575.0 / 13824.0 * k3_r_dot +
		     44275.0 / 110592.0 * k4_r_dot + 253.0 / 4096.0 * k5_r_dot);
	    temp_phi_dot = particles[i].phi_dot +
			   timestep * (1631.0 / 55296.0 * k1_phi_dot +
				       175.0 / 512.0 * k2_phi_dot +
				       575.0 / 13824.0 * k3_phi_dot +
				       44275.0 / 110592.0 * k4_phi_dot +
				       253.0 / 4096.0 * k5_phi_dot);

	    if (CartesianParticles) {
		calculate_accelerations_from_star_and_planets_cart(
		    temp_ar, temp_aphi, temp_r, temp_phi, data);
	    } else {
		calculate_accelerations_from_star_and_planets(
		    temp_ar, temp_aphi, temp_r, temp_r_dot, temp_phi,
		    temp_phi_dot, data);
	    }
	    // calculate k6
	    k6_r_dot = temp_ar;
	    k6_phi_dot = temp_aphi;
	    k6_r = temp_r_dot;
	    k6_phi = temp_phi_dot;

	    // estimate new positions and velocities
	    const double r_new =
		particles[i].r +
		timestep * (37.0 / 378.0 * k1_r + 250.0 / 621.0 * k3_r +
			    125.0 / 594.0 * k4_r + 512.0 / 1771.0 * k6_r);
	    double phi_new =
		particles[i].phi +
		timestep * (37.0 / 378.0 * k1_phi + 250.0 / 621.0 * k3_phi +
			    125.0 / 594.0 * k4_phi + 512.0 / 1771.0 * k6_phi);

	    if (!CartesianParticles) {
		check_angle(phi_new);
	    }

	    const double r_ddot_new =
		(37.0 / 378.0 * k1_r_dot + 250.0 / 621.0 * k3_r_dot +
		 125.0 / 594.0 * k4_r_dot + 512.0 / 1771.0 * k6_r_dot);
	    const double phi_ddot_new =
		(37.0 / 378.0 * k1_phi_dot + 250.0 / 621.0 * k3_phi_dot +
		 125.0 / 594.0 * k4_phi_dot + 512.0 / 1771.0 * k6_phi_dot);

	    const double r_dot_new = particles[i].r_dot + timestep * r_ddot_new;
	    const double phi_dot_new =
		particles[i].phi_dot + timestep * phi_ddot_new;

	    // error estimates, reuse k2 variables
	    k2_r = timestep *
		   (e1 * k1_r + e3 * k3_r + e4 * k4_r + e5 * k5_r + e6 * k6_r);
	    k2_phi = timestep * (e1 * k1_phi + e3 * k3_phi + e4 * k4_phi +
				 e5 * k5_phi + e6 * k6_phi);
	    k2_r_dot =
		timestep * (e1 * k1_r_dot + e3 * k3_r_dot + e4 * k4_r_dot +
			    e5 * k5_r_dot + e6 * k6_r_dot);
	    k2_phi_dot = timestep *
			 (e1 * k1_phi_dot + e3 * k3_phi_dot + e4 * k4_phi_dot +
			  e5 * k5_phi_dot + e6 * k6_phi_dot);

	    // error estimation
	    err = 0.0;

	    sk = atoli + rtoli * fmax(fabs(particles[i].r), fabs(r_new));
	    sqr = k2_r / sk;
	    err += sqr * sqr;

	    sk = atoli + rtoli * fmax(fabs(particles[i].phi), fabs(phi_new));
	    sqr = k2_phi / sk;
	    err += sqr * sqr;

	    sk =
		atoli + rtoli * fmax(fabs(particles[i].r_dot), fabs(r_dot_new));
	    sqr = k2_r_dot / sk;
	    err += sqr * sqr;

	    sk = atoli +
		 rtoli * fmax(fabs(particles[i].phi_dot), fabs(phi_dot_new));
	    sqr = k2_phi_dot / sk;
	    err += sqr * sqr;

	    err = sqrt(err / (double)(4));
	    // computation of hnew
	    fac11 = pow(err, expo1);
	    // Lund-stabilization
	    fac = fac11 / pow(particles[i].facold, beta);
	    // we require fac1 <= hnew/h <= fac2
	    fac = fmax(facc2, fmin(facc1, fac / safe));

	    // if timestep is reduced to reach full dt, don't make it larger
	    if (!update_timestep)
		fac = fmax(fac, 1.0);

	    particles[i].timestep = old_timestep / fac;

	    if (err <= 1.0) {
		// step accepted
		particles[i].facold = fmax(err, 1.0e-4);
		dt_particle_temp += timestep;

		// update position & velocity
		particles[i].r = r_new;
		particles[i].phi = phi_new;

		particles[i].r_dot = r_dot_new;
		particles[i].phi_dot = phi_dot_new;

		particles[i].r_ddot = r_ddot_new;
		particles[i].phi_ddot = phi_ddot_new;

		if (reject) // last try was rejected
		{
		    particles[i].timestep =
			fmin(fabs(particles[i].timestep), fabs(old_timestep));
		}
		reject = false;
	    } else // timestep rejected
	    {
		particles[i].timestep =
		    old_timestep / fmin(facc1, fac11 / safe);
		reject = true;
		last = false;
	    }
	}
    }
    move();
}

void integrate_explicit(t_data &data, const double dt)
{

    if (CartesianParticles) {
	// disk gravity on particles is inside gas_drag function
	if (parameters::particle_gas_drag_enabled)
	    update_velocities_from_gas_drag_cart(data, dt);
<<<<<<< HEAD
    } // else {
      // disk gravity on particles is inside gas_drag function
      // if (parameters::particle_gas_drag_enabled)
      //     update_velocities_from_gas_drag(data, dt);
    // }
=======
    } else {
	// disk gravity on particles is inside gas_drag function
	if (parameters::particle_gas_drag_enabled)
	    update_velocities_from_gas_drag(data, dt);
    }

	if (parameters::disk_feedback) {
		update_velocities_from_indirect_term(dt);
    }
>>>>>>> 0393c1e1

    // as particles move independent of each other, we can integrate one after
    // one
    for (unsigned int i = 0; i < local_number_of_particles; ++i) {

	double k1_r, k1_phi, k1_r_dot, k1_phi_dot;
	double k2_r, k2_phi, k2_r_dot, k2_phi_dot;
	double k3_r, k3_phi, k3_r_dot, k3_phi_dot;
	double k4_r, k4_phi, k4_r_dot, k4_phi_dot;
	double k5_r, k5_phi, k5_r_dot, k5_phi_dot;
	double k6_r, k6_phi, k6_r_dot, k6_phi_dot;

	double temp_ar, temp_aphi, temp_r, temp_phi, temp_r_dot, temp_phi_dot;

	temp_r = particles[i].r;
	temp_phi = particles[i].phi;
	temp_r_dot = particles[i].r_dot;
	temp_phi_dot = particles[i].phi_dot;

	// Cash–Karp method
	// (http://en.wikipedia.org/wiki/Cash%E2%80%93Karp_method) cartesian
	// coordinates are written inside the polar coordinates
	if (CartesianParticles) {
	    calculate_accelerations_from_star_and_planets_cart(
		temp_ar, temp_aphi, temp_r, temp_phi, data);
	} else {
	    calculate_accelerations_from_star_and_planets(
		temp_ar, temp_aphi, temp_r, temp_r_dot, temp_phi, temp_phi_dot,
		data);
	}

	// calculate k1
	k1_r_dot = temp_ar;
	k1_phi_dot = temp_aphi;
	k1_r = temp_r_dot;
	k1_phi = temp_phi_dot;

	temp_r = particles[i].r + dt * 0.2 * k1_r;
	temp_phi = particles[i].phi + dt * 0.2 * k1_phi;

	temp_r_dot = particles[i].r_dot + dt * 0.2 * k1_r_dot;
	temp_phi_dot = particles[i].phi_dot + dt * 0.2 * k1_phi_dot;

	if (CartesianParticles) {
	    calculate_accelerations_from_star_and_planets_cart(
		temp_ar, temp_aphi, temp_r, temp_phi, data);
	} else {
	    calculate_accelerations_from_star_and_planets(
		temp_ar, temp_aphi, temp_r, temp_r_dot, temp_phi, temp_phi_dot,
		data);
	}
	// calculate k2
	k2_r_dot = temp_ar;
	k2_phi_dot = temp_aphi;
	k2_r = temp_r_dot;
	k2_phi = temp_phi_dot;

	temp_r = particles[i].r + dt * (0.075 * k1_r + 0.225 * k2_r);
	temp_phi = particles[i].phi + dt * (0.075 * k1_phi + 0.225 * k2_phi);

	temp_r_dot =
	    particles[i].r_dot + dt * (0.075 * k1_r_dot + 0.225 * k2_r_dot);
	temp_phi_dot = particles[i].phi_dot +
		       dt * (0.075 * k1_phi_dot + 0.225 * k2_phi_dot);

	if (CartesianParticles) {
	    calculate_accelerations_from_star_and_planets_cart(
		temp_ar, temp_aphi, temp_r, temp_phi, data);
	} else {
	    calculate_accelerations_from_star_and_planets(
		temp_ar, temp_aphi, temp_r, temp_r_dot, temp_phi, temp_phi_dot,
		data);
	}
	// calculate k3
	k3_r_dot = temp_ar;
	k3_phi_dot = temp_aphi;
	k3_r = temp_r_dot;
	k3_phi = temp_phi_dot;

	temp_r = particles[i].r + dt * (0.3 * k1_r - 0.9 * k2_r + 1.2 * k3_r);
	temp_phi = particles[i].phi +
		   dt * (0.3 * k1_phi - 0.9 * k2_phi + 1.2 * k3_phi);

	temp_r_dot = particles[i].r_dot +
		     dt * (0.3 * k1_r_dot - 0.9 * k2_r_dot + 1.2 * k3_r_dot);
	temp_phi_dot =
	    particles[i].phi_dot +
	    dt * (0.3 * k1_phi_dot - 0.9 * k2_phi_dot + 1.2 * k3_phi_dot);

	if (CartesianParticles) {
	    calculate_accelerations_from_star_and_planets_cart(
		temp_ar, temp_aphi, temp_r, temp_phi, data);
	} else {
	    calculate_accelerations_from_star_and_planets(
		temp_ar, temp_aphi, temp_r, temp_r_dot, temp_phi, temp_phi_dot,
		data);
	}
	// calculate k4
	k4_r_dot = temp_ar;
	k4_phi_dot = temp_aphi;
	k4_r = temp_r_dot;
	k4_phi = temp_phi_dot;

	temp_r =
	    particles[i].r + dt * (-11.0 / 54.0 * k1_r + 2.5 * k2_r -
				   70.0 / 27.0 * k3_r + 35.0 / 27.0 * k4_r);
	temp_phi = particles[i].phi +
		   dt * (-11.0 / 54.0 * k1_phi + 2.5 * k2_phi -
			 70.0 / 27.0 * k3_phi + 35.0 / 27.0 * k4_phi);

	temp_r_dot = particles[i].r_dot +
		     dt * (-11.0 / 54.0 * k1_r_dot + 2.5 * k2_r_dot -
			   70.0 / 27.0 * k3_r_dot + 35.0 / 27.0 * k4_r_dot);
	temp_phi_dot =
	    particles[i].phi_dot +
	    dt * (-11.0 / 54.0 * k1_phi_dot + 2.5 * k2_phi_dot -
		  70.0 / 27.0 * k3_phi_dot + 35.0 / 27.0 * k4_phi_dot);

	if (CartesianParticles) {
	    calculate_accelerations_from_star_and_planets_cart(
		temp_ar, temp_aphi, temp_r, temp_phi, data);
	} else {
	    calculate_accelerations_from_star_and_planets(
		temp_ar, temp_aphi, temp_r, temp_r_dot, temp_phi, temp_phi_dot,
		data);
	}
	// calculate k5
	k5_r_dot = temp_ar;
	k5_phi_dot = temp_aphi;
	k5_r = temp_r_dot;
	k5_phi = temp_phi_dot;

	temp_r = particles[i].r +
		 dt * (1631.0 / 55296.0 * k1_r + 175.0 / 512.0 * k2_r +
		       575.0 / 13824.0 * k3_r + 44275.0 / 110592.0 * k4_r +
		       253.0 / 4096.0 * k5_r);
	temp_phi = particles[i].phi +
		   dt * (1631.0 / 55296.0 * k1_phi + 175.0 / 512.0 * k2_phi +
			 575.0 / 13824.0 * k3_phi +
			 44275.0 / 110592.0 * k4_phi + 253.0 / 4096.0 * k5_phi);

	temp_r_dot =
	    particles[i].r_dot +
	    dt * (1631.0 / 55296.0 * k1_r_dot + 175.0 / 512.0 * k2_r_dot +
		  575.0 / 13824.0 * k3_r_dot + 44275.0 / 110592.0 * k4_r_dot +
		  253.0 / 4096.0 * k5_r_dot);
	temp_phi_dot =
	    particles[i].phi_dot +
	    dt *
		(1631.0 / 55296.0 * k1_phi_dot + 175.0 / 512.0 * k2_phi_dot +
		 575.0 / 13824.0 * k3_phi_dot +
		 44275.0 / 110592.0 * k4_phi_dot + 253.0 / 4096.0 * k5_phi_dot);

	if (CartesianParticles) {
	    calculate_accelerations_from_star_and_planets_cart(
		temp_ar, temp_aphi, temp_r, temp_phi, data);
	} else {
	    calculate_accelerations_from_star_and_planets(
		temp_ar, temp_aphi, temp_r, temp_r_dot, temp_phi, temp_phi_dot,
		data);
	}
	// calculate k6
	k6_r_dot = temp_ar;
	k6_phi_dot = temp_aphi;
	k6_r = temp_r_dot;
	k6_phi = temp_phi_dot;

	// update position & velocity
	particles[i].r += dt * (37.0 / 378.0 * k1_r + 250.0 / 621.0 * k3_r +
				125.0 / 594.0 * k4_r + 512.0 / 1771.0 * k6_r);
	particles[i].phi +=
	    dt * (37.0 / 378.0 * k1_phi + 250.0 / 621.0 * k3_phi +
		  125.0 / 594.0 * k4_phi + 512.0 / 1771.0 * k6_phi);

	if (!CartesianParticles) {
	    check_angle(particles[i].phi);
	}

	particles[i].r_ddot =
	    (37.0 / 378.0 * k1_r_dot + 250.0 / 621.0 * k3_r_dot +
	     125.0 / 594.0 * k4_r_dot + 512.0 / 1771.0 * k6_r_dot);
	particles[i].phi_ddot =
	    (37.0 / 378.0 * k1_phi_dot + 250.0 / 621.0 * k3_phi_dot +
	     125.0 / 594.0 * k4_phi_dot + 512.0 / 1771.0 * k6_phi_dot);

	particles[i].r_dot += dt * particles[i].r_ddot;
	particles[i].phi_dot += dt * particles[i].phi_ddot;
    }

    move();
}

void move(void)
{
    // remove escaped particles
    for (unsigned int i = 0; i < local_number_of_particles; ++i) {
	if (particles[i].get_squared_distance_to_star() >
	    parameters::particle_maximum_escape_radius_sq) {
	    particles[i] = particles[local_number_of_particles - 1];
	    local_number_of_particles--;
	    i--; // new particle with id 'i' must be checked too
	} else if (particles[i].get_squared_distance_to_star() <
		   parameters::particle_minimum_escape_radius_sq) {
	    particles[i] = particles[local_number_of_particles - 1];
	    local_number_of_particles--;
	    i--; // new particle with id 'i' must be checked too
	}
    }

    // we don't need any move if we're running single core
    if (CPU_Number == 1)
	return;

    // check if particles are still on correct node
    double local_r_min_squared = pow2(local_r_min);
    double local_r_max_squared = pow2(local_r_max);

    // move particles inwards starting from the outer most node

    // receive particles from outer node first
    if (CPU_Rank < CPU_Highest) {
	MPI_Status status;
	MPI_Probe(CPU_Next, 0, MPI_COMM_WORLD, &status);
	int number;
	MPI_Get_count(&status, mpi_particle, &number);

	// check if array is large enough for new particles
	if (particles_size < local_number_of_particles + number) {
	    particles_size = local_number_of_particles + number;
	    particles = (t_particle *)realloc(particles, sizeof(t_particle) *
							     particles_size);
	}

	MPI_Recv(particles + local_number_of_particles, number, mpi_particle,
		 CPU_Next, 0, MPI_COMM_WORLD, &status);

	local_number_of_particles += number;
    }

    // check if we need to send particles to inner node
    int inward_offset[local_number_of_particles];
    int inward_size[local_number_of_particles];
    int inward_count = 0;
    for (unsigned int i = 0; i < local_number_of_particles; ++i) {
	if ((CPU_Rank > 0) && (particles[i].get_squared_distance_to_star() <
			       local_r_min_squared)) {
	    inward_offset[inward_count] = i;
	    inward_size[inward_count] = 1;
	    inward_count++;
	}
    }

    // send particles to inner node
    if (CPU_Rank > 0) {
	MPI_Datatype inward_type;
	MPI_Type_indexed(inward_count, inward_size, inward_offset, mpi_particle,
			 &inward_type);
	MPI_Type_commit(&inward_type);
	MPI_Send(particles, 1, inward_type, CPU_Prev, 0, MPI_COMM_WORLD);
	MPI_Type_free(&inward_type);
    }

    // delete particles sent to inner node
    for (int i = 0; i < inward_count; ++i) {
	// swap particle with last particle
	particles[inward_offset[i]] = particles[local_number_of_particles - 1];

	// check if the particle we switched is also in inward_offset
	for (int j = i + 1; j < inward_count; ++j) {
	    if (inward_offset[j] == (int)local_number_of_particles - 1)
		inward_offset[j] = inward_offset[i];
	}

	local_number_of_particles--;
    }

    // receive particles from inner node first
    if (CPU_Rank > 0) {
	MPI_Status status;
	MPI_Probe(CPU_Prev, 0, MPI_COMM_WORLD, &status);
	int number;
	MPI_Get_count(&status, mpi_particle, &number);

	// check if array is large enough for new particles
	if (particles_size < local_number_of_particles + number) {
	    particles_size = local_number_of_particles + number;
	    particles = (t_particle *)realloc(particles, sizeof(t_particle) *
							     particles_size);
	}

	MPI_Recv(particles + local_number_of_particles, number, mpi_particle,
		 CPU_Prev, 0, MPI_COMM_WORLD, &status);

	local_number_of_particles += number;
    }

    // move particles outwards starting from the inner most node

    // check if we need to send particles to outer node
    int outward_offset[local_number_of_particles];
    int outward_size[local_number_of_particles];
    int outward_count = 0;
    for (unsigned int i = 0; i < local_number_of_particles; ++i) {
	if ((CPU_Rank < CPU_Highest) &&
	    (particles[i].get_squared_distance_to_star() >
	     local_r_max_squared)) {
	    outward_offset[outward_count] = i;
	    outward_size[outward_count] = 1;
	    outward_count++;
	}
    }

    // send particles to outer node
    if (CPU_Rank < CPU_Highest) {
	MPI_Datatype outward_type;
	MPI_Type_indexed(outward_count, outward_size, outward_offset,
			 mpi_particle, &outward_type);
	MPI_Type_commit(&outward_type);
	MPI_Send(particles, 1, outward_type, CPU_Next, 0, MPI_COMM_WORLD);
	MPI_Type_free(&outward_type);
    }

    // delete particles sent to inner node
    for (int i = 0; i < outward_count; ++i) {
	// swap particle with last particle
	particles[outward_offset[i]] = particles[local_number_of_particles - 1];

	// check if the particle we switched is also in outward_offset
	for (int j = i + 1; j < outward_count; ++j) {
	    if (outward_offset[j] == (int)local_number_of_particles - 1)
		outward_offset[j] = outward_offset[i];
	}

	local_number_of_particles--;
    }

    // update global_number_of_particles
    MPI_Allreduce(&local_number_of_particles, &global_number_of_particles, 1,
		  MPI_INT, MPI_SUM, MPI_COMM_WORLD);
}

void write(unsigned int timestep)
{
    MPI_File fh;
    MPI_Status status;
    int error, error_class, error_length;
    char *filename, error_string[MPI_MAX_ERROR_STRING + 1];

    if (asprintf(&filename, "%s/particles%i.dat", OUTPUTDIR, timestep) < 0) {
	die("Not enough memory!");
    }

    // try to open file
    error =
	MPI_File_open(MPI_COMM_WORLD, filename,
		      MPI_MODE_WRONLY | MPI_MODE_CREATE, MPI_INFO_NULL, &fh);
    if (error != MPI_SUCCESS) {
	logging::print_master(
	    LOG_ERROR
	    "Error while writing to file '%s'. Check file permissions and IO support of MPI library\n",
	    filename);

	// error class
	MPI_Error_class(error, &error_class);
	MPI_Error_string(error_class, error_string, &error_length);
	error_string[error_length] = 0;
	logging::print_master(LOG_ERROR "MPI error class: %s\n", error_string);

	// error code
	MPI_Error_string(error, error_string, &error_length);
	error_string[error_length] = 0;
	logging::print_master(LOG_ERROR "MPI error code: %s\n", error_string);

	MPI_Abort(MPI_COMM_WORLD, EXIT_FAILURE);
    }
    free(filename);

    // get number of local particles from all nodes to compute correct offsets
    unsigned int nodes_number_of_particles[CPU_Number];
    MPI_Allgather(&local_number_of_particles, 1, MPI_UNSIGNED,
		  nodes_number_of_particles, 1, MPI_UNSIGNED, MPI_COMM_WORLD);

    // compute local offset
    unsigned int local_offset = 0;
    for (int cpu = 0; cpu < CPU_Rank; ++cpu) {
	local_offset += nodes_number_of_particles[cpu];
    }

    MPI_File_set_view(fh, 0, mpi_particle, mpi_particle,
		      const_cast<char *>("native"), MPI_INFO_NULL);
    MPI_File_seek(fh, local_offset, MPI_SEEK_SET);
    MPI_File_write(fh, particles, local_number_of_particles, mpi_particle,
		   &status);

    // close file
    MPI_File_close(&fh);
}

void rotate(double Omega, double dt)
{
    for (unsigned int i = 0; i < local_number_of_particles; ++i) {
	// rotate positions
	if (CartesianParticles) {
	    const double x_old = particles[i].r;
	    const double y_old = particles[i].phi;

	    const double vx_old = particles[i].r_dot;
	    const double vy_old = particles[i].phi_dot;

	    double &x = particles[i].r;
	    double &y = particles[i].phi;

	    double &vx = particles[i].r_dot;
	    double &vy = particles[i].phi_dot;

	    // rotate positions
	    double angle = Omega * dt;
	    x = x_old * cos(angle) + y_old * sin(angle);
	    y = -x_old * sin(angle) + y_old * cos(angle);
	    // rotate velocities
	    vx = vx_old * cos(angle) + vy_old * sin(angle);
	    vy = -vx_old * sin(angle) + vy_old * cos(angle);
	} else {

	    particles[i].phi -= Omega * dt;
	    check_angle(particles[i].phi);
	}
    }
}

} // namespace particles<|MERGE_RESOLUTION|>--- conflicted
+++ resolved
@@ -2086,23 +2086,15 @@
 	// disk gravity on particles is inside gas_drag function
 	if (parameters::particle_gas_drag_enabled)
 	    update_velocities_from_gas_drag_cart(data, dt);
-<<<<<<< HEAD
-    } // else {
-      // disk gravity on particles is inside gas_drag function
-      // if (parameters::particle_gas_drag_enabled)
-      //     update_velocities_from_gas_drag(data, dt);
-    // }
-=======
     } else {
 	// disk gravity on particles is inside gas_drag function
 	if (parameters::particle_gas_drag_enabled)
 	    update_velocities_from_gas_drag(data, dt);
-    }
-
+    }// else {
+	// disk gravity on particles is inside gas_drag function
 	if (parameters::disk_feedback) {
 		update_velocities_from_indirect_term(dt);
     }
->>>>>>> 0393c1e1
 
     // as particles move independent of each other, we can integrate one after
     // one
