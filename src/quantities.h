--- conflicted
+++ resolved
@@ -51,11 +51,5 @@
 			      bool force_update);
 void CalculateMonitorQuantitiesAfterHydroStep(t_data &data,
 				int nTimeStep, double dt);
-<<<<<<< HEAD
-} // namespace quantities
-=======
 void CalculateMonitorQuantitiesForOutput(t_data &data, double &tadv, double &tvisc, double &tgrav, const double quantities_limit_radius);
-} // namespace quantities
-
-#endif // QUANTITIES_H
->>>>>>> 9afb7db2
+} // namespace quantities