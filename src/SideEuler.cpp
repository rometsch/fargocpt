/*
	\file SideEuler.c

	Total mass and angular momentum monitoring, and boundary conditions. In
   addition, this file contains a few low-level functions that manipulate
   PolarGrid 's or initialize the forces evaluation.

*/
#ifdef _OPENMP
#include <omp.h>
#endif
#include <mpi.h>

#include "Force.h"
#include "Interpret.h"
#include "LowTasks.h"
#include "SideEuler.h"
#include "SourceEuler.h"
#include "Theo.h"
#include "axilib.h"
#include "constants.h"
#include "global.h"
#include "logging.h"
#include "nongnu.h"
#include "parameters.h"
#include "quantities.h"
#include "selfgravity.h"
#include "util.h"
#include "viscosity/viscosity.h"
#include "frame_of_reference.h"
#include <cassert>

extern boolean Damping;
extern boolean OuterSourceMass;


/**
	Divide each cell of a polar grid with a cell of another polargrid

	\param Num numerator
	\param Denom denominator
	\param Result result
*/
void divise_polargrid(const t_polargrid &num, const t_polargrid &denom, t_polargrid &result)
{
    const unsigned int Nmax =
	result.get_size_radial() * result.get_size_azimuthal();

	#pragma omp parallel for
    for (unsigned int n = 0; n < Nmax; n++) {
	assert(denom.Field[n] > 0.0);
	/// denom + DBL_EPSILON can cause problems because DBL_EPSILON can be
	/// bigger than denom, depending on units.
	result.Field[n] = num.Field[n] / denom.Field[n]; /// in case of crash, use something like
			    /// (denom.Field[n] + 1.0e-200) instead.
    }
}

/**

*/
void InitCellCenterCoordinates()
{
    delete CellCenterY;
    delete CellCenterX;

    CellCenterX = CreatePolarGrid(NRadial + 1, NAzimuthal, "cell_center_x");
    CellCenterY = CreatePolarGrid(NRadial + 1, NAzimuthal, "cell_center_y");

	const unsigned int Nr = CellCenterX->Nrad;
	const unsigned int Nphi = CellCenterX->Nsec;

	#pragma omp parallel for collapse(2)
	for (unsigned int nRadial = 0; nRadial < Nr; ++nRadial) {
	for (unsigned int nAzimuthal = 0; nAzimuthal < Nphi; ++nAzimuthal) {
		unsigned int cell = nAzimuthal + nRadial * Nphi;
	    CellCenterX->Field[cell] =
		Rmed[nRadial] * std::cos(dphi * (double)nAzimuthal);
	    CellCenterY->Field[cell] =
		Rmed[nRadial] * std::sin(dphi * (double)nAzimuthal);
	}
    }
}

void FreeCellCenterCoordinates()
{
    delete CellCenterY;
    delete CellCenterX;
}

/**
	\param VRadial radial velocity polar grid
	\param Density density polar grid
	\param Energy energy polar grid
*/
void NonReflectingBoundary_inner(t_data &data, t_polargrid *VRadial,
				 t_polargrid *Density, t_polargrid *Energy)
{
    unsigned int nRadial, nAzimuthal, cell;

    unsigned int jp;
    int lp, i_angle;
    double *rho, *vr;
    double dangle, mean, vr_med;
    double cs0, cs1;

    rho = Density->Field;
    vr = VRadial->Field;

    if (CPU_Rank == 0) {
	cs0 = 0.0;
	cs1 = 0.0;
	for (nAzimuthal = 0; nAzimuthal < Density->Nsec; ++nAzimuthal) {
	    cs0 += data[t_data::SOUNDSPEED].Field[nAzimuthal];
	    cs1 += data[t_data::SOUNDSPEED].Field[Density->Nsec + nAzimuthal];
	}
	cs0 /= (double)(Density->Nsec);
	cs1 /= (double)(Density->Nsec);
	nRadial = 1;
	// The expression below should be refined
	// We need to know the orbital frequency of the nearest planet
	dangle = (pow(Rinf[1], -1.5) - 1.0) / (.5 * (cs0 + cs1));
	dangle *= (Rmed[1] - Rmed[0]);
	i_angle = (int)(dangle / 2.0 / M_PI * (double)NAzimuthal + .5);

    /// TODO OMP cannot share variables between threads
    //#pragma omp parallel for
	for (nAzimuthal = 0; nAzimuthal < Density->Nsec; ++nAzimuthal) {
	    cell = nAzimuthal + nRadial * Density->Nsec;
	    jp = nAzimuthal + i_angle;
	    if (jp >= Density->Nsec)
		jp -= Density->Nsec;
	    /*if (jp < 0)
		    jp += Density->Nsec;*/
	    lp = jp;
	    rho[lp] = rho[cell]; // copy first ring into ghost ring
	    Energy->Field[lp] =
		Energy->Field[cell]; // copy first ring into ghost ring
	    vr_med = -data[t_data::SOUNDSPEED].Field[cell] *
		     (rho[cell] - SigmaMed[1]) / SigmaMed[1];
	    vr[cell] = 2. * vr_med - vr[cell + Density->Nsec];
	}
	mean = 0.0;
	for (nAzimuthal = 0; nAzimuthal < Density->Nsec; ++nAzimuthal) {
	    mean += rho[nAzimuthal];
	}
	mean /= (double)(Density->Nsec);
	for (nAzimuthal = 0; nAzimuthal < Density->Nsec; ++nAzimuthal) {
	    rho[nAzimuthal] += SigmaMed[0] - mean;
	}
	mean = 0.0;
	for (nAzimuthal = 0; nAzimuthal < Density->Nsec; ++nAzimuthal) {
	    mean += Energy->Field[nAzimuthal];
	}
	mean /= (double)Density->Nsec;
	for (nAzimuthal = 0; nAzimuthal < Density->Nsec; ++nAzimuthal) {
	    Energy->Field[nAzimuthal] += EnergyMed[0] - mean;
	}
    }
}

/**
	\param VRadial radial velocity polar grid
	\param Density density polar grid
	\param Energy energy polar grid
 */
void NonReflectingBoundary_outer(t_data &data, t_polargrid *VRadial,
				 t_polargrid *Density, t_polargrid *Energy)
{
    unsigned int nRadial, nAzimuthal, cell;

    unsigned int jp;
    int lp, i_angle;
    double *rho, *vr;
    double dangle, mean, vr_med;
    double csnrm1, csnrm2;

    rho = Density->Field;
    vr = VRadial->Field;

    if (CPU_Rank == CPU_Highest) {
	csnrm2 = 0.0;
	csnrm1 = 0.0;
	#pragma omp parallel for
	for (nAzimuthal = 0; nAzimuthal < Density->Nsec; ++nAzimuthal) {
	    csnrm2 +=
		data[t_data::SOUNDSPEED]
		    .Field[(Density->Nrad - 2) * Density->Nsec + nAzimuthal];
	    csnrm1 +=
		data[t_data::SOUNDSPEED]
		    .Field[(Density->Nrad - 1) * Density->Nsec + nAzimuthal];
	}
	csnrm1 /= (double)(Density->Nsec);
	csnrm2 /= (double)(Density->Nsec);
	nRadial = Density->Nrad - 1; // The expression below should be refined
	// We need to know the orbital frequency of the nearest planet
	dangle = (pow(Rinf[Density->Nrad - 2], -1.5) - 1.0) /
		 (.5 * (csnrm1 + csnrm2));
	dangle *= (Rmed[Density->Nrad - 1] - Rmed[Density->Nrad - 2]);
	i_angle = (int)(dangle / 2.0 / M_PI * (double)NAzimuthal + .5);

	for (nAzimuthal = 0; nAzimuthal < Density->Nsec; ++nAzimuthal) {
	    cell = nAzimuthal + nRadial * Density->Nsec;
	    jp = nAzimuthal - i_angle;
	    if (jp >= Density->Nsec)
		jp -= Density->Nsec;
	    /*if (jp < 0)
		    jp += Density->Nsec;*/
	    lp = jp + (nRadial - 1) * Density->Nsec;
	    rho[cell] = rho[lp]; // copy first ring into ghost ring
	    Energy->Field[cell] =
		Energy->Field[lp]; // copy first ring into ghost ring
	    vr_med = data[t_data::SOUNDSPEED].Field[cell] *
		     (rho[cell - Density->Nsec] - SigmaMed[Density->Nrad - 2]) /
		     SigmaMed[Density->Nrad - 2];
	    vr[cell] = 2. * vr_med - vr[cell - Density->Nsec];
	}
	mean = 0.0;
	for (nAzimuthal = 0; nAzimuthal < Density->Nsec; ++nAzimuthal) {
	    mean += rho[nAzimuthal + Density->Nsec * (Density->Nrad - 1)];
	}
	mean /= (double)(Density->Nsec);
	for (nAzimuthal = 0; nAzimuthal < Density->Nsec; ++nAzimuthal) {
	    rho[nAzimuthal + (Density->Nrad - 1) * Density->Nsec] +=
		SigmaMed[Density->Nrad - 1] - mean;
	}
	mean = 0.0;
	for (nAzimuthal = 0; nAzimuthal < Density->Nsec; ++nAzimuthal) {
	    mean +=
		Energy->Field[nAzimuthal + Density->Nsec * (Density->Nrad - 1)];
	}
	mean /= (double)(Density->Nsec);
	for (nAzimuthal = 0; nAzimuthal < Density->Nsec; ++nAzimuthal) {
	    Energy->Field[nAzimuthal + (Density->Nrad - 1) * Density->Nsec] +=
		EnergyMed[Density->Nrad - 1] - mean;
	}
    }
}

/**

\param VRadial radial velocity polar grid
\param VAzimuthal azimuthal velocity polar grid
\param Density density polar grid
\param Energy energy polar grid
\param step
\param sys planetary system
*/
void EvanescentBoundary(t_data &data, double step)
{

    auto & vrad = data[t_data::V_RADIAL];
    auto & vtheta = data[t_data::V_AZIMUTHAL];
    auto & dens = data[t_data::SIGMA];
    auto & energ = data[t_data::ENERGY];

    /* Orbital period at inner and outer boundary */
    const double Tin = 2.0 * M_PI * pow(GlobalRmed[0], 3. / 2);
    const double Tout = 2.0 * M_PI * pow(GlobalRmed[GlobalNRadial - 1], 3. / 2);

    /* DRMIN AND DRMAX are global Radii boundaries of killing wave zones */
    const double xp = data.get_planetary_system().get_planet(1).get_x();
    const double yp = data.get_planetary_system().get_planet(1).get_y();
    const double rp = sqrt(xp * xp + yp * yp);
    const double R_damp_in = GlobalRmed[0] + 0.1667 * (rp - GlobalRmed[0]);
    const double R_damp_out = GlobalRmed[GlobalNRadial - 1] - 0.2667 * (GlobalRmed[GlobalNRadial - 1] - rp);

	#pragma omp parallel for
    for (unsigned int nrad = Zero_or_active; nrad < Max_or_active; ++nrad) {
	if ((Rmed[nrad] < R_damp_in) || (Rmed[nrad] > R_damp_out)) {
		double lambda = 0.0;

	    /* Damping operates only inside the wave killing zones */
	    if (Rmed[nrad] < R_damp_in) {
		const double Rin = GlobalRmed[0];
		const double damping = (Rmed[nrad] - R_damp_in) / (Rin - R_damp_in);
		lambda = damping * damping * 10.0 * step / Tin;
	    }
	    if (Rmed[nrad] > R_damp_out) {
		const double Rout = GlobalRmed[GlobalNRadial - 1];
		const double damping = (Rmed[nrad] - R_damp_out) / (Rout - R_damp_out);
		lambda = damping * damping * 10.0 * step / Tout;
	    }

	    double vrad_mean = 0.0;
	    double vaz_mean = 0.0;
	    double dens_mean = 0.0;
	    double energ_mean = 0.0;
		// Calculate azimuthal averages
	    for (unsigned int naz = 0; naz < data[t_data::SIGMA].Nsec;
		 ++naz) {
		vrad_mean += vrad(nrad, naz);
		vaz_mean += vtheta(nrad, naz);
		dens_mean += dens(nrad, naz);
		energ_mean += energ(nrad, naz);
	    }
	    vrad_mean /= (double)(data[t_data::SIGMA].Nsec);
	    vaz_mean /= (double)(data[t_data::SIGMA].Nsec);
	    dens_mean /= (double)(data[t_data::SIGMA].Nsec);
	    energ_mean /= (double)(data[t_data::SIGMA].Nsec);

		// Apply damping
	    for (unsigned int naz = 0; naz < data[t_data::SIGMA].Nsec;
		 ++naz) {
			vrad(nrad, naz) = (vrad(nrad, naz) + lambda * vrad_mean) / (1.0 + lambda);
			vtheta(nrad, naz) = (vtheta(nrad, naz) + lambda * vaz_mean) / (1.0 + lambda);
			dens(nrad, naz) = (dens(nrad, naz) + lambda * dens_mean) / (1.0 + lambda);
			if (parameters::Adiabatic){
				energ(nrad, naz) = (energ(nrad, naz) + lambda * energ_mean) / (1.0 + lambda);
			}
	    }
	}
    }
}

/**
	\param Density
	\param VRadial
*/
void ApplyOuterSourceMass(t_polargrid *Density, t_polargrid *VRadial)
{
    double averageRho = 0.0;

	if (CPU_Rank != CPU_Highest){
	return;
	}

	const unsigned int Nphi = Density->Nsec;
	const unsigned int nRadial = Density->Nrad - 1;

	#pragma omp parallel for reduction(+ : averageRho)
	for (unsigned int nAzimuthal = 0; nAzimuthal < Nphi; ++nAzimuthal) {
	const unsigned int cell = nAzimuthal + nRadial * Density->Nsec;
	averageRho += Density->Field[cell];
    }

	averageRho /= (double)(Nphi);
	averageRho = SigmaMed[nRadial] - averageRho;

	#pragma omp parallel for
	for (unsigned int nAzimuthal = 0; nAzimuthal < Nphi; ++nAzimuthal) {
	const unsigned int cell = nAzimuthal + nRadial * Density->Nsec;
	Density->Field[cell] += averageRho;
    }

	const double penul_vr =
	parameters::IMPOSEDDISKDRIFT * std::pow((Rinf[nRadial] / 1.0), -parameters::SIGMASLOPE);

	#pragma omp parallel for
	for (unsigned int nAzimuthal = 0; nAzimuthal < Nphi; ++nAzimuthal) {
	const unsigned int cell = nAzimuthal + nRadial * Density->Nsec;
	VRadial->Field[cell] = penul_vr;
    }
}

/**
	\param VAzimuthal azimuthal velocity polar grid
*/
void ApplyKeplerianBoundaryInner(t_polargrid &v_azimuthal)
{
    double VKepIn = 0.0;
    if (!parameters::self_gravity) {
    // we assume the pressure is low enough that kepler velocity is appropriate
	VKepIn = compute_v_kepler(Rb[0], hydro_center_mass);
<<<<<<< HEAD
	} else {
	/* (3.4) on page 44 */
    VKepIn = compute_v_kepler(Rb[0], hydro_center_mass);
	}
=======
>>>>>>> fd687669

    } else {
	mpi_make1Dprofile(selfgravity::g_radial, GLOBAL_AxiSGAccr);

	/* (3.42) on page 55 */
	/* VKepIn is only needed on innermost CPU */
	if (CPU_Rank == 0) {
        // we assume the pressure is low enough that kepler velocity is appropriate
		const double R = Rb[0];
<<<<<<< HEAD
		if (parameters::profile_cutoff_inner) {
			const double vk_2 = constants::G * hydro_center_mass / R;
			VKepIn = std::sqrt(vk_2 - R * GLOBAL_AxiSGAccr[0]);
		} else {
		const double vk_2 = constants::G * hydro_center_mass / R;
        VKepIn = std::sqrt(vk_2 - R * GLOBAL_AxiSGAccr[0]);
		}
=======

			const double vk_2 = constants::G * hydro_center_mass / R;
            VKepIn = std::sqrt(vk_2 - R * GLOBAL_AxiSGAccr[0]);
>>>>>>> fd687669
	}
    }

    if (CPU_Rank == 0) {
	const unsigned int Nphi = v_azimuthal.get_size_azimuthal();
	#pragma omp parallel for
	for (unsigned int naz = 0; naz < Nphi; naz++) {
		v_azimuthal(0, naz) = VKepIn - Rb[0] * refframe::OmegaFrame;
	}
    }
}

/**
	\param VAzimuthal azimuthal velocity polar grid
*/
void ApplySubKeplerianBoundaryOuter(t_polargrid &v_azimuthal, const bool did_sg)
{
    double VKepOut = 0.0;
	const unsigned int nr = v_azimuthal.get_max_radial();

    if (!parameters::self_gravity) {
	// if we have a cutoff, we assume the pressure is low enough that kepler velocity is appropriate
	if(parameters::profile_cutoff_outer){
	VKepOut = compute_v_kepler(Rb[nr], hydro_center_mass);
	} else {
	/* (3.4) on page 44 */
    if(parameters::v_azimuthal_with_quadropole_support){
    VKepOut = initial_locally_isothermal_smoothed_v_az_with_quadropole_moment(Rb[nr], hydro_center_mass);
    } else {
    VKepOut = initial_locally_isothermal_smoothed_v_az(Rb[nr], hydro_center_mass);
    }
	}
    } else {

	if (!did_sg) {
	    mpi_make1Dprofile(selfgravity::g_radial, GLOBAL_AxiSGAccr);
	}

	/* (3.42) on page 55 */
	/* VKepOut is only needed on outermost CPU */
	if (CPU_Rank == CPU_Highest) {
		// if we have a cutoff, we assume the pressure is low enough that kepler velocity is appropriate
		const double R = Rb[nr];
		if(parameters::profile_cutoff_outer){
			const double vk_2 = constants::G * hydro_center_mass / R;
			VKepOut = std::sqrt(vk_2 - R * GLOBAL_AxiSGAccr[nr + IMIN]);
		} else {
		const double h0 = parameters::ASPECTRATIO_REF;
		const double F = parameters::FLARINGINDEX;
		const double S = parameters::SIGMASLOPE;
		const double h = h0 * std::pow(R, F);
        const double eps = parameters::thickness_smoothing;
		const double vk_2 = constants::G * hydro_center_mass / R;
		const double pressure_support_2 = (2.0 * F - 1.0 - S) * std::pow(h, 2);
        const double smoothing_derivative_2 = (1.0 + (F+1.0) * std::pow(h * eps, 2))
                / std::pow(std::sqrt(1 + std::pow(h * eps, 2)), 3);

        const double Q = binary_quadropole_moment;
        const double quadropole_support = 3.0 * Q / std::pow(R, 2);

        VKepOut = std::sqrt(vk_2 * (quadropole_support + smoothing_derivative_2 + pressure_support_2) - R * GLOBAL_AxiSGAccr[nr + IMIN]);
		}
	}
    }

    if (CPU_Rank == CPU_Highest) {
	const unsigned int Nphi = v_azimuthal.get_size_azimuthal();

	#pragma omp parallel for
	for (unsigned int naz = 0; naz < Nphi; naz++) {
		v_azimuthal(nr, naz) =	VKepOut - Rb[nr] * refframe::OmegaFrame;
	}
    }
}

void correct_v_azimuthal(t_polargrid &v_azimuthal, double dOmega)
{
    // TODO: maybe think about max-1 here as this might be alread set in
    // boundary condition or change in ApplySubKeplerianBoundary

	// We update velocities from old OmegaFrame to new OmegaFrame;
	// As the ghost cells should have the old OmegaFrame, we need to update them here aswell.
	const unsigned int Nr = v_azimuthal.get_size_radial();
	const unsigned int Nphi = v_azimuthal.get_size_azimuthal();

	#pragma omp parallel for collapse(2)
	for (unsigned int nr = 0; nr < Nr; ++nr) {
	for (unsigned int naz = 0; naz < Nphi; ++naz) {
		v_azimuthal(nr, naz) -= dOmega * Rb[nr];
	}
    }
}

/*
void ApplyKeplerExtraplationBoundaryInner(t_polargrid &v_azimuthal)
{
	if (CPU_Rank == 0) {
		for (unsigned int n_azimuthal = 0;
		 n_azimuthal <= v_azimuthal.get_max_azimuthal();
		 ++n_azimuthal) {
		// this is a work around as long as V_AZIMUTHAL is defined as a
		// vector
			const double R_outer = Rmed[1];
			const double R_inner = Rmed[0];
			v_azimuthal(0, n_azimuthal) =
			std::sqrt(R_outer / R_inner) *
			v_azimuthal(1, n_azimuthal);
		}
	}
}

void ApplyKeplerExtrapolationBoundaryOuter(t_polargrid &v_azimuthal)
{
	if (CPU_Rank == CPU_Highest) {
		for (unsigned int n_azimuthal = 0;
		 n_azimuthal <= v_azimuthal.get_max_azimuthal();
		 ++n_azimuthal) {
		// this is a work around as long as V_AZIMUTHAL is defined as a
		// vector
			const double R_outer =
Rmed[v_azimuthal.get_max_radial()]; const double R_inner =
Rmed[v_azimuthal.get_max_radial() - 1]; v_azimuthal(
v_azimuthal.get_max_radial(), n_azimuthal) = std::sqrt(R_inner / R_outer) *
			v_azimuthal(v_azimuthal.get_max_radial() - 1,
n_azimuthal);
		}
	}
}
*/<|MERGE_RESOLUTION|>--- conflicted
+++ resolved
@@ -362,13 +362,6 @@
     if (!parameters::self_gravity) {
     // we assume the pressure is low enough that kepler velocity is appropriate
 	VKepIn = compute_v_kepler(Rb[0], hydro_center_mass);
-<<<<<<< HEAD
-	} else {
-	/* (3.4) on page 44 */
-    VKepIn = compute_v_kepler(Rb[0], hydro_center_mass);
-	}
-=======
->>>>>>> fd687669
 
     } else {
 	mpi_make1Dprofile(selfgravity::g_radial, GLOBAL_AxiSGAccr);
@@ -378,19 +371,8 @@
 	if (CPU_Rank == 0) {
         // we assume the pressure is low enough that kepler velocity is appropriate
 		const double R = Rb[0];
-<<<<<<< HEAD
-		if (parameters::profile_cutoff_inner) {
-			const double vk_2 = constants::G * hydro_center_mass / R;
-			VKepIn = std::sqrt(vk_2 - R * GLOBAL_AxiSGAccr[0]);
-		} else {
 		const double vk_2 = constants::G * hydro_center_mass / R;
         VKepIn = std::sqrt(vk_2 - R * GLOBAL_AxiSGAccr[0]);
-		}
-=======
-
-			const double vk_2 = constants::G * hydro_center_mass / R;
-            VKepIn = std::sqrt(vk_2 - R * GLOBAL_AxiSGAccr[0]);
->>>>>>> fd687669
 	}
     }
 
