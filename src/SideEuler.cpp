/*
	\file SideEuler.c

	Total mass and angular momentum monitoring, and boundary conditions. In
   addition, this file contains a few low-level functions that manipulate
   PolarGrid 's or initialize the forces evaluation.

*/
#ifdef _OPENMP
#include <omp.h>
#endif
#include <mpi.h>

#include "Force.h"
#include "Interpret.h"
#include "LowTasks.h"
#include "SideEuler.h"
#include "SourceEuler.h"
#include "Theo.h"
#include "axilib.h"
#include "constants.h"
#include "global.h"
#include "logging.h"
#include "nongnu.h"
#include "parameters.h"
#include "quantities.h"
#include "selfgravity.h"
#include "util.h"
#include "viscosity.h"
#include "frame_of_reference.h"
#include <cassert>

extern boolean Damping;
extern boolean OuterSourceMass;

<<<<<<< HEAD
=======
/**
	Checks the conservation of angular momentum over time.
*/
void CheckAngularMomentumConservation(t_data &data)
{
    static double totalStartAngularMomentum, gasStartAngularMomentum,
	planetsStartAngularMomentum;
    static int firstStart = 1;

    unsigned int nPlanet;

    double totalAngularMomentum, gasAngularMomentum,
	planetsAngularMomentum = 0.0, planetAngularMomentum = 0.0;

    FILE *fd;
    char *fdFilename;

    double xplanet, yplanet, vxplanet, vyplanet;
    double rpl, thetapl, vazimpl, masspl;

    gasAngularMomentum = quantities::gas_angular_momentum(data, RMAX);

    // computate angular momentum for each planet and sum up
    for (nPlanet = 0;
	 nPlanet < data.get_planetary_system().get_number_of_planets();
	 ++nPlanet) {
	xplanet = data.get_planetary_system().get_planet(nPlanet).get_x();
	yplanet = data.get_planetary_system().get_planet(nPlanet).get_y();
	rpl = sqrt(xplanet * xplanet + yplanet * yplanet);
	thetapl = atan2(yplanet, xplanet);
	vxplanet = data.get_planetary_system().get_planet(nPlanet).get_vx();
	vyplanet = data.get_planetary_system().get_planet(nPlanet).get_vy();
	vazimpl = -vxplanet * std::sin(thetapl) + vyplanet * std::cos(thetapl);
	masspl = data.get_planetary_system().get_planet(nPlanet).get_mass();
	planetAngularMomentum = masspl * rpl * vazimpl;
	planetsAngularMomentum += planetAngularMomentum;
    }

    totalAngularMomentum = gasAngularMomentum + planetsAngularMomentum;
    if (firstStart) {
	firstStart = 0;

	// PhysicalTime < 1e-10 was the "old" condition for saving start values
	if (PhysicalTime > 1e-10) {
	    logging::print_master(
		LOG_INFO
		"CheckAngularMomentumConservation is called for the first time very late: t=%f\n",
		PhysicalTime);
	}

	planetsStartAngularMomentum = planetsAngularMomentum;
	gasStartAngularMomentum = gasAngularMomentum;
	totalStartAngularMomentum = totalAngularMomentum;
	logging::print_master(
	    LOG_INFO "time = %lg, Hp0 = %lg, Hg0 = %lg et Ht0 = %lg\n",
	    PhysicalTime, planetsStartAngularMomentum, gasStartAngularMomentum,
	    totalStartAngularMomentum);
    }

    if (!CPU_Master)
	return;

    if (asprintf(&fdFilename, "%s%s", OUTPUTDIR, "Momentum.dat") == -1) {
	logging::print_master(LOG_ERROR
			      "Not enough memory for string buffer.\n");
	PersonalExit(1);
    }

    // open logfile
    fd = fopen(fdFilename, "a");
    if (fd == NULL) {
	logging::print_master(LOG_ERROR
			      "Can't write 'Momentum.dat' file. Aborting.\n");
	PersonalExit(1);
    }

    free(fdFilename);

    // computate absolute deviation from start values
    planetsAngularMomentum =
	std::fabs(planetsAngularMomentum - planetsStartAngularMomentum);
	gasAngularMomentum = std::fabs(gasAngularMomentum - gasStartAngularMomentum);
    totalAngularMomentum =
	std::fabs(totalAngularMomentum - totalStartAngularMomentum);

    // print to logfile
    fprintf(fd, "%#.18g\t%#.18g\t%#.18g\t%#.18g\t%#.18g\n", PhysicalTime,
	    planetsAngularMomentum, gasAngularMomentum, totalAngularMomentum,
	    totalAngularMomentum / totalStartAngularMomentum);

    // close file
    fclose(fd);
}
>>>>>>> 9c8c79fe

/**
	Divide each cell of a polar grid with a cell of another polargrid

	\param Num numerator
	\param Denom denominator
	\param Result result
*/
void divise_polargrid(const t_polargrid &num, const t_polargrid &denom, t_polargrid &result)
{
    const unsigned int Nmax =
	result.get_size_radial() * result.get_size_azimuthal();

	#pragma omp parallel for
    for (unsigned int n = 0; n < Nmax; n++) {
	assert(denom.Field[n] > 0.0);
	/// denom + DBL_EPSILON can cause problems because DBL_EPSILON can be
	/// bigger than denom, depending on units.
	result.Field[n] = num.Field[n] / denom.Field[n]; /// in case of crash, use something like
			    /// (denom.Field[n] + 1.0e-200) instead.
    }
}

/**

*/
void InitCellCenterCoordinates()
{
    delete CellCenterY;
    delete CellCenterX;

    CellCenterX = CreatePolarGrid(NRadial + 1, NAzimuthal, "cell_center_x");
    CellCenterY = CreatePolarGrid(NRadial + 1, NAzimuthal, "cell_center_y");

	const unsigned int Nr = CellCenterX->Nrad;
	const unsigned int Nphi = CellCenterX->Nsec;

	#pragma omp parallel for collapse(2)
	for (unsigned int nRadial = 0; nRadial < Nr; ++nRadial) {
	for (unsigned int nAzimuthal = 0; nAzimuthal < Nphi; ++nAzimuthal) {
		unsigned int cell = CELL(nRadial, nAzimuthal, Nphi);
	    CellCenterX->Field[cell] =
		Rmed[nRadial] * std::cos(dphi * (double)nAzimuthal);
	    CellCenterY->Field[cell] =
		Rmed[nRadial] * std::sin(dphi * (double)nAzimuthal);
	}
    }
}

void FreeCellCenterCoordinates()
{
    delete CellCenterY;
    delete CellCenterX;
}

/**
	\param VRadial radial velocity polar grid
	\param Density density polar grid
	\param Energy energy polar grid
*/
void NonReflectingBoundary_inner(t_data &data, t_polargrid *VRadial,
				 t_polargrid *Density, t_polargrid *Energy)
{
    unsigned int nRadial, nAzimuthal, cell;

    unsigned int jp;
    int lp, i_angle;
    double *rho, *vr;
    double dangle, mean, vr_med;
    double cs0, cs1;

    rho = Density->Field;
    vr = VRadial->Field;

    if (CPU_Rank == 0) {
	cs0 = 0.0;
	cs1 = 0.0;
	for (nAzimuthal = 0; nAzimuthal < Density->Nsec; ++nAzimuthal) {
	    cs0 += data[t_data::SOUNDSPEED].Field[nAzimuthal];
	    cs1 += data[t_data::SOUNDSPEED].Field[Density->Nsec + nAzimuthal];
	}
	cs0 /= (double)(Density->Nsec);
	cs1 /= (double)(Density->Nsec);
	nRadial = 1;
	// The expression below should be refined
	// We need to know the orbital frequency of the nearest planet
	dangle = (pow(Rinf[1], -1.5) - 1.0) / (.5 * (cs0 + cs1));
	dangle *= (Rmed[1] - Rmed[0]);
	i_angle = (int)(dangle / 2.0 / M_PI * (double)NAzimuthal + .5);

	#pragma omp parallel for
	for (nAzimuthal = 0; nAzimuthal < Density->Nsec; ++nAzimuthal) {
	    cell = nAzimuthal + nRadial * Density->Nsec;
	    jp = nAzimuthal + i_angle;
	    if (jp >= Density->Nsec)
		jp -= Density->Nsec;
	    /*if (jp < 0)
		    jp += Density->Nsec;*/
	    lp = jp;
	    rho[lp] = rho[cell]; // copy first ring into ghost ring
	    Energy->Field[lp] =
		Energy->Field[cell]; // copy first ring into ghost ring
	    vr_med = -data[t_data::SOUNDSPEED].Field[cell] *
		     (rho[cell] - SigmaMed[1]) / SigmaMed[1];
	    vr[cell] = 2. * vr_med - vr[cell + Density->Nsec];
	}
	mean = 0.0;
	for (nAzimuthal = 0; nAzimuthal < Density->Nsec; ++nAzimuthal) {
	    mean += rho[nAzimuthal];
	}
	mean /= (double)(Density->Nsec);
	for (nAzimuthal = 0; nAzimuthal < Density->Nsec; ++nAzimuthal) {
	    rho[nAzimuthal] += SigmaMed[0] - mean;
	}
	mean = 0.0;
	for (nAzimuthal = 0; nAzimuthal < Density->Nsec; ++nAzimuthal) {
	    mean += Energy->Field[nAzimuthal];
	}
	mean /= (double)Density->Nsec;
	for (nAzimuthal = 0; nAzimuthal < Density->Nsec; ++nAzimuthal) {
	    Energy->Field[nAzimuthal] += EnergyMed[0] - mean;
	}
    }
}

/**
	\param VRadial radial velocity polar grid
	\param Density density polar grid
	\param Energy energy polar grid
 */
void NonReflectingBoundary_outer(t_data &data, t_polargrid *VRadial,
				 t_polargrid *Density, t_polargrid *Energy)
{
    unsigned int nRadial, nAzimuthal, cell;

    unsigned int jp;
    int lp, i_angle;
    double *rho, *vr;
    double dangle, mean, vr_med;
    double csnrm1, csnrm2;

    rho = Density->Field;
    vr = VRadial->Field;

    if (CPU_Rank == CPU_Highest) {
	csnrm2 = 0.0;
	csnrm1 = 0.0;
	#pragma omp parallel for
	for (nAzimuthal = 0; nAzimuthal < Density->Nsec; ++nAzimuthal) {
	    csnrm2 +=
		data[t_data::SOUNDSPEED]
		    .Field[(Density->Nrad - 2) * Density->Nsec + nAzimuthal];
	    csnrm1 +=
		data[t_data::SOUNDSPEED]
		    .Field[(Density->Nrad - 1) * Density->Nsec + nAzimuthal];
	}
	csnrm1 /= (double)(Density->Nsec);
	csnrm2 /= (double)(Density->Nsec);
	nRadial = Density->Nrad - 1; // The expression below should be refined
	// We need to know the orbital frequency of the nearest planet
	dangle = (pow(Rinf[Density->Nrad - 2], -1.5) - 1.0) /
		 (.5 * (csnrm1 + csnrm2));
	dangle *= (Rmed[Density->Nrad - 1] - Rmed[Density->Nrad - 2]);
	i_angle = (int)(dangle / 2.0 / M_PI * (double)NAzimuthal + .5);

	for (nAzimuthal = 0; nAzimuthal < Density->Nsec; ++nAzimuthal) {
	    cell = nAzimuthal + nRadial * Density->Nsec;
	    jp = nAzimuthal - i_angle;
	    if (jp >= Density->Nsec)
		jp -= Density->Nsec;
	    /*if (jp < 0)
		    jp += Density->Nsec;*/
	    lp = jp + (nRadial - 1) * Density->Nsec;
	    rho[cell] = rho[lp]; // copy first ring into ghost ring
	    Energy->Field[cell] =
		Energy->Field[lp]; // copy first ring into ghost ring
	    vr_med = data[t_data::SOUNDSPEED].Field[cell] *
		     (rho[cell - Density->Nsec] - SigmaMed[Density->Nrad - 2]) /
		     SigmaMed[Density->Nrad - 2];
	    vr[cell] = 2. * vr_med - vr[cell - Density->Nsec];
	}
	mean = 0.0;
	for (nAzimuthal = 0; nAzimuthal < Density->Nsec; ++nAzimuthal) {
	    mean += rho[nAzimuthal + Density->Nsec * (Density->Nrad - 1)];
	}
	mean /= (double)(Density->Nsec);
	for (nAzimuthal = 0; nAzimuthal < Density->Nsec; ++nAzimuthal) {
	    rho[nAzimuthal + (Density->Nrad - 1) * Density->Nsec] +=
		SigmaMed[Density->Nrad - 1] - mean;
	}
	mean = 0.0;
	for (nAzimuthal = 0; nAzimuthal < Density->Nsec; ++nAzimuthal) {
	    mean +=
		Energy->Field[nAzimuthal + Density->Nsec * (Density->Nrad - 1)];
	}
	mean /= (double)(Density->Nsec);
	for (nAzimuthal = 0; nAzimuthal < Density->Nsec; ++nAzimuthal) {
	    Energy->Field[nAzimuthal + (Density->Nrad - 1) * Density->Nsec] +=
		EnergyMed[Density->Nrad - 1] - mean;
	}
    }
}

/**

\param VRadial radial velocity polar grid
\param VAzimuthal azimuthal velocity polar grid
\param Density density polar grid
\param Energy energy polar grid
\param step
\param sys planetary system
*/
void EvanescentBoundary(t_data &data, double step)
{
    unsigned int nRadial, nAzimuthal, cell;

    double xp, yp, rp;
    double *vrad, *vtheta, *dens, *energ;
    double vrad0, vtheta0, /*viscosity,*/ dens0, energ0;
    double DRMIN, DRMAX, damping, Tin, Tout, lambda;

    vrad = data[t_data::V_RADIAL].Field;
    vtheta = data[t_data::V_AZIMUTHAL].Field;
    dens = data[t_data::SIGMA].Field;
    energ = data[t_data::ENERGY].Field;

    /* Orbital period at inner and outer boundary */
    Tin = 2.0 * M_PI * pow(GlobalRmed[0], 3. / 2);
    Tout = 2.0 * M_PI * pow(GlobalRmed[GlobalNRadial - 1], 3. / 2);

    /* DRMIN AND DRMAX are global Radii boundaries of killing wave zones */
    xp = data.get_planetary_system().get_planet(0).get_x();
    yp = data.get_planetary_system().get_planet(0).get_y();
    rp = sqrt(xp * xp + yp * yp);
    DRMIN = GlobalRmed[0] + 0.1667 * (rp - GlobalRmed[0]);
    DRMAX = GlobalRmed[GlobalNRadial - 1] -
	    0.2667 * (GlobalRmed[GlobalNRadial - 1] - rp);

    lambda = 0.0;
	#pragma omp parallel for
    for (nRadial = Zero_or_active; nRadial < Max_or_active; ++nRadial) {
	if ((Rmed[nRadial] < DRMIN) || (Rmed[nRadial] > DRMAX)) {
	    /* Damping operates only inside the wave killing zones */
	    if (Rmed[nRadial] < DRMIN) {
		damping = (Rmed[nRadial] - DRMIN) / (GlobalRmed[0] - DRMIN);
		lambda = damping * damping * 10.0 * step / Tin;
	    }
	    if (Rmed[nRadial] > DRMAX) {
		damping = (Rmed[nRadial] - DRMAX) /
			  (GlobalRmed[GlobalNRadial - 1] - DRMAX);
		lambda = damping * damping * 10.0 * step / Tout;
	    }
	    /*
	    if (ViscosityAlpha || (parameters::VISCOSITY != 0.0) )
		    viscosity = FViscosity (Rmed[i]);
	    if (!ViscosityAlpha && (parameters::VISCOSITY == 0.0) )
		    viscosity = 0.0;
	    if (!SelfGravity) {
		    vtheta0 = sqrt ( G*1.0/Rmed[i] * ( 1.0 -
	    (1.0+parameters::SIGMASLOPE-2.0*parameters::FLARINGINDEX)*
	    pow(AspectRatio(Rmed[i]),2.0)*pow(Rmed[i],2.0*parameters::FLARINGINDEX) ) );
	    }
	    if (SelfGravity) {
		    vtheta0 = sqrt ( G*1.0/Rmed[i] * ( 1.0 -
	    (1.0+parameters::SIGMASLOPE-2.0*parameters::FLARINGINDEX)*
	    pow(AspectRatio(Rmed[i]),2.0)*pow(Rmed[i],2.0*parameters::FLARINGINDEX) ) -
	    Rmed[i]*GLOBAL_AxiSGAccr[i+IMIN] );
	    }
	    // this could be refined if CentrifugalBalance is used...
	    vtheta0 -= Rmed[i]*refframe::OmegaFrame;
	    vrad0 = -3.0*viscosity/Rmed[i]*(-parameters::SIGMASLOPE+.5);
	    dens0 = SigmaMed[i];
	    energ0 = EnergyMed[i];
	    */
	    vrad0 = 0.0;
	    vtheta0 = 0.0;
	    dens0 = 0.0;
	    energ0 = 0.0;
	    for (nAzimuthal = 0; nAzimuthal < data[t_data::SIGMA].Nsec;
		 ++nAzimuthal) {
		cell = nRadial * data[t_data::SIGMA].Nsec + nAzimuthal;
		vrad0 += vrad[cell];
		vtheta0 += vtheta[cell];
		dens0 += dens[cell];
		energ0 += energ[cell];
	    }
	    vrad0 /= (double)(data[t_data::SIGMA].Nsec);
	    vtheta0 /= (double)(data[t_data::SIGMA].Nsec);
	    dens0 /= (double)(data[t_data::SIGMA].Nsec);
	    energ0 /= (double)(data[t_data::SIGMA].Nsec);

	    for (nAzimuthal = 0; nAzimuthal < data[t_data::SIGMA].Nsec;
		 ++nAzimuthal) {
		cell = nRadial * data[t_data::SIGMA].Nsec + nAzimuthal;
		vrad[cell] = (vrad[cell] + lambda * vrad0) / (1.0 + lambda);
		vtheta[cell] =
		    (vtheta[cell] + lambda * vtheta0) / (1.0 + lambda);
		dens[cell] = (dens[cell] + lambda * dens0) / (1.0 + lambda);
		if (parameters::Adiabatic){
		    energ[cell] =
			(energ[cell] + lambda * energ0) / (1.0 + lambda);
		}
	    }
	}
    }
}

/**
	\param Density
	\param VRadial
*/
void ApplyOuterSourceMass(t_polargrid *Density, t_polargrid *VRadial)
{
    double averageRho = 0.0;

	if (CPU_Rank != CPU_Highest){
	return;
	}

	const unsigned int Nphi = Density->Nsec;
	const unsigned int nRadial = Density->Nrad - 1;

	#pragma omp parallel for reduction(+ : averageRho)
	for (unsigned int nAzimuthal = 0; nAzimuthal < Nphi; ++nAzimuthal) {
	const unsigned int cell = CELL(nRadial, nAzimuthal, Nphi);
	averageRho += Density->Field[cell];
    }

	averageRho /= (double)(Nphi);
	averageRho = SigmaMed[nRadial] - averageRho;

	#pragma omp parallel for
	for (unsigned int nAzimuthal = 0; nAzimuthal < Nphi; ++nAzimuthal) {
	const unsigned int cell = CELL(nRadial, nAzimuthal, Nphi);
	Density->Field[cell] += averageRho;
    }

<<<<<<< HEAD
    penul_vr =
	parameters::IMPOSEDDISKDRIFT * pow((Rinf[Density->Nrad - 1] / 1.0), -parameters::SIGMASLOPE);
    for (nAzimuthal = 0; nAzimuthal < Density->Nsec; ++nAzimuthal) {
	cell = nAzimuthal + nRadial * Density->Nsec;
=======
	const double penul_vr =
	IMPOSEDDISKDRIFT * std::pow((Rinf[nRadial] / 1.0), -SIGMASLOPE);

	#pragma omp parallel for
	for (unsigned int nAzimuthal = 0; nAzimuthal < Nphi; ++nAzimuthal) {
	const unsigned int cell = CELL(nRadial, nAzimuthal, Nphi);
>>>>>>> 9c8c79fe
	VRadial->Field[cell] = penul_vr;
    }
}

/**
	\param VAzimuthal azimuthal velocity polar grid
*/
void ApplySubKeplerianBoundaryInner(t_polargrid &v_azimuthal)
{
    double VKepIn = 0.0;
    if (!parameters::self_gravity) {
	/* (3.4) on page 44 */
<<<<<<< HEAD
	VKepIn = sqrt(constants::G * hydro_center_mass / Rb[0] *
		      (1.0 - (1.0 + parameters::SIGMASLOPE - 2.0 * parameters::FLARINGINDEX) *
				 pow(parameters::ASPECTRATIO_REF, 2.0) *
				 pow(Rb[0], 2.0 * parameters::FLARINGINDEX)));
=======
	VKepIn = std::sqrt(constants::G * hydro_center_mass / Rb[0] *
		      (1.0 - (1.0 + SIGMASLOPE - 2.0 * FLARINGINDEX) *
				 std::pow(ASPECTRATIO_REF, 2.0) *
				 std::pow(Rb[0], 2.0 * FLARINGINDEX)));
>>>>>>> 9c8c79fe
    } else {
	mpi_make1Dprofile(selfgravity::g_radial, GLOBAL_AxiSGAccr);

	/* (3.42) on page 55 */
	/* VKepIn is only needed on innermost CPU */
	if (CPU_Rank == 0) {
	    // viscosity::aspect_ratio(Rmed[0])
<<<<<<< HEAD
	    VKepIn = sqrt(constants::G * hydro_center_mass / Rb[0] *
			      (1.0 - (1.0 + parameters::SIGMASLOPE - 2.0 * parameters::FLARINGINDEX) *
					 pow(parameters::ASPECTRATIO_REF, 2.0) *
					 pow(Rb[0], 2.0 * parameters::FLARINGINDEX)) -
=======
		VKepIn = std::sqrt(constants::G * hydro_center_mass / Rb[0] *
			      (1.0 - (1.0 + SIGMASLOPE - 2.0 * FLARINGINDEX) *
					 std::pow(ASPECTRATIO_REF, 2.0) *
					 std::pow(Rb[0], 2.0 * FLARINGINDEX)) -
>>>>>>> 9c8c79fe
			  Rb[0] * GLOBAL_AxiSGAccr[0]);
	}
    }

    if (CPU_Rank == 0) {
<<<<<<< HEAD
	for (unsigned int n_azimuthal = 0;
	     n_azimuthal < v_azimuthal.get_size_azimuthal(); n_azimuthal++) {
	    v_azimuthal(0, n_azimuthal) = VKepIn - Rb[0] * refframe::OmegaFrame;
=======
	const unsigned int Nphi = v_azimuthal.get_size_azimuthal();
	#pragma omp parallel for
	for (unsigned int naz = 0; naz < Nphi; naz++) {
		v_azimuthal(0, naz) = VKepIn - Rb[0] * OmegaFrame;
>>>>>>> 9c8c79fe
	}
    }
}

/**
	\param VAzimuthal azimuthal velocity polar grid
*/
void ApplySubKeplerianBoundaryOuter(t_polargrid &v_azimuthal, const bool did_sg)
{
    double VKepOut = 0.0;
	const unsigned int nr = v_azimuthal.get_max_radial();

    if (!parameters::self_gravity) {
	/* (3.4) on page 44 */
<<<<<<< HEAD
	VKepOut = sqrt(constants::G * hydro_center_mass /
		       Rb[v_azimuthal.get_max_radial()] *
		       (1.0 - (1.0 + parameters::SIGMASLOPE - 2.0 * parameters::FLARINGINDEX) *
				  pow(parameters::ASPECTRATIO_REF, 2.0) *
				  pow(Rb[v_azimuthal.get_max_radial()],
				      2.0 * parameters::FLARINGINDEX)));
=======
	VKepOut = std::sqrt(constants::G * hydro_center_mass /
			   Rb[nr] * (1.0 - (1.0 + SIGMASLOPE - 2.0 * FLARINGINDEX) *
				  std::pow(ASPECTRATIO_REF, 2.0) *  std::pow(Rb[nr],
				      2.0 * FLARINGINDEX)));
>>>>>>> 9c8c79fe
    } else {

	if (!did_sg) {
	    mpi_make1Dprofile(selfgravity::g_radial, GLOBAL_AxiSGAccr);
	}

	/* (3.42) on page 55 */
	/* VKepOut is only needed on outermost CPU */
	if (CPU_Rank == CPU_Highest) {
	    VKepOut =
<<<<<<< HEAD
		sqrt(constants::G * hydro_center_mass /
			 Rb[v_azimuthal.get_max_radial()] *
			 (1.0 - (1.0 + parameters::SIGMASLOPE - 2.0 * parameters::FLARINGINDEX) *
				    pow(parameters::ASPECTRATIO_REF, 2.0) *
				    pow(Rb[v_azimuthal.get_max_radial()],
					2.0 * parameters::FLARINGINDEX)) -
		     Rb[v_azimuthal.get_max_radial()] *
			 GLOBAL_AxiSGAccr[v_azimuthal.get_max_radial() + IMIN]);
=======
		std::sqrt(constants::G * hydro_center_mass /
			 Rb[nr] * (1.0 - (1.0 + SIGMASLOPE - 2.0 * FLARINGINDEX) *
					std::pow(ASPECTRATIO_REF, 2.0) * std::pow(Rb[nr],
					2.0 * FLARINGINDEX)) - Rb[nr] * GLOBAL_AxiSGAccr[nr + IMIN]);
>>>>>>> 9c8c79fe
	}
    }

    if (CPU_Rank == CPU_Highest) {
<<<<<<< HEAD
	for (unsigned int n_azimuthal = 0;
	     n_azimuthal < v_azimuthal.get_size_azimuthal(); n_azimuthal++) {
	    v_azimuthal(v_azimuthal.get_max_radial(), n_azimuthal) =
		VKepOut - Rb[v_azimuthal.get_max_radial()] * refframe::OmegaFrame;
=======
	const unsigned int Nphi = v_azimuthal.get_size_azimuthal();

	#pragma omp parallel for
	for (unsigned int naz = 0; naz < Nphi; naz++) {
		v_azimuthal(nr, naz) =	VKepOut - Rb[nr] * OmegaFrame;
>>>>>>> 9c8c79fe
	}
    }
}

void correct_v_azimuthal(t_polargrid &v_azimuthal, double dOmega)
{
    // TODO: maybe think about max-1 here as this might be alread set in
    // boundary condition or change in ApplySubKeplerianBoundary

	// We update velocities from old OmegaFrame to new OmegaFrame;
	// As the ghost cells should have the old OmegaFrame, we need to update them here aswell.
	const unsigned int Nr = v_azimuthal.get_size_radial();
	const unsigned int Nphi = v_azimuthal.get_size_azimuthal();

	#pragma omp parallel for collapse(2)
	for (unsigned int nr = 0; nr < Nr; ++nr) {
	for (unsigned int naz = 0; naz < Nphi; ++naz) {
		v_azimuthal(nr, naz) -= dOmega * Rb[nr];
	}
    }
}

/*
void ApplyNoTorqueBoundaryInner(t_polargrid &v_azimuthal)
{
	if (CPU_Rank == 0) {
		for (unsigned int n_azimuthal = 0;
		 n_azimuthal <= v_azimuthal.get_max_azimuthal();
		 ++n_azimuthal) {
		// this is a work around as long as V_AZIMUTHAL is defined as a
		// vector
			const double R_outer = Rmed[1];
			const double R_inner = Rmed[0];
			v_azimuthal(0, n_azimuthal) =
			std::sqrt(R_inner / R_outer) *
			v_azimuthal(1, n_azimuthal);
		}
	}
}

void ApplyNoTorqueBoundaryOuter(t_polargrid &v_azimuthal)
{
	if (CPU_Rank == CPU_Highest) {
		for (unsigned int n_azimuthal = 0;
		 n_azimuthal <= v_azimuthal.get_max_azimuthal();
		 ++n_azimuthal) {
		// this is a work around as long as V_AZIMUTHAL is defined as a
		// vector
			const double R_outer =
Rmed[v_azimuthal.get_max_radial()]; const double R_inner =
Rmed[v_azimuthal.get_max_radial() - 1]; v_azimuthal(
v_azimuthal.get_max_radial(), n_azimuthal) = std::sqrt(R_outer / R_inner) *
			v_azimuthal(v_azimuthal.get_max_radial() - 1,
n_azimuthal);
		}
	}
}
*/<|MERGE_RESOLUTION|>--- conflicted
+++ resolved
@@ -33,102 +33,6 @@
 extern boolean Damping;
 extern boolean OuterSourceMass;
 
-<<<<<<< HEAD
-=======
-/**
-	Checks the conservation of angular momentum over time.
-*/
-void CheckAngularMomentumConservation(t_data &data)
-{
-    static double totalStartAngularMomentum, gasStartAngularMomentum,
-	planetsStartAngularMomentum;
-    static int firstStart = 1;
-
-    unsigned int nPlanet;
-
-    double totalAngularMomentum, gasAngularMomentum,
-	planetsAngularMomentum = 0.0, planetAngularMomentum = 0.0;
-
-    FILE *fd;
-    char *fdFilename;
-
-    double xplanet, yplanet, vxplanet, vyplanet;
-    double rpl, thetapl, vazimpl, masspl;
-
-    gasAngularMomentum = quantities::gas_angular_momentum(data, RMAX);
-
-    // computate angular momentum for each planet and sum up
-    for (nPlanet = 0;
-	 nPlanet < data.get_planetary_system().get_number_of_planets();
-	 ++nPlanet) {
-	xplanet = data.get_planetary_system().get_planet(nPlanet).get_x();
-	yplanet = data.get_planetary_system().get_planet(nPlanet).get_y();
-	rpl = sqrt(xplanet * xplanet + yplanet * yplanet);
-	thetapl = atan2(yplanet, xplanet);
-	vxplanet = data.get_planetary_system().get_planet(nPlanet).get_vx();
-	vyplanet = data.get_planetary_system().get_planet(nPlanet).get_vy();
-	vazimpl = -vxplanet * std::sin(thetapl) + vyplanet * std::cos(thetapl);
-	masspl = data.get_planetary_system().get_planet(nPlanet).get_mass();
-	planetAngularMomentum = masspl * rpl * vazimpl;
-	planetsAngularMomentum += planetAngularMomentum;
-    }
-
-    totalAngularMomentum = gasAngularMomentum + planetsAngularMomentum;
-    if (firstStart) {
-	firstStart = 0;
-
-	// PhysicalTime < 1e-10 was the "old" condition for saving start values
-	if (PhysicalTime > 1e-10) {
-	    logging::print_master(
-		LOG_INFO
-		"CheckAngularMomentumConservation is called for the first time very late: t=%f\n",
-		PhysicalTime);
-	}
-
-	planetsStartAngularMomentum = planetsAngularMomentum;
-	gasStartAngularMomentum = gasAngularMomentum;
-	totalStartAngularMomentum = totalAngularMomentum;
-	logging::print_master(
-	    LOG_INFO "time = %lg, Hp0 = %lg, Hg0 = %lg et Ht0 = %lg\n",
-	    PhysicalTime, planetsStartAngularMomentum, gasStartAngularMomentum,
-	    totalStartAngularMomentum);
-    }
-
-    if (!CPU_Master)
-	return;
-
-    if (asprintf(&fdFilename, "%s%s", OUTPUTDIR, "Momentum.dat") == -1) {
-	logging::print_master(LOG_ERROR
-			      "Not enough memory for string buffer.\n");
-	PersonalExit(1);
-    }
-
-    // open logfile
-    fd = fopen(fdFilename, "a");
-    if (fd == NULL) {
-	logging::print_master(LOG_ERROR
-			      "Can't write 'Momentum.dat' file. Aborting.\n");
-	PersonalExit(1);
-    }
-
-    free(fdFilename);
-
-    // computate absolute deviation from start values
-    planetsAngularMomentum =
-	std::fabs(planetsAngularMomentum - planetsStartAngularMomentum);
-	gasAngularMomentum = std::fabs(gasAngularMomentum - gasStartAngularMomentum);
-    totalAngularMomentum =
-	std::fabs(totalAngularMomentum - totalStartAngularMomentum);
-
-    // print to logfile
-    fprintf(fd, "%#.18g\t%#.18g\t%#.18g\t%#.18g\t%#.18g\n", PhysicalTime,
-	    planetsAngularMomentum, gasAngularMomentum, totalAngularMomentum,
-	    totalAngularMomentum / totalStartAngularMomentum);
-
-    // close file
-    fclose(fd);
-}
->>>>>>> 9c8c79fe
 
 /**
 	Divide each cell of a polar grid with a cell of another polargrid
@@ -169,7 +73,7 @@
 	#pragma omp parallel for collapse(2)
 	for (unsigned int nRadial = 0; nRadial < Nr; ++nRadial) {
 	for (unsigned int nAzimuthal = 0; nAzimuthal < Nphi; ++nAzimuthal) {
-		unsigned int cell = CELL(nRadial, nAzimuthal, Nphi);
+		unsigned int cell = nAzimuthal + nRadial * Nphi;
 	    CellCenterX->Field[cell] =
 		Rmed[nRadial] * std::cos(dphi * (double)nAzimuthal);
 	    CellCenterY->Field[cell] =
@@ -453,7 +357,7 @@
 
 	#pragma omp parallel for reduction(+ : averageRho)
 	for (unsigned int nAzimuthal = 0; nAzimuthal < Nphi; ++nAzimuthal) {
-	const unsigned int cell = CELL(nRadial, nAzimuthal, Nphi);
+	const unsigned int cell = nAzimuthal + nRadial * Density->Nsec;
 	averageRho += Density->Field[cell];
     }
 
@@ -462,23 +366,16 @@
 
 	#pragma omp parallel for
 	for (unsigned int nAzimuthal = 0; nAzimuthal < Nphi; ++nAzimuthal) {
-	const unsigned int cell = CELL(nRadial, nAzimuthal, Nphi);
+	const unsigned int cell = nAzimuthal + nRadial * Density->Nsec;
 	Density->Field[cell] += averageRho;
     }
 
-<<<<<<< HEAD
-    penul_vr =
-	parameters::IMPOSEDDISKDRIFT * pow((Rinf[Density->Nrad - 1] / 1.0), -parameters::SIGMASLOPE);
-    for (nAzimuthal = 0; nAzimuthal < Density->Nsec; ++nAzimuthal) {
-	cell = nAzimuthal + nRadial * Density->Nsec;
-=======
 	const double penul_vr =
-	IMPOSEDDISKDRIFT * std::pow((Rinf[nRadial] / 1.0), -SIGMASLOPE);
+	parameters::IMPOSEDDISKDRIFT * std::pow((Rinf[nRadial] / 1.0), -parameters::SIGMASLOPE);
 
 	#pragma omp parallel for
 	for (unsigned int nAzimuthal = 0; nAzimuthal < Nphi; ++nAzimuthal) {
-	const unsigned int cell = CELL(nRadial, nAzimuthal, Nphi);
->>>>>>> 9c8c79fe
+	const unsigned int cell = nAzimuthal + nRadial * Density->Nsec;
 	VRadial->Field[cell] = penul_vr;
     }
 }
@@ -491,17 +388,10 @@
     double VKepIn = 0.0;
     if (!parameters::self_gravity) {
 	/* (3.4) on page 44 */
-<<<<<<< HEAD
-	VKepIn = sqrt(constants::G * hydro_center_mass / Rb[0] *
+	VKepIn = std::sqrt(constants::G * hydro_center_mass / Rb[0] *
 		      (1.0 - (1.0 + parameters::SIGMASLOPE - 2.0 * parameters::FLARINGINDEX) *
-				 pow(parameters::ASPECTRATIO_REF, 2.0) *
-				 pow(Rb[0], 2.0 * parameters::FLARINGINDEX)));
-=======
-	VKepIn = std::sqrt(constants::G * hydro_center_mass / Rb[0] *
-		      (1.0 - (1.0 + SIGMASLOPE - 2.0 * FLARINGINDEX) *
-				 std::pow(ASPECTRATIO_REF, 2.0) *
-				 std::pow(Rb[0], 2.0 * FLARINGINDEX)));
->>>>>>> 9c8c79fe
+				 std::pow(parameters::ASPECTRATIO_REF, 2.0) *
+				 std::pow(Rb[0], 2.0 * parameters::FLARINGINDEX)));
     } else {
 	mpi_make1Dprofile(selfgravity::g_radial, GLOBAL_AxiSGAccr);
 
@@ -509,32 +399,19 @@
 	/* VKepIn is only needed on innermost CPU */
 	if (CPU_Rank == 0) {
 	    // viscosity::aspect_ratio(Rmed[0])
-<<<<<<< HEAD
-	    VKepIn = sqrt(constants::G * hydro_center_mass / Rb[0] *
+		VKepIn = std::sqrt(constants::G * hydro_center_mass / Rb[0] *
 			      (1.0 - (1.0 + parameters::SIGMASLOPE - 2.0 * parameters::FLARINGINDEX) *
-					 pow(parameters::ASPECTRATIO_REF, 2.0) *
-					 pow(Rb[0], 2.0 * parameters::FLARINGINDEX)) -
-=======
-		VKepIn = std::sqrt(constants::G * hydro_center_mass / Rb[0] *
-			      (1.0 - (1.0 + SIGMASLOPE - 2.0 * FLARINGINDEX) *
-					 std::pow(ASPECTRATIO_REF, 2.0) *
-					 std::pow(Rb[0], 2.0 * FLARINGINDEX)) -
->>>>>>> 9c8c79fe
+					 std::pow(parameters::ASPECTRATIO_REF, 2.0) *
+					 std::pow(Rb[0], 2.0 * parameters::FLARINGINDEX)) -
 			  Rb[0] * GLOBAL_AxiSGAccr[0]);
 	}
     }
 
     if (CPU_Rank == 0) {
-<<<<<<< HEAD
-	for (unsigned int n_azimuthal = 0;
-	     n_azimuthal < v_azimuthal.get_size_azimuthal(); n_azimuthal++) {
-	    v_azimuthal(0, n_azimuthal) = VKepIn - Rb[0] * refframe::OmegaFrame;
-=======
 	const unsigned int Nphi = v_azimuthal.get_size_azimuthal();
 	#pragma omp parallel for
 	for (unsigned int naz = 0; naz < Nphi; naz++) {
-		v_azimuthal(0, naz) = VKepIn - Rb[0] * OmegaFrame;
->>>>>>> 9c8c79fe
+		v_azimuthal(0, naz) = VKepIn - Rb[0] * refframe::OmegaFrame;
 	}
     }
 }
@@ -549,19 +426,10 @@
 
     if (!parameters::self_gravity) {
 	/* (3.4) on page 44 */
-<<<<<<< HEAD
-	VKepOut = sqrt(constants::G * hydro_center_mass /
-		       Rb[v_azimuthal.get_max_radial()] *
-		       (1.0 - (1.0 + parameters::SIGMASLOPE - 2.0 * parameters::FLARINGINDEX) *
-				  pow(parameters::ASPECTRATIO_REF, 2.0) *
-				  pow(Rb[v_azimuthal.get_max_radial()],
+	VKepOut = std::sqrt(constants::G * hydro_center_mass /
+			   Rb[nr] * (1.0 - (1.0 + parameters::SIGMASLOPE - 2.0 * parameters::FLARINGINDEX) *
+				  std::pow(parameters::ASPECTRATIO_REF, 2.0) *  std::pow(Rb[nr],
 				      2.0 * parameters::FLARINGINDEX)));
-=======
-	VKepOut = std::sqrt(constants::G * hydro_center_mass /
-			   Rb[nr] * (1.0 - (1.0 + SIGMASLOPE - 2.0 * FLARINGINDEX) *
-				  std::pow(ASPECTRATIO_REF, 2.0) *  std::pow(Rb[nr],
-				      2.0 * FLARINGINDEX)));
->>>>>>> 9c8c79fe
     } else {
 
 	if (!did_sg) {
@@ -572,37 +440,19 @@
 	/* VKepOut is only needed on outermost CPU */
 	if (CPU_Rank == CPU_Highest) {
 	    VKepOut =
-<<<<<<< HEAD
-		sqrt(constants::G * hydro_center_mass /
-			 Rb[v_azimuthal.get_max_radial()] *
-			 (1.0 - (1.0 + parameters::SIGMASLOPE - 2.0 * parameters::FLARINGINDEX) *
-				    pow(parameters::ASPECTRATIO_REF, 2.0) *
-				    pow(Rb[v_azimuthal.get_max_radial()],
-					2.0 * parameters::FLARINGINDEX)) -
-		     Rb[v_azimuthal.get_max_radial()] *
-			 GLOBAL_AxiSGAccr[v_azimuthal.get_max_radial() + IMIN]);
-=======
 		std::sqrt(constants::G * hydro_center_mass /
-			 Rb[nr] * (1.0 - (1.0 + SIGMASLOPE - 2.0 * FLARINGINDEX) *
-					std::pow(ASPECTRATIO_REF, 2.0) * std::pow(Rb[nr],
-					2.0 * FLARINGINDEX)) - Rb[nr] * GLOBAL_AxiSGAccr[nr + IMIN]);
->>>>>>> 9c8c79fe
+			 Rb[nr] * (1.0 - (1.0 + parameters::SIGMASLOPE - 2.0 * parameters::FLARINGINDEX) *
+					std::pow(parameters::ASPECTRATIO_REF, 2.0) * std::pow(Rb[nr],
+					2.0 * parameters::FLARINGINDEX)) - Rb[nr] * GLOBAL_AxiSGAccr[nr + IMIN]);
 	}
     }
 
     if (CPU_Rank == CPU_Highest) {
-<<<<<<< HEAD
-	for (unsigned int n_azimuthal = 0;
-	     n_azimuthal < v_azimuthal.get_size_azimuthal(); n_azimuthal++) {
-	    v_azimuthal(v_azimuthal.get_max_radial(), n_azimuthal) =
-		VKepOut - Rb[v_azimuthal.get_max_radial()] * refframe::OmegaFrame;
-=======
 	const unsigned int Nphi = v_azimuthal.get_size_azimuthal();
 
 	#pragma omp parallel for
 	for (unsigned int naz = 0; naz < Nphi; naz++) {
-		v_azimuthal(nr, naz) =	VKepOut - Rb[nr] * OmegaFrame;
->>>>>>> 9c8c79fe
+		v_azimuthal(nr, naz) =	VKepOut - Rb[nr] * refframe::OmegaFrame;
 	}
     }
 }
