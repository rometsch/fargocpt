#include "simulation.h"
#include "logging.h"
#include "parameters.h"
#include "output.h"
#include "circumplanetary_mass.h"
#include "Pframeforce.h"
#include "start_mode.h"
#include "SourceEuler.h"
#include "boundary_conditions.h"
#include "commbound.h"
#include "frame_of_reference.h"
#include "particles/particles.h"
#include "viscosity/viscosity.h"
#include "viscosity/artificial_viscosity.h"
#include "TransportEuler.h"
#include "accretion.h"
#include "cfl.h"
#include "quantities.h"
#include "pvte_law.h"

namespace sim {

double last_dt;

double PhysicalTime, PhysicalTimeInitial;
unsigned int N_snapshot = 0;
unsigned int N_monitor = 0;
unsigned long int N_hydro_iter = 0;

double total_disk_mass_old;


static void write_snapshot(t_data &data) {
	// Outputs are done here
	output::last_snapshot_dir = output::snapshot_dir;
	output::write_full_output(data, std::to_string(N_snapshot));
	output::cleanup_autosave();

	if (N_snapshot == 0 && parameters::damping) {
	// Write damping data as a reference.
	const std::string snapshot_dir_old = output::snapshot_dir;
	output::write_full_output(data, "damping", false);
	output::snapshot_dir = snapshot_dir_old;
	}
}

void handle_outputs(t_data &data) {
	bool need_update_for_output = true;
	N_snapshot = (N_monitor / parameters::NINTERM); // note: integer division
	
	const bool to_write_snapshot = (parameters::NINTERM * N_snapshot == N_monitor);
	const bool to_write_monitor = to_write_snapshot || parameters::write_at_every_timestep;


	/// asure planet torques are computed
	if (!parameters::disk_feedback && to_write_monitor) {
	    ComputeDiskOnNbodyAccel(data);
	}

	if (to_write_snapshot) {
	    need_update_for_output = false;
		write_snapshot(data);
	}

	if (to_write_snapshot && parameters::write_torques) {
	    output::write_torques(data, need_update_for_output);
	}

	if (to_write_monitor) {
		dt_logger.write(N_snapshot, N_monitor);
		if(ECC_GROWTH_MONITOR){
			output::write_ecc_peri_changes(sim::N_snapshot, sim::N_monitor);
		}
		output::write_monitor_time();
	    ComputeCircumPlanetaryMasses(data);
	    data.get_planetary_system().write_planets(1);

		if (parameters::write_lightcurves) {
			output::write_lightcurves(data, N_snapshot, need_update_for_output);
		}
	}

	// write disk quantities like eccentricity, ...
	if ((to_write_monitor) && parameters::write_disk_quantities) {
	    output::write_quantities(data, need_update_for_output);
	}

}

double CalculateTimeStep(t_data &data)
{
	double rv = last_dt;

	if (parameters::calculate_disk) {
		const double cfl_dt = cfl::condition_cfl(data);
		rv = std::min(parameters::CFL_max_var * last_dt, cfl_dt);
		last_dt = rv;

		if(PRINT_SIG_INFO){
			cfl::condition_cfl(data, cfl_dt);
            PRINT_SIG_INFO = false;
		}

	}
	dt_logger.update(rv);

	return rv;
}


// static double PlanNextTimestepSize(t_data &data, double dt, double force_calc)
// {

//     if (!SloppyCFL || force_calc) {
// 	sim::last_dt = dt;
// 	const double dt_cfl = cfl::condition_cfl(data, 0.0);

// 	if(PRINT_SIG_INFO){
// 		cfl::condition_cfl(data, dt_cfl);
// 	}

// 	// don't let dt grow too fast
// 	const double limited_dt = std::min(parameters::CFL_max_var * last_dt, dt_cfl);

// 	// Limit dt un such a way, that we precisely end up on DT
// 	const double deltaT = DT - dtemp; // time till full DT
// 	const double inverse_dt_limited = std::max(deltaT / limited_dt, 1.0);
// 	dt = deltaT / inverse_dt_limited;
//     }
//     return dt;
// }

/*
Do one step of the integration.

Returns the time covered.
*/
static void step_Euler(t_data &data, const double dt) {

	const double time = PhysicalTime;

	if (parameters::calculate_disk){
		// minimum density is assured inside AccreteOntoPlanets
	    accretion::AccreteOntoPlanets(data, dt);
	}

	if (parameters::disk_feedback) {
	    ComputeDiskOnNbodyAccel(data);
	}

	if (parameters::disk_feedback) {
	    UpdatePlanetVelocitiesWithDiskForce(data, dt);
	}

	refframe::ComputeIndirectTermDisk(data);
	refframe::ComputeIndirectTermNbody(data, time, dt);
	refframe::ComputeIndirectTermFully();

	data.get_planetary_system().apply_indirect_term_on_Nbody(
		refframe::IndirectTerm, dt);

	if (parameters::calculate_disk) {
		/** Gravitational potential from star and planet(s) is computed and
		 * stored here*/
		if (parameters::body_force_from_potential) {
		CalculateNbodyPotential(data, time);
		} else {
		CalculateAccelOnGas(data, time);
		}
	}

	if (parameters::integrate_particles) {
		particles::update_velocities_from_indirect_term(dt);
		particles::integrate(data, time, dt);
	}

	/* Below we correct v_azimuthal, planet's position and velocities if we
	 * work in a frame non-centered on the star. Same for dust particles. */
	refframe::handle_corotation(data, dt);

	/* Now we update gas */
	if (parameters::calculate_disk) {
		//HandleCrash(data);

	    update_with_sourceterms(data, dt);

	    // compute and add acceleartions due to disc viscosity as a
	    // source term
	    art_visc::update_with_artificial_viscosity(data, dt);

	    recalculate_viscosity(data, sim::PhysicalTime);
	    viscosity::compute_viscous_stress_tensor(data);
	    viscosity::update_velocities_with_viscosity(data, dt);


	    if (parameters::Adiabatic) {
		SubStep3(data, time, dt);
		if (parameters::radiative_diffusion_enabled) {
		    radiative_diffusion(data, time, dt);
		}
	    }

	    /// TODO moved apply boundaries here
		boundary_conditions::apply_boundary_condition(data, time, 0.0, false);

		Transport(data, &data[t_data::SIGMA], &data[t_data::V_RADIAL],
			  &data[t_data::V_AZIMUTHAL], &data[t_data::ENERGY],
			  dt);
	}

	/** Planets' positions and velocities are updated from gravitational
	 * interaction with star and other planets */
	if (parameters::integrate_planets) {
		data.get_planetary_system().integrate(time, dt);
		data.get_planetary_system().copy_data_from_rebound();
		data.get_planetary_system().move_to_hydro_center_and_update_orbital_parameters();
	}

	// TODO: move outside step
	PhysicalTime += dt;
	N_hydro_iter = N_hydro_iter + 1;
	logging::print_runtime_info();

	if (parameters::calculate_disk) {
	    CommunicateBoundaries(&data[t_data::SIGMA], &data[t_data::V_RADIAL],
				  &data[t_data::V_AZIMUTHAL],
				  &data[t_data::ENERGY]);

	    // We only recompute once, assuming that cells hit by planet
	    // accretion are not also hit by viscous accretion at inner
	    // boundary.
	    if (parameters::VISCOUS_ACCRETION) {
		compute_sound_speed(data, true);
		compute_scale_height(data, true);
		viscosity::update_viscosity(data);
	    }

<<<<<<< HEAD
		// minimum density is assured inside AccreteOntoPlanets
	    accretion::AccreteOntoPlanets(data, dt);
		boundary_conditions::apply_boundary_condition(data, time, dt, true);
=======
	    boundary_conditions::apply_boundary_condition(data, time, dt, true);
>>>>>>> 600f3a37

	    // const double total_disk_mass_new =
	    //  quantities::gas_total_mass(data, 2.0*RMAX);

	    // data[t_data::DENSITY] *=
	    //(total_disk_mass_old / total_disk_mass_new);

	    quantities::CalculateMonitorQuantitiesAfterHydroStep(data, N_monitor,
						     dt);

	    if (parameters::variableGamma &&
		!parameters::VISCOUS_ACCRETION) { // If VISCOUS_ACCRETION is active,
				      // scale_height is already updated
		// Recompute scale height after Transport to update the 3D
		// density
		compute_sound_speed(data, true);
		compute_scale_height(data, true);
	    }
	    // this must be done after CommunicateBoundaries
	    recalculate_derived_disk_quantities(data, true);
	}
}


/**
	\param data
	\param sys
	compare Bodenheimer et al. Numerical Methods in Astrophyiscs
	Chapter 6.3.4 Operator Splitting
	Gas:	kick drift kick
	Nbody:	kick drift kick
*/
[[maybe_unused]] static void step_LeapFrog(t_data &data, const double step_dt)
{
	const double frog_dt = step_dt/2;
	const double start_time = PhysicalTime;
	const double end_time = PhysicalTime + step_dt;

	//////////////// Sourceterms first half /////////////////////
	if (parameters::disk_feedback) {
	    ComputeDiskOnNbodyAccel(data);
	}
	refframe::ComputeIndirectTermDisk(data);
	/// Indirect term will not be updated for the second leapfrog step
	/// so compute it for the full timestep
	/// It should be recomputed when using euler though
	refframe::ComputeIndirectTermNbody(data, start_time, step_dt);
	refframe::ComputeIndirectTermFully();

	/// Sourceterms Nbody
	if (parameters::integrate_planets) {
		if (parameters::disk_feedback) {
			// This version of disk feedback is exactly the following leapfrog method:
			// v_1/2 = v_0   + dt/2 a(r_0)
			// r_1 =   r_0   + dt v_1/2
			// v_1 =   v_1/2 + dt/2 a(r_1)
			UpdatePlanetVelocitiesWithDiskForce(data, frog_dt);
		}
		data.get_planetary_system().apply_indirect_term_on_Nbody(refframe::IndirectTerm, frog_dt);
	}

	/// Sourceterms dust
	if (parameters::integrate_particles) {
		particles::update_velocities_from_indirect_term(frog_dt);
	}

	/// Sourceterms Gas
	if (parameters::calculate_disk) {
		/// Use Nbody at x_i+1/2 for gas interaction
		if (parameters::body_force_from_potential) {
		CalculateNbodyPotential(data, start_time);
		} else {
		CalculateAccelOnGas(data, start_time);
		}

		update_with_sourceterms(data, frog_dt);

		art_visc::update_with_artificial_viscosity(data, frog_dt);

		recalculate_viscosity(data, start_time);
		viscosity::compute_viscous_stress_tensor(data);
		viscosity::update_velocities_with_viscosity(data, frog_dt);


	    if (parameters::Adiabatic) {
		SubStep3(data, start_time, frog_dt);
		if (parameters::radiative_diffusion_enabled) {
			radiative_diffusion(data, start_time, frog_dt);
		}
	    }
	}
		//////////////// END Sourceterms first half /////////////////////


		//////////////// Transport full step  /////////////////////

		if (parameters::integrate_planets) {
			refframe::init_corotation(data);
			data.get_planetary_system().integrate(start_time, step_dt);
			data.get_planetary_system().copy_data_from_rebound();

			data.get_planetary_system().compute_dist_to_primary();
			data.get_planetary_system().calculate_orbital_elements();
		}

		if (parameters::integrate_particles) {
			particles::integrate(data, start_time, frog_dt);
		}

		if (parameters::calculate_disk) {
		boundary_conditions::apply_boundary_condition(data, start_time, 0.0, false);

		Transport(data, &data[t_data::SIGMA], &data[t_data::V_RADIAL],
			  &data[t_data::V_AZIMUTHAL], &data[t_data::ENERGY],
			  step_dt);
		}

		// Below we correct v_azimuthal, planet's position and velocities if we
		// work in a frame non-centered on the star. Same for dust particles.
		refframe::handle_corotation(data, frog_dt);
		//////////////// Transport full step   /////////////////////

	//////////////// Sourceterms second half /////////////////////


	if (parameters::disk_feedback) {
		ComputeDiskOnNbodyAccel(data, true);
	}
	refframe::ComputeIndirectTermDisk(data);

	if(parameters::indirect_term_mode == INDIRECT_TERM_EULER){
	refframe::ComputeIndirectTermNbody(data, end_time, step_dt);
	}
	refframe::ComputeIndirectTermFully();

	/// Sourceterms Gas
	if (parameters::calculate_disk) {

		if (parameters::body_force_from_potential) {
		CalculateNbodyPotential(data, end_time);
		} else {
		CalculateAccelOnGas(data, end_time);
		}

		if (parameters::variableGamma) {
		compute_sound_speed(data, end_time);
		compute_scale_height(data, end_time);
		pvte::compute_gamma_mu(data);
		}

		compute_pressure(data);
		if(parameters::self_gravity || parameters::variableGamma){
			compute_sound_speed(data, end_time);
			compute_scale_height(data, end_time);
		}

		update_with_sourceterms(data, frog_dt);

		art_visc::update_with_artificial_viscosity(data, frog_dt);

		recalculate_viscosity(data, end_time);
		viscosity::compute_viscous_stress_tensor(data);
		viscosity::update_velocities_with_viscosity(data, frog_dt);

		if (parameters::Adiabatic) {
		SubStep3(data, end_time, frog_dt);
		if (parameters::radiative_diffusion_enabled) {
			radiative_diffusion(data, end_time, frog_dt);
		}
		}
	}

	/// Sourceterms dust
	if (parameters::integrate_particles) {
	particles::update_velocities_from_indirect_term(frog_dt);
	}

	/// Sourceterms Nbody
	if (parameters::integrate_planets) {
		if (parameters::disk_feedback) {
			UpdatePlanetVelocitiesWithDiskForce(data, frog_dt);
		}
		data.get_planetary_system().apply_indirect_term_on_Nbody(refframe::IndirectTerm, frog_dt);
		data.get_planetary_system().move_to_hydro_center_and_update_orbital_parameters();
	}

	///////////// END Nbody update  ///////////////////

	//////////////// END Sourceterms second half   /////////////////////

	PhysicalTime = end_time;
	N_hydro_iter += 1;
	logging::print_runtime_info();

	if (parameters::calculate_disk) {
	    CommunicateBoundaries(
		&data[t_data::SIGMA], &data[t_data::V_RADIAL],
		&data[t_data::V_AZIMUTHAL], &data[t_data::ENERGY]);

	    // We only recompute once, assuming that cells hit by planet
	    // accretion are not also hit by viscous accretion at inner
	    // boundary.
	    if (parameters::VISCOUS_ACCRETION) {
		recalculate_viscosity(data, end_time);
	    }

		// minimum density is assured inside AccreteOntoPlanets
	    accretion::AccreteOntoPlanets(data, step_dt);

		boundary_conditions::apply_boundary_condition(data, end_time, step_dt, true);

		if(parameters::keep_mass_constant){
			const double total_disk_mass_new =
			quantities::gas_total_mass(data, RMAX);
			 data[t_data::SIGMA] *=
			(total_disk_mass_old / total_disk_mass_new);
		}

		quantities::CalculateMonitorQuantitiesAfterHydroStep(data, N_monitor,
							 step_dt);

		// this must be done after CommunicateBoundaries
		recalculate_derived_disk_quantities(data, end_time);

	}
}

///
/// \brief step_LeapFrog_old
/// Gas:	kick drift kick
/// Nbody:	drift kick drift
/// \param data
/// \param step_dt
///
[[maybe_unused]] static void step_LeapFrog_old(t_data &data, const double step_dt)
{
	const double frog_dt = step_dt/2;
	const double start_time = PhysicalTime;
	const double midstep_time = PhysicalTime + frog_dt;
	const double end_time = PhysicalTime + step_dt;

	//////////////// Leapfrog compute v_i+1/2 /////////////////////

	/// Compute indirect Term is forward looking (computes acceleration from 'dt' to 'dt + frog_dt'
	/// so it must be done while Nbody is still at 'dt'
	refframe::ComputeIndirectTermNbody(data, start_time, frog_dt);
	if (parameters::integrate_planets) { //// Nbody drift / 2
	refframe::init_corotation(data);
	data.get_planetary_system().integrate(start_time, frog_dt);
	data.get_planetary_system().copy_data_from_rebound();
	data.get_planetary_system().move_to_hydro_center_and_update_orbital_parameters();
	}

	if (parameters::disk_feedback) {
		ComputeDiskOnNbodyAccel(data);
	}
	refframe::ComputeIndirectTermDisk(data);

	refframe::ComputeIndirectTermFully();

	if (parameters::integrate_planets) { /// Nbody Kick 1 / 2
		if (parameters::disk_feedback) {
			UpdatePlanetVelocitiesWithDiskForce(data, frog_dt);
		}
		data.get_planetary_system().apply_indirect_term_on_Nbody(refframe::IndirectTerm, frog_dt);
	}

	if (parameters::integrate_particles) {
		particles::integrate(data, start_time, frog_dt);
		particles::update_velocities_from_indirect_term(frog_dt);
	}

	refframe::handle_corotation(data, frog_dt);

	if (parameters::calculate_disk) {
		/// Gas Kick 1/2
		if (parameters::body_force_from_potential) {
		CalculateNbodyPotential(data, start_time);
		} else {
		CalculateAccelOnGas(data, start_time);
		}

		update_with_sourceterms(data, frog_dt);

		art_visc::update_with_artificial_viscosity(data, frog_dt);

		recalculate_viscosity(data, start_time);
		viscosity::compute_viscous_stress_tensor(data);
		viscosity::update_velocities_with_viscosity(data, frog_dt);

		if (parameters::Adiabatic) {
		SubStep3(data, start_time, frog_dt);
		if (parameters::radiative_diffusion_enabled) {
			radiative_diffusion(data, start_time, frog_dt);
		}
		}
		//////////////// END /// Gas Kick 1/2 /////////////////////

		//////////////// Gas drift 1/1 /////////////////////
		boundary_conditions::apply_boundary_condition(data, start_time, 0.0, false);

		Transport(data, &data[t_data::SIGMA], &data[t_data::V_RADIAL],
			  &data[t_data::V_AZIMUTHAL], &data[t_data::ENERGY],
			  step_dt);
		//////////////// END Gas drift 1/1   /////////////////////

	}

	//////////////// Gas kick 2/2   /////////////////////
	/// planets positions still at x_i+1/2 for gas interaction
	if (parameters::disk_feedback) {
		ComputeDiskOnNbodyAccel(data, true);
	}
	refframe::ComputeIndirectTermDisk(data);
	refframe::ComputeIndirectTermNbody(data, midstep_time, frog_dt);
	refframe::ComputeIndirectTermFully();

	/// update gas while Nbody positions are still at x_i+1/2
	if (parameters::calculate_disk) {

		if (parameters::body_force_from_potential) {
		CalculateNbodyPotential(data, midstep_time);
		} else {
		CalculateAccelOnGas(data, midstep_time);
		}

		if (parameters::variableGamma) {
		compute_sound_speed(data, midstep_time);
		compute_scale_height(data, midstep_time);
		pvte::compute_gamma_mu(data);
		}
		if(parameters::self_gravity || parameters::variableGamma){
			compute_sound_speed(data, midstep_time);
			compute_scale_height(data, midstep_time);
		}

		compute_pressure(data);
		update_with_sourceterms(data, frog_dt);

		art_visc::update_with_artificial_viscosity(data, frog_dt);

		recalculate_viscosity(data, midstep_time);
		viscosity::compute_viscous_stress_tensor(data);
		viscosity::update_velocities_with_viscosity(data, frog_dt);

		if (parameters::Adiabatic) {
		SubStep3(data, midstep_time, frog_dt);
		if (parameters::radiative_diffusion_enabled) {
			radiative_diffusion(data, midstep_time, frog_dt);
		}
		}
	}

	/// We update particles with Nbody at x_i+1/2
	/// and gas at x_i/v_i, so we use gas at x_i+1/v_i+1 to finish the update step
	if (parameters::integrate_particles) {
	particles::update_velocities_from_indirect_term(frog_dt);
	particles::integrate(data, midstep_time, frog_dt);
	}

	// Finish timestep of the planets but do not update Nbody system yet //
	if (parameters::integrate_planets) {
		/// Nbody kick 2/2
		if (parameters::disk_feedback) {
			UpdatePlanetVelocitiesWithDiskForce(data, frog_dt);
		}
		data.get_planetary_system().apply_indirect_term_on_Nbody(refframe::IndirectTerm, frog_dt);

		/// Nbody drift 2/2
		refframe::init_corotation(data);
		data.get_planetary_system().integrate(midstep_time, frog_dt);
		data.get_planetary_system().copy_data_from_rebound();
		data.get_planetary_system().move_to_hydro_center_and_update_orbital_parameters();
	}

	/* Below we correct v_azimuthal, planet's position and velocities if we
	 * work in a frame non-centered on the star. Same for dust particles. */
	refframe::handle_corotation(data, frog_dt);
	///////////// END Nbody update  ///////////////////

	//////////////// END Leapfrog compute v_i+1   /////////////////////

	PhysicalTime = end_time;
	N_hydro_iter += 1;
	logging::print_runtime_info();

	if (parameters::calculate_disk) {
		CommunicateBoundaries(
		&data[t_data::SIGMA], &data[t_data::V_RADIAL],
		&data[t_data::V_AZIMUTHAL], &data[t_data::ENERGY]);

		// We only recompute once, assuming that cells hit by planet
		// accretion are not also hit by viscous accretion at inner
		// boundary.
		if (parameters::VISCOUS_ACCRETION) {
		compute_sound_speed(data, end_time);
		compute_scale_height(data, end_time);
		viscosity::update_viscosity(data);
		}

		// minimum density is assured inside AccreteOntoPlanets
		accretion::AccreteOntoPlanets(data, step_dt);

		boundary_conditions::apply_boundary_condition(data, end_time, step_dt, true);

		if(parameters::keep_mass_constant){
			const double total_disk_mass_new =
			quantities::gas_total_mass(data, RMAX);
			 data[t_data::SIGMA] *=
			(total_disk_mass_old / total_disk_mass_new);
		}

		quantities::CalculateMonitorQuantitiesAfterHydroStep(data, N_monitor,
							 step_dt);

		// this must be done after CommunicateBoundaries
		recalculate_derived_disk_quantities(data, end_time);

	}
}


void init(t_data &data) {
	boundary_conditions::apply_boundary_condition(data, PhysicalTime, 0.0, false); // TODO: move to init
	refframe::init_corotation(data); // TODO: move to init

	if (start_mode::mode != start_mode::mode_restart) {
		CalculateTimeStep(data);
	}

	if (parameters::calculate_disk) {
	CommunicateBoundaries(&data[t_data::SIGMA], &data[t_data::V_RADIAL],
			      &data[t_data::V_AZIMUTHAL],
			      &data[t_data::ENERGY]);
    }

	total_disk_mass_old = 1.0;
	if(parameters::keep_mass_constant){
	total_disk_mass_old =
	quantities::gas_total_mass(data, RMAX);
	}


}

static void step(t_data &data, const double step_dt) {
	switch (parameters::hydro_integrator) {
		case EULER_INTEGRATOR:
			step_Euler(data, step_dt);
			break;
		case LEAPFROG_DRIFT_KICK_DRIFT:
			step_LeapFrog_old(data, step_dt);
			break;
		case LEAPFROG_KICK_DRIFT_KICK:
			step_LeapFrog(data, step_dt);
			break;
		default:
			step_Euler(data, step_dt);
	}
}

static void handle_signals(t_data &data) {
	if (SIGTERM_RECEIVED) {
		output::write_full_output(data, "autosave");
		PersonalExit(0);
	}
}

void run(t_data &data) {

	double step_dt = last_dt;
	double cfl_dt = last_dt;

	init(data);

	const double t_final = parameters::NTOT * parameters::NINTERM * parameters::DT;

    for (; PhysicalTime < t_final;) {
		
		handle_signals(data);

		cfl_dt = CalculateTimeStep(data);

		const double time_next_monitor = (N_monitor+1)*parameters::DT;
		const double time_left_till_write = time_next_monitor - PhysicalTime;

		const bool overshoot = cfl_dt > time_left_till_write;
		
		const double dt_stretch_factor = 0.05;
		const bool almost_there = time_left_till_write < cfl_dt*(1+dt_stretch_factor);

		if (overshoot || almost_there) {
			step_dt = time_left_till_write;
		} else {
			step_dt = cfl_dt;
		}

		step(data, step_dt);

		const double towrite = std::fabs(time_next_monitor - PhysicalTime) < 1e-6*cfl_dt;
		// TODO: document behaviour
		if (towrite) {
			N_monitor++;
			handle_outputs(data);
			logging::print_runtime_info();
		}
    }


	logging::print_runtime_final();

}





} // close namespace sim<|MERGE_RESOLUTION|>--- conflicted
+++ resolved
@@ -235,13 +235,8 @@
 		viscosity::update_viscosity(data);
 	    }
 
-<<<<<<< HEAD
-		// minimum density is assured inside AccreteOntoPlanets
-	    accretion::AccreteOntoPlanets(data, dt);
-		boundary_conditions::apply_boundary_condition(data, time, dt, true);
-=======
 	    boundary_conditions::apply_boundary_condition(data, time, dt, true);
->>>>>>> 600f3a37
+
 
 	    // const double total_disk_mass_new =
 	    //  quantities::gas_total_mass(data, 2.0*RMAX);
