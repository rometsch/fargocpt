#pragma once
<<<<<<< HEAD

#ifndef _GNU_SOURCE
#define _GNU_SOURCE
#endif
#ifndef __USE_GNU
#define __USE_GNU
#endif
=======
>>>>>>> 1ad43c87

#define BACKTRACE_MAXDEPTH 50

void PrintTrace(bool = true);<|MERGE_RESOLUTION|>--- conflicted
+++ resolved
@@ -1,14 +1,4 @@
 #pragma once
-<<<<<<< HEAD
-
-#ifndef _GNU_SOURCE
-#define _GNU_SOURCE
-#endif
-#ifndef __USE_GNU
-#define __USE_GNU
-#endif
-=======
->>>>>>> 1ad43c87
 
 #define BACKTRACE_MAXDEPTH 50
 
