--- conflicted
+++ resolved
@@ -644,16 +644,7 @@
 
 
 
-<<<<<<< HEAD
 	rh = pow(mass / 3.0, 1. / 3.) * a + DBL_EPSILON;
-=======
-	if (asprintf(&fd_filename, "%s%s", OUTPUTDIR.c_str(), "torques.dat") ==
-	    -1) {
-	    logging::error_master(
-				  "Not enough memory for string buffer.\n");
-	    PersonalExit(1);
-	}
->>>>>>> 2035cb3c
 
 	bool SmoothingEnabled = (a != 0.0);
 
@@ -664,18 +655,12 @@
 	// Thickness smoothing = smoothing with scale height
 	rsmoothing = compute_smoothing_isothermal(a);
 	}
-<<<<<<< HEAD
 
 	for (unsigned int n_radial = Zero_or_active; n_radial < Max_or_active;
 	 ++n_radial) {
 	if (SmoothingEnabled && ThicknessSmoothingAtCell &&
 		parameters::Locally_Isothermal) {
 		rsmoothing = compute_smoothing_isothermal(Rmed[n_radial]);
-=======
-	if (fd == NULL) {
-	    logging::error_master( "Can't write 'torques.dat' file. Aborting.\n");
-	    PersonalExit(1);
->>>>>>> 2035cb3c
 	}
 
 	data[t_data::TORQUE_1D](n_radial) = 0.0;
@@ -768,33 +753,6 @@
     }
 }
 
-<<<<<<< HEAD
-=======
-void write_massflow_info(t_data &data)
-{
-    const std::string filename_info = OUTPUTDIR + "/gasMassFlow1D.info";
-    std::ofstream info_ofs(filename_info);
-    info_ofs
-	<< "# Mass flow 1d radial, first line radii, from second line on, values at time in Quantities.dat"
-	<< std::endl;
-    info_ofs << "Nr = " << GlobalNRadial + 1 << std::endl;
-    info_ofs << "unit = "
-	     << data[t_data::MASSFLOW_1D].get_unit()->get_cgs_symbol()
-	     << std::endl;
-    info_ofs << "bigendian = " << is_big_endian() << std::endl;
-    const std::string filename = OUTPUTDIR + "/gasMassFlow1D.dat";
-    std::ofstream ofs(filename, std::ios::binary);
-    ofs.write((char *)Radii.array, sizeof(*Radii.array) * (GlobalNRadial + 1));
-}
-
-void write_massflow(t_data &data, unsigned int timestep)
-{
-    (void)timestep;
-    const std::string filename = OUTPUTDIR + "/gasMassFlow1D.dat";
-    data[t_data::MASSFLOW_1D].write(filename, TimeStep, data, true, true);
-}
-
->>>>>>> 2035cb3c
 /**
 	Calculates eccentricity, semi major axis and periastron averaged with
    the radial cells
