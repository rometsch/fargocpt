#include <math.h>
#include <stdlib.h>
#include <vector>

#include "Force.h"
#include "LowTasks.h"
#include "Pframeforce.h"
#include "RungeKutta.h"
#include "SideEuler.h"
#include "Theo.h"
#include "axilib.h"
#include "constants.h"
#include "global.h"
#include "logging.h"
#include "parameters.h"
#include "selfgravity.h"
#include "units.h"
#include "util.h"
#include "viscosity.h"

extern Pair IndirectTerm;
extern Pair IndirectTermDisk;
extern Pair IndirectTermPlanets;
extern boolean AllowAccretion, Corotating, Cooling;
<<<<<<< HEAD
=======
static double q0[MAX1D], q1[MAX1D], PlanetMasses[MAX1D];
>>>>>>> ca4e7a38

/**
 * @brief ComputeIndirectTerm: IndirectTerm is the correction therm that needs
 * to be added to the accelerations.
 * @param force
 * @param data
 */
void ComputeIndirectTerm(Force *force, t_data &data)
{
    IndirectTerm.x = 0.0;
    IndirectTerm.y = 0.0;
    IndirectTermDisk.x = 0.0;
    IndirectTermDisk.y = 0.0;
    IndirectTermPlanets.x = 0.0;
    IndirectTermPlanets.y = 0.0;

    // compute disk indirect term
    if (parameters::disk_feedback) {
	// add up contributions from disk on all bodies used to calculate the
	// center
	double mass_center = 0.0;
	for (unsigned int n = 0; n < parameters::n_bodies_for_hydroframe_center;
	     n++) {
	    t_planet &planet = data.get_planetary_system().get_planet(n);
	    double mass = planet.get_mass();
	    Pair accel = planet.get_disk_on_planet_acceleration();
	    IndirectTermDisk.x -= mass * accel.x;
	    IndirectTermDisk.y -= mass * accel.y;
	    mass_center += mass;
	}
	IndirectTermDisk.x /= mass_center;
	IndirectTermDisk.y /= mass_center;
    }

    // compute nbody indirect term
    // add up contributions from mutual interactions from all bodies used to
    // calculate the center
    double mass_center = 0.0;
    for (unsigned int n = 0; n < parameters::n_bodies_for_hydroframe_center;
	 n++) {
	t_planet &planet = data.get_planetary_system().get_planet(n);
	double mass = planet.get_mass();
	Pair accel = planet.get_nbody_on_planet_acceleration();
	IndirectTermPlanets.x -= mass * accel.x;
	IndirectTermPlanets.y -= mass * accel.y;
	mass_center += mass;
    }
    IndirectTermPlanets.x /= mass_center;
    IndirectTermPlanets.y /= mass_center;

    IndirectTerm.x = IndirectTermDisk.x + IndirectTermPlanets.x;
    IndirectTerm.y = IndirectTermDisk.y + IndirectTermPlanets.y;
}

/* Below : work in non-rotating frame */
/**
 * @brief CalculatePotential: Nbody Potential caused by stars and planets
 * @param data
 */
void CalculatePotential(t_data &data)
{
    double x, y, angle, distancesmooth;
    double smooth = 0.0;
    unsigned int number_of_planets =
	data.get_planetary_system().get_number_of_planets();
    std::vector<double> xpl(number_of_planets);
    std::vector<double> ypl(number_of_planets);
    std::vector<double> mpl(number_of_planets);
    std::vector<double> smooth_pl(number_of_planets);

    // setup planet data
    for (unsigned int k = 0; k < number_of_planets; k++) {
	t_planet &planet = data.get_planetary_system().get_planet(k);
	mpl[k] = data.get_planetary_system().get_planet(k).get_rampup_mass();
	xpl[k] = planet.get_x();
	ypl[k] = planet.get_y();
	if (RocheSmoothing) {
	    double r_hill =
		pow(mpl[k] / (3.0 * (M + mpl[k])),
		    1.0 / 3.0) *
		planet.get_semi_major_axis();
	    smooth_pl[k] = pow2(r_hill * ROCHESMOOTHING);
	} else {
	    smooth_pl[k] = pow2(compute_smoothing_isothermal(planet.get_r()));
	}
    }

    data[t_data::POTENTIAL].clear();

    // gravitational potential from planets on gas
    for (unsigned int n_radial = 0;
	 n_radial <= data[t_data::POTENTIAL].get_max_radial(); ++n_radial) {
	// calculate smoothing length if dependend on radius
	// i.e. for thickness smoothing with scale height at cell location
	if (ThicknessSmoothingAtCell && parameters::Locally_Isothermal) {
	    smooth = pow2(compute_smoothing_isothermal(Rmed[n_radial]));
	}
	for (unsigned int n_azimuthal = 0;
	     n_azimuthal <= data[t_data::POTENTIAL].get_max_azimuthal();
	     ++n_azimuthal) {
	    angle = (double)n_azimuthal /
		    (double)data[t_data::POTENTIAL].get_size_azimuthal() * 2.0 *
		    PI;
	    x = Rmed[n_radial] * cos(angle);
	    y = Rmed[n_radial] * sin(angle);

	    for (unsigned int k = 0; k < number_of_planets; k++) {
		if (!ThicknessSmoothingAtCell) {
		    smooth = smooth_pl[k];
		}
		if (ThicknessSmoothingAtCell &&
		    (!parameters::Locally_Isothermal)) {
		    smooth = pow2(compute_smoothing(Rmed[n_radial], data,
						    n_radial, n_azimuthal));
		}
		double distance2 = pow2(x - xpl[k]) + pow2(y - ypl[k]);
        if(k == 0) smooth = 0.0;
		distancesmooth = sqrt(distance2 + smooth);
		// direct term from planet
		data[t_data::POTENTIAL](n_radial, n_azimuthal) +=
		    -constants::G * mpl[k] / distancesmooth;
	    }
	    // apply indirect term
	    // correct frame with contributions from disk and planets
	    data[t_data::POTENTIAL](n_radial, n_azimuthal) +=
		-IndirectTerm.x * x - IndirectTerm.y * y;
	}
    }
}

/**
   Update disk forces onto planets if *diskfeedback* is turned on
*/
void ComputeDiskOnNbodyAccel(Force *force, t_data &data)
{
    Pair accel;
    for (unsigned int k = 0;
	 k < data.get_planetary_system().get_number_of_planets(); k++) {
	if (parameters::disk_feedback) {
	    t_planet &planet = data.get_planetary_system().get_planet(k);
	    accel = ComputeAccel(force, data, planet.get_x(), planet.get_y(),
				 planet.get_mass());
	    planet.set_disk_on_planet_acceleration(accel);
	}
    }
}

/**
   Update mutual planet-planet accelerations
*/
void ComputeNbodyOnNbodyAccel(t_planetary_system &planetary_system)
{

    for (unsigned int npl = 0; npl < planetary_system.get_number_of_planets();
	 npl++) {
	t_planet &planet = planetary_system.get_planet(npl);
	double x = planet.get_x();
	double y = planet.get_y();
	double ax = 0.0;
	double ay = 0.0;
	for (unsigned int nother = 0;
	     nother < planetary_system.get_number_of_planets(); nother++) {
	    if (nother != npl) {
		t_planet &other_planet = planetary_system.get_planet(nother);
		double xo = other_planet.get_x();
		double yo = other_planet.get_y();
		double mass = other_planet.get_mass();
		double dist = sqrt(pow2(x - xo) + pow2(y - yo));
		ax -= constants::G * mass / pow3(dist) * (x - xo);
		ay -= constants::G * mass / pow3(dist) * (y - yo);
	    }
	}
	planet.set_nbody_on_planet_acceleration_x(ax);
	planet.set_nbody_on_planet_acceleration_y(ay);
    }
}

/**
	Updates planets velocities due to disk influence if "DiskFeedback" is set.
*/
void AdvanceSystemFromDisk(Force *force, t_data &data, double dt)
{
    Pair gamma;

    for (unsigned int k = 0;
	 k < data.get_planetary_system().get_number_of_planets(); k++) {
	if (parameters::disk_feedback) {
	    t_planet &planet = data.get_planetary_system().get_planet(k);

	    gamma = planet.get_disk_on_planet_acceleration();
	    double new_vx =
		planet.get_vx() + dt * gamma.x + dt * IndirectTermDisk.x;
	    double new_vy =
		planet.get_vy() + dt * gamma.y + dt * IndirectTermDisk.y;
	    planet.set_vx(new_vx);
	    planet.set_vy(new_vy);
	}
    }
}

void AdvanceSystemRK5(t_data &data, double dt)
{

    unsigned int n = data.get_planetary_system().get_number_of_planets();

<<<<<<< HEAD
    if (data.get_planetary_system().get_number_of_planets() < 2) {
	// don't integrate a single particle that doesn't move
	return;
=======
    /*
    if (parameters::integrate_planets) {
	    for (unsigned int i = 0; i <
    data.get_planetary_system().get_number_of_planets(); i++) { q0[i+0*n] =
    data.get_planetary_system().get_planet(i).get_x(); q0[i+1*n] =
    data.get_planetary_system().get_planet(i).get_y(); q0[i+2*n] =
    data.get_planetary_system().get_planet(i).get_vx(); q0[i+3*n] =
    data.get_planetary_system().get_planet(i).get_vy(); PlanetMasses[i] =
    data.get_planetary_system().get_planet(i).get_mass();
	    }

	    RungeKutta(q0, dt, PlanetMasses, q1, n);

	    for (unsigned int i = 0; i <
    data.get_planetary_system().get_number_of_planets(); i++) {
		    data.get_planetary_system().get_planet(i).set_x(q1[i+0*n]);
		    data.get_planetary_system().get_planet(i).set_y(q1[i+1*n]);
		    data.get_planetary_system().get_planet(i).set_vx(q1[i+2*n]);
		    data.get_planetary_system().get_planet(i).set_vy(q1[i+3*n]);
	    }

>>>>>>> ca4e7a38
    }

    if (parameters::integrate_planets) {
	auto &rebound = data.get_planetary_system().m_rebound;

	for (unsigned int i = 0; i < n; i++) {
	    auto &planet = data.get_planetary_system().get_planet(i);
	    rebound->particles[i].x = planet.get_x();
	    rebound->particles[i].y = planet.get_y();
	    rebound->particles[i].vx = planet.get_vx();
	    rebound->particles[i].vy = planet.get_vy();
	    rebound->particles[i].m = planet.get_mass();
	}

	reb_integrate(data.get_planetary_system().m_rebound, PhysicalTime + dt);

	for (unsigned int i = 0; i < n; i++) {
	    auto &planet = data.get_planetary_system().get_planet(i);
	    planet.set_x(rebound->particles[i].x);
	    planet.set_y(rebound->particles[i].y);
	    planet.set_vx(rebound->particles[i].vx);
	    planet.set_vy(rebound->particles[i].vy);
	}

	data.get_planetary_system().move_to_hydro_frame_center();
    }
}

double ConstructSequence(double *u, double *v, int n)
{
    int i;
    double lapl = 0.0;
    for (i = 1; i < n; i++) {
	u[i] = 2.0 * v[i] - u[i - 1];
    }
    for (i = 1; i < n - 1; i++) {
	lapl += fabs(u[i + 1] + u[i - 1] - 2.0 * u[i]);
    }
    return lapl;
}

void AccreteOntoPlanets(t_data &data, double dt)
{
    bool masses_changed = false;
    double RRoche, Rplanet, distance, dx, dy, deltaM, angle, temp;
    int j_min, j_max, j, l, jf, ns, lip, ljp;
    unsigned int i, i_min, i_max, nr;
    double Xplanet, Yplanet, Mplanet, VXplanet, VYplanet;
    double facc, facc1, facc2, frac1,
	frac2; /* We adopt the same notations as W. Kley */
    double *dens, *abs, *ord, *vrad, *vtheta;
    double PxPlanet, PyPlanet, vrcell, vtcell, vxcell, vycell, xc, yc;
    double dPxPlanet, dPyPlanet, dMplanet;
    nr = data[t_data::DENSITY].Nrad;
    ns = data[t_data::DENSITY].Nsec;
    dens = data[t_data::DENSITY].Field;
    abs = CellAbscissa->Field;
    ord = CellOrdinate->Field;
    vrad = data[t_data::V_RADIAL].Field;
    vtheta = data[t_data::V_AZIMUTHAL].Field;

    auto &planetary_system = data.get_planetary_system();

    for (unsigned int k = 0; k < planetary_system.get_number_of_planets();
	 k++) {
	auto &planet = planetary_system.get_planet(k);
	if (planet.get_acc() > 1e-10) {
	    dMplanet = dPxPlanet = dPyPlanet = 0.0;
	    // Hereafter : initialization of W. Kley's parameters
	    // remove a ratio of facc = planet.get_acc() of the mass inside the
	    // Hill sphere every free fall time at the Hill radius
	    facc = dt * planet.get_acc() * planet.get_omega() * sqrt(12.0) /
		   2.0 / PI;
	    facc1 = 1.0 / 3.0 * facc;
	    facc2 = 2.0 / 3.0 * facc;
	    frac1 = 0.75;
	    frac2 = 0.45;

	    // W. Kley's parameters initialization finished
	    Xplanet = planet.get_x();
	    Yplanet = planet.get_y();
	    VXplanet = planet.get_vx();
	    VYplanet = planet.get_vy();
	    Mplanet = planet.get_mass();
	    Rplanet = sqrt(Xplanet * Xplanet + Yplanet * Yplanet);
	    RRoche = pow((1.0 / 3.0 * Mplanet), (1.0 / 3.0)) * Rplanet;

	    // Central mass is 1.0
	    i_min = 0;
	    i_max = nr - 1;
	    while ((Rsup[i_min] < Rplanet - RRoche) && (i_min < nr))
		i_min++;
	    while ((Rinf[i_max] > Rplanet + RRoche) && (i_max > 0))
		i_max--;
	    angle = atan2(Yplanet, Xplanet);
	    j_min =
		(int)((double)ns / 2.0 / PI * (angle - 2.0 * RRoche / Rplanet));
	    j_max =
		(int)((double)ns / 2.0 / PI * (angle + 2.0 * RRoche / Rplanet));
	    PxPlanet = Mplanet * VXplanet;
	    PyPlanet = Mplanet * VYplanet;
	    for (i = i_min; i <= i_max; i++) {
		for (j = j_min; j <= j_max; j++) {
		    jf = j;
		    while (jf < 0)
			jf += ns;
		    while (jf >= ns)
			jf -= ns;
		    l = jf + i * ns;
		    lip = l + ns;
		    ljp = l + 1;
		    if (jf == ns - 1)
			ljp = i * ns;
		    xc = abs[l];
		    yc = ord[l];
		    dx = Xplanet - xc;
		    dy = Yplanet - yc;
		    distance = sqrt(dx * dx + dy * dy);
		    vtcell =
			0.5 * (vtheta[l] + vtheta[ljp]) + Rmed[i] * OmegaFrame;
		    vrcell = 0.5 * (vrad[l] + vrad[lip]);
		    vxcell = (vrcell * xc - vtcell * yc) / Rmed[i];
		    vycell = (vrcell * yc + vtcell * xc) / Rmed[i];
		    if (distance < frac1 * RRoche) {
			deltaM = facc1 * dens[l] * Surf[i];
			if (i < Zero_or_active)
			    deltaM = 0.0;
			if (i >= Max_or_active)
			    deltaM = 0.0;
			dens[l] *= (1.0 - facc1);
			dPxPlanet += deltaM * vxcell;
			dPyPlanet += deltaM * vycell;
			dMplanet += deltaM;
		    }
		    if (distance < frac2 * RRoche) {
			deltaM = facc2 * dens[l] * Surf[i];
			if (i < Zero_or_active)
			    deltaM = 0.0;
			if (i >= Max_or_active)
			    deltaM = 0.0;
			dens[l] *= (1.0 - facc2);
			dPxPlanet += deltaM * vxcell;
			dPyPlanet += deltaM * vycell;
			dMplanet += deltaM;
		    }
		}
	    }
	    MPI_Allreduce(&dMplanet, &temp, 1, MPI_DOUBLE, MPI_SUM,
			  MPI_COMM_WORLD);
	    dMplanet = temp;
	    MPI_Allreduce(&dPxPlanet, &temp, 1, MPI_DOUBLE, MPI_SUM,
			  MPI_COMM_WORLD);
	    dPxPlanet = temp;
	    MPI_Allreduce(&dPyPlanet, &temp, 1, MPI_DOUBLE, MPI_SUM,
			  MPI_COMM_WORLD);
	    dPyPlanet = temp;
	    PxPlanet += dPxPlanet;
	    PyPlanet += dPyPlanet;
	    Mplanet += dMplanet;
	    if (parameters::disk_feedback) {
		planet.set_vx(PxPlanet / Mplanet);
		planet.set_vy(PyPlanet / Mplanet);
	    }
	    planet.set_mass(Mplanet);
	    if (!masses_changed)
		masses_changed = true;
	    // update hydro center mass
	}
    }
    if (masses_changed) {
	planetary_system.update_global_hydro_frame_center_mass();
    }
}<|MERGE_RESOLUTION|>--- conflicted
+++ resolved
@@ -22,10 +22,6 @@
 extern Pair IndirectTermDisk;
 extern Pair IndirectTermPlanets;
 extern boolean AllowAccretion, Corotating, Cooling;
-<<<<<<< HEAD
-=======
-static double q0[MAX1D], q1[MAX1D], PlanetMasses[MAX1D];
->>>>>>> ca4e7a38
 
 /**
  * @brief ComputeIndirectTerm: IndirectTerm is the correction therm that needs
@@ -231,33 +227,9 @@
 
     unsigned int n = data.get_planetary_system().get_number_of_planets();
 
-<<<<<<< HEAD
     if (data.get_planetary_system().get_number_of_planets() < 2) {
 	// don't integrate a single particle that doesn't move
 	return;
-=======
-    /*
-    if (parameters::integrate_planets) {
-	    for (unsigned int i = 0; i <
-    data.get_planetary_system().get_number_of_planets(); i++) { q0[i+0*n] =
-    data.get_planetary_system().get_planet(i).get_x(); q0[i+1*n] =
-    data.get_planetary_system().get_planet(i).get_y(); q0[i+2*n] =
-    data.get_planetary_system().get_planet(i).get_vx(); q0[i+3*n] =
-    data.get_planetary_system().get_planet(i).get_vy(); PlanetMasses[i] =
-    data.get_planetary_system().get_planet(i).get_mass();
-	    }
-
-	    RungeKutta(q0, dt, PlanetMasses, q1, n);
-
-	    for (unsigned int i = 0; i <
-    data.get_planetary_system().get_number_of_planets(); i++) {
-		    data.get_planetary_system().get_planet(i).set_x(q1[i+0*n]);
-		    data.get_planetary_system().get_planet(i).set_y(q1[i+1*n]);
-		    data.get_planetary_system().get_planet(i).set_vx(q1[i+2*n]);
-		    data.get_planetary_system().get_planet(i).set_vy(q1[i+3*n]);
-	    }
-
->>>>>>> ca4e7a38
     }
 
     if (parameters::integrate_planets) {
