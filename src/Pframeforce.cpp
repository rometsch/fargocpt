#include <math.h>
#include <stdlib.h>
#include <vector>

#include "Force.h"
#include "LowTasks.h"
#include "Pframeforce.h"
#include "RungeKutta.h"
#include "SideEuler.h"
#include "Theo.h"
#include "axilib.h"
#include "constants.h"
#include "global.h"
#include "logging.h"
#include "parameters.h"
#include "selfgravity.h"
#include "units.h"
#include "util.h"
#include "viscosity.h"
#include "find_cell_id.h"

extern Pair IndirectTerm;
extern Pair IndirectTermDisk;
extern Pair IndirectTermPlanets;

/**
 * @brief ComputeIndirectTerm: IndirectTerm is the correction therm that needs
 * to be added to the accelerations.
 * @param force
 * @param data
 */
void ComputeIndirectTerm(t_data &data)
{
    IndirectTerm.x = 0.0;
    IndirectTerm.y = 0.0;
    IndirectTermDisk.x = 0.0;
    IndirectTermDisk.y = 0.0;
    IndirectTermPlanets.x = 0.0;
    IndirectTermPlanets.y = 0.0;

    // compute disk indirect term
    if (parameters::disk_feedback) {
	// add up contributions from disk on all bodies used to calculate the
	// center
	double mass_center = 0.0;
	for (unsigned int n = 0; n < parameters::n_bodies_for_hydroframe_center;
	     n++) {
	    t_planet &planet = data.get_planetary_system().get_planet(n);
	    const double mass = planet.get_mass();
	    const Pair accel = planet.get_disk_on_planet_acceleration();
	    IndirectTermDisk.x -= mass * accel.x;
	    IndirectTermDisk.y -= mass * accel.y;
	    mass_center += mass;
	}
	IndirectTermDisk.x /= mass_center;
	IndirectTermDisk.y /= mass_center;
    }

    // compute nbody indirect term
    // add up contributions from mutual interactions from all bodies used to
    // calculate the center
    double mass_center = 0.0;
    for (unsigned int n = 0; n < parameters::n_bodies_for_hydroframe_center;
	 n++) {
	t_planet &planet = data.get_planetary_system().get_planet(n);
	const double mass = planet.get_mass();
	const Pair accel = planet.get_nbody_on_planet_acceleration();
	IndirectTermPlanets.x -= mass * accel.x;
	IndirectTermPlanets.y -= mass * accel.y;
	mass_center += mass;
    }
    IndirectTermPlanets.x /= mass_center;
    IndirectTermPlanets.y /= mass_center;

    IndirectTerm.x = IndirectTermDisk.x + IndirectTermPlanets.x;
    IndirectTerm.y = IndirectTermDisk.y + IndirectTermPlanets.y;
}

/* Below : work in non-rotating frame */
/**
 * @brief CalculatePotential: Nbody Potential caused by stars and planets
 * @param data
 */
void CalculatePotential(t_data &data)
{
<<<<<<< HEAD
    double smooth2 = 0.0;
    const unsigned int N_planets = 
		data.get_planetary_system().get_number_of_planets();
    std::vector<double> xpl(N_planets);
    std::vector<double> ypl(N_planets);
    std::vector<double> mpl(N_planets);
    std::vector<double> smooth_pl(N_planets);
=======
    unsigned int number_of_planets =
	data.get_planetary_system().get_number_of_planets();
    std::vector<double> xpl(number_of_planets);
    std::vector<double> ypl(number_of_planets);
    std::vector<double> mpl(number_of_planets);
>>>>>>> 7ded14e6

    // setup planet data
    for (unsigned int k = 0; k < N_planets; k++) {
	t_planet &planet = data.get_planetary_system().get_planet(k);
	mpl[k] = data.get_planetary_system().get_planet(k).get_rampup_mass();
	xpl[k] = planet.get_x();
	ypl[k] = planet.get_y();
    }

	auto& pot = data[t_data::POTENTIAL];
    pot.clear();
	
	const unsigned int N_rad_max = data[t_data::POTENTIAL].get_max_radial();
	const unsigned int N_az_max = data[t_data::POTENTIAL].get_max_azimuthal();

<<<<<<< HEAD
    for (unsigned int n_rad = 0; n_rad <= N_rad_max; ++n_rad) {
	for (unsigned int n_az = 0; n_az <= N_az_max; ++n_az) {
	    const double angle = (double)n_az /
		    (double)pot.get_size_azimuthal() * 2.0 *
		    PI;
	    const double x = Rmed[n_rad] * cos(angle);
	    const double y = Rmed[n_rad] * sin(angle);

	    for (unsigned int k = 0; k < N_planets; k++) {

		smooth2 = pow2(compute_smoothing(Rmed[n_rad], 
			data, n_rad, n_az));
		const double distance2 = pow2(x - xpl[k]) + pow2(y - ypl[k]);
		if (k == 0) {
		    smooth2 = 0.0;
		}
		const double d_smoothed = sqrt(distance2 + smooth2);

=======
    // gravitational potential from planets on gas
    for (unsigned int n_radial = 0;
	 n_radial <= data[t_data::POTENTIAL].get_max_radial(); ++n_radial) {
	for (unsigned int n_azimuthal = 0;
	     n_azimuthal <= data[t_data::POTENTIAL].get_max_azimuthal();
	     ++n_azimuthal) {
		const double angle = (double)n_azimuthal /
		    (double)data[t_data::POTENTIAL].get_size_azimuthal() * 2.0 *
		    PI;
		const double x = Rmed[n_radial] * cos(angle);
		const double y = Rmed[n_radial] * sin(angle);

	    for (unsigned int k = 0; k < number_of_planets; k++) {
		double smooth = pow2(compute_smoothing(Rmed[n_radial],
			data, n_radial, n_azimuthal));
		const double distance2 = pow2(x - xpl[k]) + pow2(y - ypl[k]);
		if (k == 0)
		    smooth = 0.0;
		const double distancesmooth = sqrt(distance2 + smooth);
>>>>>>> 7ded14e6
		// direct term from planet
		pot(n_rad, n_az) += -constants::G * mpl[k] / d_smoothed;
	    }
	    // apply indirect term
	    // correct frame with contributions from disk and planets
	    pot(n_rad, n_az) += -IndirectTerm.x * x - IndirectTerm.y * y;
	}
    }
}

/**
   Update disk forces onto planets if *diskfeedback* is turned on
*/
void ComputeDiskOnNbodyAccel(t_data &data)
{
    Pair accel;
    for (unsigned int k = 0;
	 k < data.get_planetary_system().get_number_of_planets(); k++) {
		t_planet &planet = data.get_planetary_system().get_planet(k);
		accel = ComputeAccel(data, planet.get_x(), planet.get_y());
		planet.set_disk_on_planet_acceleration(accel);

		const double torque = (planet.get_x() * accel.y - planet.get_y() * accel.x)*planet.get_mass();
		planet.set_torque(torque);
    }
}

/**
   Update mutual planet-planet accelerations
*/
void ComputeNbodyOnNbodyAccel(t_planetary_system &planetary_system)
{

    for (unsigned int npl = 0; npl < planetary_system.get_number_of_planets();
	 npl++) {
	t_planet &planet = planetary_system.get_planet(npl);
	const double x = planet.get_x();
	const double y = planet.get_y();
	double ax = 0.0;
	double ay = 0.0;
	for (unsigned int nother = 0;
	     nother < planetary_system.get_number_of_planets(); nother++) {
	    if (nother != npl) {
		t_planet &other_planet = planetary_system.get_planet(nother);
		const double xo = other_planet.get_x();
		const double yo = other_planet.get_y();
		const double mass = other_planet.get_mass();
		const double dist = sqrt(pow2(x - xo) + pow2(y - yo));
		ax -= constants::G * mass / pow3(dist) * (x - xo);
		ay -= constants::G * mass / pow3(dist) * (y - yo);
	    }
	}
	planet.set_nbody_on_planet_acceleration_x(ax);
	planet.set_nbody_on_planet_acceleration_y(ay);
    }
}

/**
	Updates planets velocities due to disk influence if "DiskFeedback" is
   set.
*/
void UpdatePlanetVelocitiesWithDiskForce(t_data &data, double dt)
{
    Pair gamma;

    for (unsigned int k = 0;
	 k < data.get_planetary_system().get_number_of_planets(); k++) {
	if (parameters::disk_feedback) {
	    t_planet &planet = data.get_planetary_system().get_planet(k);

	    gamma = planet.get_disk_on_planet_acceleration();
	    const double new_vx =
		planet.get_vx() + dt * gamma.x + dt * IndirectTermDisk.x;
	    const double new_vy =
		planet.get_vy() + dt * gamma.y + dt * IndirectTermDisk.y;
	    planet.set_vx(new_vx);
	    planet.set_vy(new_vy);
	}
    }
}

double ConstructSequence(double *u, double *v, int n)
{
    int i;
    double lapl = 0.0;
    for (i = 1; i < n; i++) {
	u[i] = 2.0 * v[i] - u[i - 1];
    }
    for (i = 1; i < n - 1; i++) {
	lapl += fabs(u[i + 1] + u[i - 1] - 2.0 * u[i]);
    }
    return lapl;
}<|MERGE_RESOLUTION|>--- conflicted
+++ resolved
@@ -83,26 +83,17 @@
  */
 void CalculatePotential(t_data &data)
 {
-<<<<<<< HEAD
-    double smooth2 = 0.0;
-    const unsigned int N_planets = 
+	const unsigned int N_planets = 
 		data.get_planetary_system().get_number_of_planets();
     std::vector<double> xpl(N_planets);
     std::vector<double> ypl(N_planets);
     std::vector<double> mpl(N_planets);
     std::vector<double> smooth_pl(N_planets);
-=======
-    unsigned int number_of_planets =
-	data.get_planetary_system().get_number_of_planets();
-    std::vector<double> xpl(number_of_planets);
-    std::vector<double> ypl(number_of_planets);
-    std::vector<double> mpl(number_of_planets);
->>>>>>> 7ded14e6
 
     // setup planet data
     for (unsigned int k = 0; k < N_planets; k++) {
 	t_planet &planet = data.get_planetary_system().get_planet(k);
-	mpl[k] = data.get_planetary_system().get_planet(k).get_rampup_mass();
+	mpl[k] = planet.get_rampup_mass();
 	xpl[k] = planet.get_x();
 	ypl[k] = planet.get_y();
     }
@@ -113,7 +104,6 @@
 	const unsigned int N_rad_max = data[t_data::POTENTIAL].get_max_radial();
 	const unsigned int N_az_max = data[t_data::POTENTIAL].get_max_azimuthal();
 
-<<<<<<< HEAD
     for (unsigned int n_rad = 0; n_rad <= N_rad_max; ++n_rad) {
 	for (unsigned int n_az = 0; n_az <= N_az_max; ++n_az) {
 	    const double angle = (double)n_az /
@@ -124,35 +114,10 @@
 
 	    for (unsigned int k = 0; k < N_planets; k++) {
 
-		smooth2 = pow2(compute_smoothing(Rmed[n_rad], 
-			data, n_rad, n_az));
-		const double distance2 = pow2(x - xpl[k]) + pow2(y - ypl[k]);
-		if (k == 0) {
-		    smooth2 = 0.0;
-		}
-		const double d_smoothed = sqrt(distance2 + smooth2);
-
-=======
-    // gravitational potential from planets on gas
-    for (unsigned int n_radial = 0;
-	 n_radial <= data[t_data::POTENTIAL].get_max_radial(); ++n_radial) {
-	for (unsigned int n_azimuthal = 0;
-	     n_azimuthal <= data[t_data::POTENTIAL].get_max_azimuthal();
-	     ++n_azimuthal) {
-		const double angle = (double)n_azimuthal /
-		    (double)data[t_data::POTENTIAL].get_size_azimuthal() * 2.0 *
-		    PI;
-		const double x = Rmed[n_radial] * cos(angle);
-		const double y = Rmed[n_radial] * sin(angle);
-
-	    for (unsigned int k = 0; k < number_of_planets; k++) {
-		double smooth = pow2(compute_smoothing(Rmed[n_radial],
-			data, n_radial, n_azimuthal));
-		const double distance2 = pow2(x - xpl[k]) + pow2(y - ypl[k]);
-		if (k == 0)
-		    smooth = 0.0;
-		const double distancesmooth = sqrt(distance2 + smooth);
->>>>>>> 7ded14e6
+		const double dist_smooth = compute_smoothing(Rmed[n_rad], data, n_rad, n_az);
+		const double dist2 = std::pow(x - xpl[k], 2) + std::pow(y - ypl[k], 2);
+		const double d_smoothed = std::sqrt(dist2 + std::pow(dist_smooth, 2));
+
 		// direct term from planet
 		pot(n_rad, n_az) += -constants::G * mpl[k] / d_smoothed;
 	    }
