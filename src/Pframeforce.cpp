#ifdef _OPENMP
#include <omp.h>
#endif

#include <stdlib.h>
#include <vector>

#include "Force.h"
#include "LowTasks.h"
#include "Pframeforce.h"
#include "RungeKutta.h"
#include "SideEuler.h"
#include "Theo.h"
#include "axilib.h"
#include "constants.h"
#include "find_cell_id.h"
#include "global.h"
#include "logging.h"
#include "parameters.h"
#include "selfgravity.h"
#include "units.h"
#include "util.h"
#include "viscosity.h"
#include "quantities.h"
<<<<<<< HEAD
#include "frame_of_reference.h"
=======

extern Pair IndirectTerm;
extern Pair IndirectTermDisk;
extern Pair IndirectTermPlanets;

/**
 * @brief ComputeIndirectTerm: IndirectTerm is the correction therm that needs
 * to be added to the accelerations.
 * @param force
 * @param data
 */
void ComputeIndirectTermDisk(t_data &data)
{
    IndirectTermDisk.x = 0.0;
    IndirectTermDisk.y = 0.0;

    // compute disk indirect term
    if (parameters::disk_feedback) {
	// add up contributions from disk on all bodies used to calculate the
	// center
	double mass_center = 0.0;
	for (unsigned int n = 0; n < parameters::n_bodies_for_hydroframe_center;
	     n++) {
	    t_planet &planet = data.get_planetary_system().get_planet(n);
	    const double mass = planet.get_mass();
	    const Pair accel = planet.get_disk_on_planet_acceleration();
	    IndirectTermDisk.x -= mass * accel.x;
	    IndirectTermDisk.y -= mass * accel.y;
	    mass_center += mass;
	}
	IndirectTermDisk.x /= mass_center;
	IndirectTermDisk.y /= mass_center;
	}
}

void ComputeIndirectTermNbodyEuler(t_data &data)
{
	IndirectTermPlanets.x = 0.0;
	IndirectTermPlanets.y = 0.0;

	// compute nbody indirect term
	// add up contributions from mutual interactions from all bodies used to
	// calculate the center
	double mass_center = 0.0;
	for (unsigned int n = 0; n < parameters::n_bodies_for_hydroframe_center;
	 n++) {
	t_planet &planet = data.get_planetary_system().get_planet(n);
	const double mass = planet.get_mass();
	const Pair accel = planet.get_nbody_on_planet_acceleration();
	IndirectTermPlanets.x -= mass * accel.x;
	IndirectTermPlanets.y -= mass * accel.y;
	mass_center += mass;
	}
	IndirectTermPlanets.x /= mass_center;
	IndirectTermPlanets.y /= mass_center;
}

void ComputeIndirectTermNbody(t_data &data, const double current_time, const double dt)
{

	if(parameters::indirect_term_mode == INDIRECT_TERM_EULER){
		ComputeNbodyOnNbodyAccel(data.get_planetary_system());
		ComputeIndirectTermNbodyEuler(data);
	} else {

	data.get_planetary_system().integrate_indirect_term_predictor(current_time, dt);

	if(dt != 0.0){ // Indirect term from Rebound
	/// compute the Indirect term as the effective acceleration from a high order nbody integrator.
	/// this typically leads to vel_center ~ 0/0 but pos_center != 0/0, but shifting the center to 0.0 causes an error
	/// because the gas does not feel the kick
	const pair delta_vel = data.get_planetary_system().get_hydro_frame_center_delta_vel_rebound_predictor();
	pair accel{delta_vel.x/dt, delta_vel.y/dt};

	if(parameters::indirect_term_mode == INDIRECT_TERM_REB_SPRING) { // Spring forces to keep central object near 0,0
	const pair com_pos = data.get_planetary_system().get_hydro_frame_center_position();
	const pair com_vel = data.get_planetary_system().get_hydro_frame_center_velocity();
	const double omega = data.get_planetary_system().get_planet(0).get_orbital_period();
	const double k_pos = std::pow(omega/15.0, 2);
	const double k_vel = std::pow(omega/10.0, 2);

	accel.x += com_pos.x * k_pos;
	accel.y += com_pos.y * k_pos;

	accel.x += com_vel.x * k_vel;
	accel.y += com_vel.y * k_vel;
	}

	IndirectTermPlanets.x = -accel.x;
	IndirectTermPlanets.y = -accel.y;
	} else {
	IndirectTermPlanets.x = 0.0;
	IndirectTermPlanets.y = 0.0;
	}
	}
}

void ComputeIndirectTermFully(){
	IndirectTerm.x = IndirectTermDisk.x + IndirectTermPlanets.x;
	IndirectTerm.y = IndirectTermDisk.y + IndirectTermPlanets.y;
}
>>>>>>> 9c8c79fe

/* Below : work in non-rotating frame */
/**
 * @brief CalculatePotential: Nbody Potential caused by stars and planets
 * @param data
 */
void CalculateNbodyPotential(t_data &data, const double current_time)
{
    static const unsigned int N_planets =
	data.get_planetary_system().get_number_of_planets();

    // setup planet data
    for (unsigned int k = 0; k < N_planets; k++) {
	t_planet &planet = data.get_planetary_system().get_planet(k);
	g_mpl[k] = planet.get_rampup_mass(current_time);
	g_xpl[k] = planet.get_x();
	g_ypl[k] = planet.get_y();

<<<<<<< HEAD
	if (parameters::ASPECTRATIO_MODE == 1) {
	    l1pl[k] = planet.get_dimensionless_roche_radius() *
=======
	if (ASPECTRATIO_MODE == 1) {
		g_l1pl[k] = planet.get_dimensionless_roche_radius() *
>>>>>>> 9c8c79fe
		      planet.get_distance_to_primary();
	}
    }

    auto &pot = data[t_data::POTENTIAL];
    pot.clear();

    const unsigned int N_rad_max = pot.get_max_radial();
    const unsigned int N_az_max = pot.get_max_azimuthal();

	#pragma omp parallel for collapse(2)
    for (unsigned int n_rad = 0; n_rad <= N_rad_max; ++n_rad) {
	for (unsigned int n_az = 0; n_az <= N_az_max; ++n_az) {
	    const int cell = get_cell_id(n_rad, n_az);
	    const double x = CellCenterX->Field[cell];
	    const double y = CellCenterY->Field[cell];

	    for (unsigned int k = 0; k < N_planets; k++) {

		const double smooth = compute_smoothing(data, n_rad, n_az);
		const double dx = x - g_xpl[k];
		const double dy = y - g_ypl[k];
		const double dist_2 = std::pow(dx, 2) + std::pow(dy, 2);
		const double d_smoothed =
		    std::sqrt(dist_2 + std::pow(smooth, 2));

		double smooth_factor_klahr = 1.0;

		if (parameters::ASPECTRATIO_MODE == 1) {
		    /// scale height is reduced by the planets and can cause the
		    /// epsilon smoothing be not sufficient for numerical
		    /// stability. Thus we add the gravitational potential
		    /// smoothing proposed by Klahr & Kley 2005.
			if (std::sqrt(g_xpl[k]*g_xpl[k] + g_ypl[k]*g_ypl[k]) > 1.0e-10) { // only for non central objects
			// position of the l1 point between planet and central star.
			const double l1 = g_l1pl[k];
			const double r_sm =
			    l1 * parameters::klahr_smoothing_radius;

			const double dist = std::sqrt(dist_2);

			if (dist < r_sm) {
			    smooth_factor_klahr =
				(std::pow(dist / r_sm, 4.0) -
				 2.0 * std::pow(dist / r_sm, 3.0) +
				 2.0 * dist / r_sm);
			}
		    }
		}

		// direct term from planet
		pot(n_rad, n_az) +=
			-constants::G * g_mpl[k] / d_smoothed * smooth_factor_klahr;
	    }
	    // apply indirect term
	    // correct frame with contributions from disk and planets
	    pot(n_rad, n_az) += -refframe::IndirectTerm.x * x - refframe::IndirectTerm.y * y;
	}
    }
}

void CalculateAccelOnGas(t_data &data, const double current_time)
{

    static const unsigned int N_planets =
	data.get_planetary_system().get_number_of_planets();

    // setup planet data
    for (unsigned int k = 0; k < N_planets; k++) {
	t_planet &planet = data.get_planetary_system().get_planet(k);
	g_mpl[k] = planet.get_rampup_mass(current_time);
	g_xpl[k] = planet.get_x();
	g_ypl[k] = planet.get_y();

<<<<<<< HEAD
	if (parameters::ASPECTRATIO_MODE == 1) {
	    l1pl[k] = planet.get_dimensionless_roche_radius() *
=======
	if (ASPECTRATIO_MODE == 1) {
		g_l1pl[k] = planet.get_dimensionless_roche_radius() *
>>>>>>> 9c8c79fe
		      planet.get_distance_to_primary();
	}
    }

    double *acc_r = data[t_data::ACCEL_RADIAL].Field;
    const unsigned int N_az_max =
	data[t_data::ACCEL_RADIAL].get_size_azimuthal();
	const unsigned int Nr = data[t_data::ACCEL_RADIAL].get_size_radial() - 1;

	#pragma omp parallel for collapse(2)
    for (unsigned int n_rad = 1;
	 n_rad < Nr; ++n_rad) { // No need to compute Vr at the top of the outer ghost cells
	for (unsigned int n_az = 0; n_az < N_az_max; ++n_az) {

	    const double phi = (double)n_az * dphi;
	    const double r = Rinf[n_rad];

	    const double x = r * std::cos(phi);
	    const double y = r * std::sin(phi);
	    const double smooth = compute_smoothing_r(data, n_rad, n_az);

	    pair ar = refframe::IndirectTerm;
	    for (unsigned int k = 0; k < N_planets; k++) {

		const double dx = x - g_xpl[k];
		const double dy = y - g_ypl[k];
		const double dist_2 = std::pow(dx, 2) + std::pow(dy, 2);
		const double dist_2_sm = dist_2 + std::pow(smooth, 2);
		const double dist_sm = std::sqrt(dist_2_sm);
		const double dist_3_sm = dist_sm * dist_2_sm;
		const double inv_dist_3_sm = 1.0 / dist_3_sm;

		double smooth_factor_klahr = 1.0;

		if (parameters::ASPECTRATIO_MODE == 1) {
		    /// scale height is reduced by the planets and can cause the
		    /// epsilon smoothing be not sufficient for numerical
		    /// stability. Thus we add the gravitational potential
		    /// smoothing proposed by Klahr & Kley 2005; but the
		    /// derivative of it, since we apply it directly on the
		    /// force
			if (std::sqrt(g_xpl[k]*g_xpl[k] + g_ypl[k]*g_ypl[k]) > 1.0e-10) { // only for non central objects
			// position of the l1 point between planet and central
			// star.
			const double l1 = g_l1pl[k];
			const double r_sm =
			    l1 * parameters::klahr_smoothing_radius;

			const double dist = std::sqrt(dist_2);

			if (dist < r_sm) {
			    smooth_factor_klahr =
				-(3.0 * std::pow(dist / r_sm, 4.0) -
				  4.0 * std::pow(dist / r_sm, 3.0));
			}
		    }
		}

		// direct term from planet
		ar.x -= dx * constants::G * g_mpl[k] * inv_dist_3_sm *
			smooth_factor_klahr;
		ar.y -= dy * constants::G * g_mpl[k] * inv_dist_3_sm *
			smooth_factor_klahr;
	    }

	    const double accel = std::cos(phi) * ar.x + std::sin(phi) * ar.y;

	    /*
	    /// DEBUG, by comparing with accel from potential
	    const double gradphi = (data[t_data::POTENTIAL](n_rad, n_az) -
		       data[t_data::POTENTIAL](n_rad - 1, n_az)) *
		      InvDiffRmed[n_rad];

	    if(accel != 0.0){
	    const double rel_err = std::fabs((gradphi + accel)/accel);

	    const double dx = x - xpl[1];
	    const double dy = y - ypl[1];
	    const double dist = std::sqrt(std::pow(dx, 2) + std::pow(dy, 2));

	    double diff_phi = phi -
	    data.get_planetary_system().get_planet(1).get_phi(); const double
	    diff_r = r - data.get_planetary_system().get_planet(1).get_r();
	    diff_phi = std::min(diff_phi, std::fabs(diff_phi - 2 * M_PI));

	    if(rel_err > 1.e-1){
	    printf("(%d %d)	accel r	= (%.5e	%.5e)	%.5e	(%.5e
	    %.5e)\n", n_rad, n_az, gradphi, -accel, rel_err, diff_r, diff_phi);
	    }}
	    /// END DEBUG
	    */

	    const int cell_id = get_cell_id(n_rad, n_az);
	    acc_r[cell_id] = accel;
	}
    }

    double *accel_phi = data[t_data::ACCEL_AZIMUTHAL].Field;

	#pragma omp parallel for collapse(2)
    for (unsigned int n_rad = 0;
	 n_rad < Nr; ++n_rad) {
	for (unsigned int n_az = 0; n_az < N_az_max; ++n_az) {

	    const double phi = ((double)n_az - 0.5) * dphi;
	    const double r = Rmed[n_rad];

	    const double x = r * std::cos(phi);
	    const double y = r * std::sin(phi);
	    const double smooth = compute_smoothing_az(data, n_rad, n_az);

	    pair aphi = refframe::IndirectTerm;
	    for (unsigned int k = 0; k < N_planets; k++) {

		const double dx = x - g_xpl[k];
		const double dy = y - g_ypl[k];
		const double dist_2 = std::pow(dx, 2) + std::pow(dy, 2);
		const double dist_2_sm = dist_2 + std::pow(smooth, 2);
		const double dist_3_sm = std::sqrt(dist_2_sm) * dist_2_sm;
		const double inv_dist_3_sm = 1.0 / dist_3_sm;

		double smooth_factor_klahr = 1.0;

		if (parameters::ASPECTRATIO_MODE == 1) {
		    /// scale height is reduced by the planets and can cause the
		    /// epsilon smoothing be not sufficient for numerical
		    /// stability. Thus we add the gravitational potential
		    /// smoothing proposed by Klahr & Kley 2005; but the
		    /// derivative of it, since we apply it directly on the
		    /// force
			if (std::sqrt(g_xpl[k]*g_xpl[k] + g_ypl[k]*g_ypl[k]) > 1.0e-10) { // only for non central objects
			// position of the l1 point between planet and central
			// star.
			const double l1 = g_l1pl[k];
			const double r_sm =
			    l1 * parameters::klahr_smoothing_radius;

			const double dist = std::sqrt(dist_2);

			if (dist < r_sm) {
			    smooth_factor_klahr =
				-(3.0 * std::pow(dist / r_sm, 4.0) -
				  4.0 * std::pow(dist / r_sm, 3.0));
			}
		    }
		}

		// direct term from planet
		aphi.x -= dx * constants::G * g_mpl[k] * inv_dist_3_sm *
			  smooth_factor_klahr;
		aphi.y -= dy * constants::G * g_mpl[k] * inv_dist_3_sm *
			  smooth_factor_klahr;
	    }

	    const double accel =
		std::cos(phi) * aphi.y - std::sin(phi) * aphi.x;

	    /*
	    /// DEBUG, compare with accel from potential
	    const double invdxtheta = 1.0 / (dphi * Rmed[n_rad]);

	    // 1/r dPhi/dphi
	    const double gradphi =
	    (data[t_data::POTENTIAL](n_rad, n_az) -
	     data[t_data::POTENTIAL](
		     n_rad, n_az == 0
			       ? data[t_data::POTENTIAL].get_max_azimuthal()
			       : n_az - 1)) *
	    invdxtheta;

	    if(accel != 0.0){
	    const double rel_err = std::fabs((gradphi + accel)/accel);

	    const double dx = x - xpl[1];
	    const double dy = y - ypl[1];
	    const double dist = std::sqrt(std::pow(dx, 2) + std::pow(dy, 2));

	    double diff_phi = phi -
	    data.get_planetary_system().get_planet(1).get_phi(); diff_phi =
	    std::min(diff_phi, std::fabs(diff_phi - 2 * M_PI)); const double
	    diff_r = r - data.get_planetary_system().get_planet(1).get_r();
	    if(rel_err < 1e-5){
	    printf("(%d %d )	accel p	= (%.5e	%.5e)	%.5e	(%.5e %.5e)\n",
	    n_rad, n_az, gradphi, -accel, rel_err, diff_r, diff_phi);
	    }}
	    /// END DEBUG
	    */

	    const int cell_id = get_cell_id(n_rad, n_az);
	    accel_phi[cell_id] = accel;
	}
    }
}

/**
   Update disk forces onto planets if *diskfeedback* is turned on
*/
void ComputeDiskOnNbodyAccel(t_data &data)
{
    Pair accel;
    for (unsigned int k = 0;
	 k < data.get_planetary_system().get_number_of_planets(); k++) {
	t_planet &planet = data.get_planetary_system().get_planet(k);
	const double l1 = planet.get_dimensionless_roche_radius() *
		 planet.get_distance_to_primary();


	accel =
	    ComputeDiskOnPlanetAccel(data, planet.get_x(), planet.get_y(), l1);
	planet.set_disk_on_planet_acceleration(accel);

	const double torque =
	    (planet.get_x() * accel.y - planet.get_y() * accel.x) *
	    planet.get_mass();
	planet.set_torque(torque);
    }
}

/**
   Update mutual planet-planet accelerations
*/
void ComputeNbodyOnNbodyAccel(t_planetary_system &planetary_system)
{

    for (unsigned int npl = 0; npl < planetary_system.get_number_of_planets();
	 npl++) {
	t_planet &planet = planetary_system.get_planet(npl);
	const double x = planet.get_x();
	const double y = planet.get_y();
	double ax = 0.0;
	double ay = 0.0;
	for (unsigned int nother = 0;
	     nother < planetary_system.get_number_of_planets(); nother++) {
	    if (nother != npl) {
		t_planet &other_planet = planetary_system.get_planet(nother);
		const double xo = other_planet.get_x();
		const double yo = other_planet.get_y();
		const double mass = other_planet.get_mass();
		const double dist =
		    sqrt(std::pow(x - xo, 2) + std::pow(y - yo, 2));
		ax -= constants::G * mass / std::pow(dist, 3) * (x - xo);
		ay -= constants::G * mass / std::pow(dist, 3) * (y - yo);
	    }
	}
	planet.set_nbody_on_planet_acceleration_x(ax);
	planet.set_nbody_on_planet_acceleration_y(ay);
    }
}

static double q0[MAX1D], q1[MAX1D], PlanetMasses[MAX1D];
void ComputeNbodyOnNbodyAccelRK5(t_data &data, const double dt)
{
    unsigned int n = data.get_planetary_system().get_number_of_planets();

	if (parameters::integrate_planets) {
		for (unsigned int i = 0; i < data.get_planetary_system().get_number_of_planets(); i++) {
			q0[i+0*n] = data.get_planetary_system().get_planet(i).get_x();
			q0[i+1*n] = data.get_planetary_system().get_planet(i).get_y();
			q0[i+2*n] = data.get_planetary_system().get_planet(i).get_vx();
			q0[i+3*n] = data.get_planetary_system().get_planet(i).get_vy();
			PlanetMasses[i] = data.get_planetary_system().get_planet(i).get_mass();
		}

	RungeKutta(q0, dt, PlanetMasses, q1, n);

		for (unsigned int i = 0; i < data.get_planetary_system().get_number_of_planets(); i++) {
			data.get_planetary_system().get_planet(i).set_nbody_on_planet_acceleration_x(q1[i+2*n]);
			data.get_planetary_system().get_planet(i).set_nbody_on_planet_acceleration_y(q1[i+3*n]);
		}

	}
}

/**
	Updates planets velocities due to disk influence if "DiskFeedback" is
   set.
*/
void UpdatePlanetVelocitiesWithDiskForce(t_data &data, const double dt)
{
    for (unsigned int k = 0;
	 k < data.get_planetary_system().get_number_of_planets(); k++) {
	if (parameters::disk_feedback) {
	    t_planet &planet = data.get_planetary_system().get_planet(k);

	    const Pair gamma = planet.get_disk_on_planet_acceleration();
	    const double new_vx =
		planet.get_vx() + dt * gamma.x;
	    const double new_vy =
		planet.get_vy() + dt * gamma.y;
	    planet.set_vx(new_vx);
		planet.set_vy(new_vy);
	}
    }
}

double ConstructSequence(double *u, double *v, int n)
{
    int i;
    double lapl = 0.0;
    for (i = 1; i < n; i++) {
	u[i] = 2.0 * v[i] - u[i - 1];
    }
    for (i = 1; i < n - 1; i++) {
	lapl += fabs(u[i + 1] + u[i - 1] - 2.0 * u[i]);
    }
    return lapl;
}<|MERGE_RESOLUTION|>--- conflicted
+++ resolved
@@ -22,111 +22,7 @@
 #include "util.h"
 #include "viscosity.h"
 #include "quantities.h"
-<<<<<<< HEAD
 #include "frame_of_reference.h"
-=======
-
-extern Pair IndirectTerm;
-extern Pair IndirectTermDisk;
-extern Pair IndirectTermPlanets;
-
-/**
- * @brief ComputeIndirectTerm: IndirectTerm is the correction therm that needs
- * to be added to the accelerations.
- * @param force
- * @param data
- */
-void ComputeIndirectTermDisk(t_data &data)
-{
-    IndirectTermDisk.x = 0.0;
-    IndirectTermDisk.y = 0.0;
-
-    // compute disk indirect term
-    if (parameters::disk_feedback) {
-	// add up contributions from disk on all bodies used to calculate the
-	// center
-	double mass_center = 0.0;
-	for (unsigned int n = 0; n < parameters::n_bodies_for_hydroframe_center;
-	     n++) {
-	    t_planet &planet = data.get_planetary_system().get_planet(n);
-	    const double mass = planet.get_mass();
-	    const Pair accel = planet.get_disk_on_planet_acceleration();
-	    IndirectTermDisk.x -= mass * accel.x;
-	    IndirectTermDisk.y -= mass * accel.y;
-	    mass_center += mass;
-	}
-	IndirectTermDisk.x /= mass_center;
-	IndirectTermDisk.y /= mass_center;
-	}
-}
-
-void ComputeIndirectTermNbodyEuler(t_data &data)
-{
-	IndirectTermPlanets.x = 0.0;
-	IndirectTermPlanets.y = 0.0;
-
-	// compute nbody indirect term
-	// add up contributions from mutual interactions from all bodies used to
-	// calculate the center
-	double mass_center = 0.0;
-	for (unsigned int n = 0; n < parameters::n_bodies_for_hydroframe_center;
-	 n++) {
-	t_planet &planet = data.get_planetary_system().get_planet(n);
-	const double mass = planet.get_mass();
-	const Pair accel = planet.get_nbody_on_planet_acceleration();
-	IndirectTermPlanets.x -= mass * accel.x;
-	IndirectTermPlanets.y -= mass * accel.y;
-	mass_center += mass;
-	}
-	IndirectTermPlanets.x /= mass_center;
-	IndirectTermPlanets.y /= mass_center;
-}
-
-void ComputeIndirectTermNbody(t_data &data, const double current_time, const double dt)
-{
-
-	if(parameters::indirect_term_mode == INDIRECT_TERM_EULER){
-		ComputeNbodyOnNbodyAccel(data.get_planetary_system());
-		ComputeIndirectTermNbodyEuler(data);
-	} else {
-
-	data.get_planetary_system().integrate_indirect_term_predictor(current_time, dt);
-
-	if(dt != 0.0){ // Indirect term from Rebound
-	/// compute the Indirect term as the effective acceleration from a high order nbody integrator.
-	/// this typically leads to vel_center ~ 0/0 but pos_center != 0/0, but shifting the center to 0.0 causes an error
-	/// because the gas does not feel the kick
-	const pair delta_vel = data.get_planetary_system().get_hydro_frame_center_delta_vel_rebound_predictor();
-	pair accel{delta_vel.x/dt, delta_vel.y/dt};
-
-	if(parameters::indirect_term_mode == INDIRECT_TERM_REB_SPRING) { // Spring forces to keep central object near 0,0
-	const pair com_pos = data.get_planetary_system().get_hydro_frame_center_position();
-	const pair com_vel = data.get_planetary_system().get_hydro_frame_center_velocity();
-	const double omega = data.get_planetary_system().get_planet(0).get_orbital_period();
-	const double k_pos = std::pow(omega/15.0, 2);
-	const double k_vel = std::pow(omega/10.0, 2);
-
-	accel.x += com_pos.x * k_pos;
-	accel.y += com_pos.y * k_pos;
-
-	accel.x += com_vel.x * k_vel;
-	accel.y += com_vel.y * k_vel;
-	}
-
-	IndirectTermPlanets.x = -accel.x;
-	IndirectTermPlanets.y = -accel.y;
-	} else {
-	IndirectTermPlanets.x = 0.0;
-	IndirectTermPlanets.y = 0.0;
-	}
-	}
-}
-
-void ComputeIndirectTermFully(){
-	IndirectTerm.x = IndirectTermDisk.x + IndirectTermPlanets.x;
-	IndirectTerm.y = IndirectTermDisk.y + IndirectTermPlanets.y;
-}
->>>>>>> 9c8c79fe
 
 /* Below : work in non-rotating frame */
 /**
@@ -145,13 +41,8 @@
 	g_xpl[k] = planet.get_x();
 	g_ypl[k] = planet.get_y();
 
-<<<<<<< HEAD
 	if (parameters::ASPECTRATIO_MODE == 1) {
-	    l1pl[k] = planet.get_dimensionless_roche_radius() *
-=======
-	if (ASPECTRATIO_MODE == 1) {
 		g_l1pl[k] = planet.get_dimensionless_roche_radius() *
->>>>>>> 9c8c79fe
 		      planet.get_distance_to_primary();
 	}
     }
@@ -226,13 +117,8 @@
 	g_xpl[k] = planet.get_x();
 	g_ypl[k] = planet.get_y();
 
-<<<<<<< HEAD
 	if (parameters::ASPECTRATIO_MODE == 1) {
-	    l1pl[k] = planet.get_dimensionless_roche_radius() *
-=======
-	if (ASPECTRATIO_MODE == 1) {
 		g_l1pl[k] = planet.get_dimensionless_roche_radius() *
->>>>>>> 9c8c79fe
 		      planet.get_distance_to_primary();
 	}
     }
