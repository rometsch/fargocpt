"""
Test for Super-Time stepping from D'Angelo et al. 2003 THERMOHYDRODYNAMICS OF CIRCUMSTELLAR DISKS WITH HIGH-MASS PLANETS
"""
import subprocess
import os
import argparse

import numpy as np
import matplotlib.pyplot as plt

from scipy import interpolate, integrate

quants = ["gasvrad", "gasdens", "gasTemperature", "gasenergy"]

acceptable_diff = {
    "gasvrad" : 0.015, 
    "gasdens" : 0.0073,
    "gasTemperature" : 0.016, 
    "gasenergy" : 0.014
}

test_cases = {
    "SN" : {
        "outdir" : 'output/SN/',
        "color" : "red",
        "ls" : "--"
    },
    "TW" : {
        "outdir" : 'output/TW/',
        "color" : "blue",
        "ls" : "--"
    },
    "SN STS" : {
        "outdir" : 'output/STS/',
        "color" : "gold",
        "ls" : ":"
    },
    "TW LF" : {
        "outdir" : 'output/TW_LF/',
        "color" : "green",
        "ls" : "-."
    },
    "SN LF" : {
        "outdir" : 'output/SN_LF/',
        "color" : "orange",
        "ls" : ":"
    }
}

def compile_fargo(fargo_path):
    wd = os.getcwd()
    os.chdir(fargo_path)

    with open("make.log", "w") as logfile:
        subprocess.run(['make', '-j', '-C' 'src/'], stdout=logfile)
    os.chdir(wd)


def run(par_file):
    logfilename = os.path.basename(par_file).replace(".yml",".log")
    with open(logfilename, "w") as logfile:
        subprocess.call('../../fargo start ' + par_file, shell=True, stdout=logfile)

def get_analytic_spl(quant):
    analytic_data = np.loadtxt("analytic_shock.dat", skiprows=2)
    x = analytic_data[:,1]
    i = None
    for n, s in enumerate(quants):
        if s == quant:
            i = n
    if i is None:
        raise ValueError(f"{quant} is not a valid quantity")
    y = analytic_data[:,(i+2)]
    if quants[i] == 'gasenergy':
      y = analytic_data[:,4]*analytic_data[:,3]/(1.4-1)
      
    s = interpolate.InterpolatedUnivariateSpline(x, y)

<<<<<<< HEAD
    return s
=======
quants = ["vrad", "Sigma", "Temperature", "energy"]
>>>>>>> f8834e43

def analytic(axs):
    analytic_data = np.loadtxt("analytic_shock.dat", skiprows=2)
    x = analytic_data[:,1]

    for i in range(len(quants)):
        ax = axs[i]
        y = analytic_data[:,(i+2)]
        if quants[i] == 'energy':
            y = analytic_data[:,4]*analytic_data[:,3]/(1.4-1)

        ax.plot(x, y, '-k', label='Analytic', lw=2)


def plot_output(out, label, color, Nsnap, axs, ls="--"):

    r12 = np.loadtxt(out + "used_rad.dat", skiprows=0)
    r1 = 0.5*(r12[1:] + r12[:-1])-r12[0]
<<<<<<< HEAD
    file_name = f"{out}/snapshots/{Nsnap}/Sigma.dat"
=======
    rmax = np.max(r1)
    rmin = np.min(r1)

    file_name = out + 'snapshots/' + str(dt) + '/Sigma' + ".dat"
>>>>>>> f8834e43
    data = np.fromfile(file_name)
    N = len(data)
    nr = len(r1)
    nphi = int(N/nr)

    for i in range(len(quants)):
        ax = axs[i]

<<<<<<< HEAD
        name = quants[i].replace("gas", "")
        name = name.replace("dens", "Sigma")
        file_name = f"{out}/snapshots/{Nsnap}/{name}.dat"
        data = np.fromfile(file_name)
        if name == 'vrad':
=======
        file_name = out + '/snapshots/' + str(dt) + '/' + quants[i] + ".dat"
        data = np.fromfile(file_name)
        if quants[i] == 'vrad':
>>>>>>> f8834e43
            data = data.reshape((nr+1, nphi))
            data = np.mean(data, 1)
            data = 0.5*(data[1:] + data[:-1])
        else:
            data = data.reshape((nr, nphi))
            data = np.mean(data, 1)

        ax.plot(r1, data, ls=ls, color=color, label=label, lw=2.5)


def diff_to_analytic(out, quant, Nsnap):

    r12 = np.loadtxt(out + "used_rad.dat", skiprows=0)
    r1 = 0.5*(r12[1:] + r12[:-1])-r12[0]
    file_name = f"{out}/snapshots/{Nsnap}/Sigma.dat"
    data = np.fromfile(file_name)
    N = len(data)
    nr = len(r1)
    nphi = int(N/nr)

<<<<<<< HEAD
=======
compile_fargo('../../')
run('../../', 'test/shockTube/shocktube_TW.yml')
run('../../', 'test/shockTube/shocktube_SN.yml')
>>>>>>> f8834e43

    name = quant.replace("gas", "")
    name = name.replace("dens", "Sigma")
    file_name = f"{out}/snapshots/{Nsnap}/{name}.dat"
    data = np.fromfile(file_name)
    if name == 'vrad':
        data = data.reshape((nr+1, nphi))
        data = np.mean(data, 1)
        data = 0.5*(data[1:] + data[:-1])
    else:
        data = data.reshape((nr, nphi))
        data = np.mean(data, 1)

<<<<<<< HEAD
    # restrict to 0 to 1
    inds = np.logical_and(r1 >= 0, r1 <=1)
    r1 = r1[inds]
    data = data[inds] 


    spl = get_analytic_spl(quant)
    analytic = spl(r1)
=======
analytic(axs)
test('../../shocktube_TW/', 'TW', 'red', dt)
test('../../shocktube_SN/', 'SN', 'blue', dt)

for i in range(len(quants)):
    ax = axs[i]
    ax.axis('auto')
    ax.set_title(quants[i], color='black', y = 1.06)
    if quants[i] == 'Sigma':
        ax.legend(loc='upper right')
    if quants[i] == 'energy':
        ax.legend(loc='upper right')
    if quants[i] == 'vrad':
        ax.legend(loc='upper left')
    if quants[i] == 'Temperature':
        ax.legend(loc='upper left')
>>>>>>> f8834e43

    delta = np.abs(data - analytic)
    return integrate.simpson(delta, r1)


def visualize(Nsnapshot):
    fig, axs = plt.subplots(2,2,figsize=(8,4))
    axs = np.ravel(axs)

    analytic(axs)
    for key, val in test_cases.items():
        plot_output(val["outdir"], 
                    key, 
                    val["color"], 
                    Nsnapshot, 
                    axs, 
                    ls=val["ls"])

    for i in range(len(quants)):
        ax = axs[i]
        ax.axis('auto')
        ax.set_title(quants[i], color='black', y = 1.06)
        if quants[i] == 'gasdens':
            ax.legend(loc='upper right')
        if quants[i] == 'gasenergy':
            ax.legend(loc='upper right')
        if quants[i] == 'gasvrad':
            ax.legend(loc='upper left')
        if quants[i] == 'gasTemperature':
            ax.legend(loc='upper left')
    plt.show()

def main():
    
    parser = argparse.ArgumentParser()
    parser.add_argument("--viz", action="store_true", help="Plot the results.")
    opt = parser.parse_args()
    
    compile_fargo('../../')
    run('setups/shocktube_SN.yml')
    run('setups/shocktube_TW.yml')
    run('setups/shocktube_STS.yml')
    run('setups/shocktube_TW_LF.yml')
    run('setups/shocktube_SN_LF.yml')
    
    success = True
    with open("diffs.log", "w") as logfile:
        for key, val in test_cases.items():
            outdir = val["outdir"]
            for quant in quants:
                diff = diff_to_analytic(outdir, quant, 228)
                is_smaller = diff < acceptable_diff[quant]
                if not is_smaller:
                    success = False
                print("SUCCESS" if is_smaller else "FAIL", "|",
                      key, "|", quant, "|", diff, file=logfile)
    if success:
        print("SUCCESS: shocktube test")
    else:
        print("FAIL: shocktube test, threshold of integrated diff exceeded")
    
    if opt.viz:
       visualize(228)

if __name__=="__main__":
    main()<|MERGE_RESOLUTION|>--- conflicted
+++ resolved
@@ -76,11 +76,7 @@
       
     s = interpolate.InterpolatedUnivariateSpline(x, y)
 
-<<<<<<< HEAD
     return s
-=======
-quants = ["vrad", "Sigma", "Temperature", "energy"]
->>>>>>> f8834e43
 
 def analytic(axs):
     analytic_data = np.loadtxt("analytic_shock.dat", skiprows=2)
@@ -99,14 +95,7 @@
 
     r12 = np.loadtxt(out + "used_rad.dat", skiprows=0)
     r1 = 0.5*(r12[1:] + r12[:-1])-r12[0]
-<<<<<<< HEAD
     file_name = f"{out}/snapshots/{Nsnap}/Sigma.dat"
-=======
-    rmax = np.max(r1)
-    rmin = np.min(r1)
-
-    file_name = out + 'snapshots/' + str(dt) + '/Sigma' + ".dat"
->>>>>>> f8834e43
     data = np.fromfile(file_name)
     N = len(data)
     nr = len(r1)
@@ -115,17 +104,11 @@
     for i in range(len(quants)):
         ax = axs[i]
 
-<<<<<<< HEAD
         name = quants[i].replace("gas", "")
         name = name.replace("dens", "Sigma")
         file_name = f"{out}/snapshots/{Nsnap}/{name}.dat"
         data = np.fromfile(file_name)
         if name == 'vrad':
-=======
-        file_name = out + '/snapshots/' + str(dt) + '/' + quants[i] + ".dat"
-        data = np.fromfile(file_name)
-        if quants[i] == 'vrad':
->>>>>>> f8834e43
             data = data.reshape((nr+1, nphi))
             data = np.mean(data, 1)
             data = 0.5*(data[1:] + data[:-1])
@@ -146,12 +129,6 @@
     nr = len(r1)
     nphi = int(N/nr)
 
-<<<<<<< HEAD
-=======
-compile_fargo('../../')
-run('../../', 'test/shockTube/shocktube_TW.yml')
-run('../../', 'test/shockTube/shocktube_SN.yml')
->>>>>>> f8834e43
 
     name = quant.replace("gas", "")
     name = name.replace("dens", "Sigma")
@@ -165,33 +142,21 @@
         data = data.reshape((nr, nphi))
         data = np.mean(data, 1)
 
-<<<<<<< HEAD
     # restrict to 0 to 1
     inds = np.logical_and(r1 >= 0, r1 <=1)
     r1 = r1[inds]
     data = data[inds] 
 
+    r12 = np.loadtxt(out + "used_rad.dat", skiprows=0)
+    r1 = 0.5*(r12[1:] + r12[:-1])-r12[0]
+    file_name = f"{out}/snapshots/{Nsnap}/Sigma.dat"
+    data = np.fromfile(file_name)
+    N = len(data)
+    nr = len(r1)
+    nphi = int(N/nr)
 
     spl = get_analytic_spl(quant)
     analytic = spl(r1)
-=======
-analytic(axs)
-test('../../shocktube_TW/', 'TW', 'red', dt)
-test('../../shocktube_SN/', 'SN', 'blue', dt)
-
-for i in range(len(quants)):
-    ax = axs[i]
-    ax.axis('auto')
-    ax.set_title(quants[i], color='black', y = 1.06)
-    if quants[i] == 'Sigma':
-        ax.legend(loc='upper right')
-    if quants[i] == 'energy':
-        ax.legend(loc='upper right')
-    if quants[i] == 'vrad':
-        ax.legend(loc='upper left')
-    if quants[i] == 'Temperature':
-        ax.legend(loc='upper left')
->>>>>>> f8834e43
 
     delta = np.abs(data - analytic)
     return integrate.simpson(delta, r1)
