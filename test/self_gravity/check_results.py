import os
import yaml
import numpy as np
import astropy.units as u
import astropy.constants as const
import matplotlib.pyplot as plt
from fargocpt import Loader

def smoothing_length_sq(r, rp, h):
    """ Squared smoothing length for the SG interaction following Moldenhauer 2018.
    
    The factors in the polinomials are for a grid with rout/rin = 12.5.

    Parameters
    ----------
    r : float
        Radial position cell 1
    rp : float
        Radial position cell 2
    h : float
        Aspect ratio of the disk.

    Returns
    -------
    float
        Squared smoothing length.    
    """
    chi = 0.6472*h - 0.7543*h**2
    lam = 0.4571*h + 0.6737*np.sqrt(h)
    eps_sq = lam**2 * (r - rp)**2 + chi**2 * r*rp
    return eps_sq

def get_gr_direct(ld: Loader):
    """ Return the cached values or calculate the radial acceleration due to SG by direct summation."""
    Nr = ld.gas.vars2D.grid.Nrad
    Naz = ld.gas.vars2D.grid.Naz
    filename = f"gr_direct_{Nr}x{Naz}.txt"
    if (os.path.exists(filename)):
        r, gr = np.loadtxt(filename, unpack=True)
        return r, gr
    # compute the values

    # get values from output
    R, PHI, Sigma = ld.gas.vars2D.get("Sigma", 0, grid_for_plot=False)

    X = R*np.cos(PHI)
    Y = R*np.sin(PHI)
    A = ld.gas.grid.Agrid

    # Calculate SG acceleration in cylindrical coordinates
    accx = np.zeros(Sigma.shape)*u.cm/u.s**2
    accy = np.zeros(Sigma.shape)*u.cm/u.s**2

    h0 = ld.params["AspectRatio"]
    G = const.G

    Nr = Sigma.shape[0]
    Naz = Sigma.shape[1]

    # loop over all cells to compute acceleration there
    for n in range(Nr):
        for k in range(Naz):
            # now use numpy arrays for the calculation

            r1 = R[n,k]

            eps_sq = smoothing_length_sq(r1, R, h0)

            x1 = X[n,k]
            y1 = Y[n,k]

            dx = x1 - X
            dy = y1 - Y
            dsq = dx**2 + dy**2
            d = np.sqrt(dsq)
            
            accx_full = - G * A * Sigma * dx / (d**2 + eps_sq)**1.5
            accy_full = - G * A * Sigma * dy / (d**2 + eps_sq)**1.5

            accx[n,k] = np.sum(accx_full)
            accy[n,k] = np.sum(accy_full)

    # convert to radial acceleration
    accr = accx * np.cos(PHI) + accy * np.sin(PHI)


    gr_direct = accr[:,1].to_value("cm/s2")
    r_direct = R[:,0].to_value("au")

    # save to file
    np.savetxt(filename, np.array([r_direct, gr_direct]).T, header=f"#Self-gravity acceleration for a {Nr}x{Naz} grid\n#syntax: r_direct gr_direct")

    return r_direct, gr_direct

def test(output_dir):

    ld = Loader(output_dir)

    r_direct, gr_direct = get_gr_direct(ld)    

    # plot difference
    r_code, gr_code = ld.gas.vars2D.avg("a_sg_rad", 0)
    r_code = r_code.to_value("au")
    gr_code = gr_code.to_value("cm/s2")


    fig, axs = plt.subplots(2,1,height_ratios=[3,1], sharex=True, figsize=(6,4))
    fig.subplots_adjust(hspace=0)
    ax = axs[0]
    ax.plot(r_direct, gr_direct, label="direct sum", lw=2)
    ax.plot(r_code, gr_code, ls="--", label="code", lw=2)
    ax.set_xlabel("r [au]")
    ax.set_ylabel("$g_r$ [cm/s2]")
    ax.legend()
    ax.axhline(0.0, ls="-", lw=1, color="k", alpha=0.5, zorder=0)

    ax = axs[1]
    diff = np.abs(gr_code/gr_direct - 1)
<<<<<<< HEAD
    ax.plot(r_code, np.abs(gr_code-gr_direct)*1e5, label=r"absolute difference $\times 10^5$", ls="-", color="C2", lw=2)
    ax.plot(r_code, diff, label="relative difference", ls="none", marker=".")
    ax.set_yscale("log")
    ax.set_xlabel("r [au]")
    ax.set_ylabel("(relative) difference")
    # ax.grid(alpha=0.5)
    ax.set_yticks([1e-4, 1e-2, 1])
    ax.legend(bbox_to_anchor=(1.0, 3.3), loc="upper right")
=======
    ax.plot(r_code, diff, label="relative difference")
    # ax.plot(r_code, np.abs(gr_code-gr_direct)*1e5, label="absolute difference * $10^5$", ls="--", color="C2")
    ax.set_yscale("log")
    ax.set_xlabel("r [au]")
    ax.set_ylabel("relative difference")
    ax.grid(alpha=0.5)
    ax.set_yticks([1e-3, 1e-2, 1e-1, 1])
    # ax.legend(bbox_to_anchor=(1.0, 3.3), loc="upper right")
>>>>>>> 3eca84d3

    kzero = np.argmin(np.abs(gr_code))
    rzero = r_code[kzero]
    for ax in axs:
        ax.axvline(rzero, ls="-", lw=1, color="k", alpha=0.5, zorder=0)
    

<<<<<<< HEAD
    fig.savefig("plot.jpg", dpi=150, bbox_inches="tight")
    # fig.savefig("plot.pdf", dpi=300, bbox_inches="tight")

=======
    fig.savefig("plot.jpg", dpi=150)
    fig.savefig("plot.pdf", dpi=150)

    threshold = 0.001
>>>>>>> 3eca84d3
    diff_test = diff[r_code > 2]
    max_diff = np.max(diff_test)

    with open("testconfig.yml", "r") as f:
        testconfig = yaml.safe_load(f)

    testname = testconfig["testname"]
    threshold = testconfig["threshold"]

    pass_test = max_diff < threshold

    with open("test.log", "w") as f:
        print(f"Test name: {testname}", file=f)
        print(f"Max rel diff outside 2 au = {max_diff:.2e}", file=f)
        print(f"Threshold: {threshold}", file=f)
        print(f"Pass test: {pass_test}", file=f)

    if pass_test:
        print(f"SUCCESS: {testname}")
    else:
        print(f"FAIL: {testname}")


if __name__=="__main__":
    output_dir = "../../output/tests/self_gravity_solver/out"
    test(output_dir)<|MERGE_RESOLUTION|>--- conflicted
+++ resolved
@@ -116,7 +116,6 @@
 
     ax = axs[1]
     diff = np.abs(gr_code/gr_direct - 1)
-<<<<<<< HEAD
     ax.plot(r_code, np.abs(gr_code-gr_direct)*1e5, label=r"absolute difference $\times 10^5$", ls="-", color="C2", lw=2)
     ax.plot(r_code, diff, label="relative difference", ls="none", marker=".")
     ax.set_yscale("log")
@@ -125,33 +124,15 @@
     # ax.grid(alpha=0.5)
     ax.set_yticks([1e-4, 1e-2, 1])
     ax.legend(bbox_to_anchor=(1.0, 3.3), loc="upper right")
-=======
-    ax.plot(r_code, diff, label="relative difference")
-    # ax.plot(r_code, np.abs(gr_code-gr_direct)*1e5, label="absolute difference * $10^5$", ls="--", color="C2")
-    ax.set_yscale("log")
-    ax.set_xlabel("r [au]")
-    ax.set_ylabel("relative difference")
-    ax.grid(alpha=0.5)
-    ax.set_yticks([1e-3, 1e-2, 1e-1, 1])
-    # ax.legend(bbox_to_anchor=(1.0, 3.3), loc="upper right")
->>>>>>> 3eca84d3
 
     kzero = np.argmin(np.abs(gr_code))
     rzero = r_code[kzero]
     for ax in axs:
         ax.axvline(rzero, ls="-", lw=1, color="k", alpha=0.5, zorder=0)
     
-
-<<<<<<< HEAD
     fig.savefig("plot.jpg", dpi=150, bbox_inches="tight")
     # fig.savefig("plot.pdf", dpi=300, bbox_inches="tight")
 
-=======
-    fig.savefig("plot.jpg", dpi=150)
-    fig.savefig("plot.pdf", dpi=150)
-
-    threshold = 0.001
->>>>>>> 3eca84d3
     diff_test = diff[r_code > 2]
     max_diff = np.max(diff_test)
 
