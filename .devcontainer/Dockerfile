# syntax=docker/dockerfile:1
FROM mcr.microsoft.com/devcontainers/universal:2

RUN apt-get update -qq
RUN apt-get install -qq -y --no-install-recommends apt-utils
RUN echo 'debconf debconf/frontend select Noninteractive' | debconf-set-selections
RUN apt-get install -qq -y -o=Dpkg::Use-Pty=0 build-essential make
RUN apt-get install -qq -y -o=Dpkg::Use-Pty=0 git
RUN apt-get install -qq -y -o=Dpkg::Use-Pty=0 libopenmpi-dev 
RUN apt-get install -qq -y -o=Dpkg::Use-Pty=0 libgsl-dev 
RUN apt-get install -qq -y -o=Dpkg::Use-Pty=0 libfftw3-mpi-dev libfftw3-dev
RUN apt-get install -qq -y -o=Dpkg::Use-Pty=0 python3 python3-pip
<<<<<<< HEAD
=======

>>>>>>> 525c8c9d
RUN pip install --upgrade pip
RUN pip install psutil<|MERGE_RESOLUTION|>--- conflicted
+++ resolved
@@ -10,9 +10,6 @@
 RUN apt-get install -qq -y -o=Dpkg::Use-Pty=0 libgsl-dev 
 RUN apt-get install -qq -y -o=Dpkg::Use-Pty=0 libfftw3-mpi-dev libfftw3-dev
 RUN apt-get install -qq -y -o=Dpkg::Use-Pty=0 python3 python3-pip
-<<<<<<< HEAD
-=======
 
->>>>>>> 525c8c9d
 RUN pip install --upgrade pip
 RUN pip install psutil